// This file is part of CPAchecker,
// a tool for configurable software verification:
// https://cpachecker.sosy-lab.org
//
// SPDX-FileCopyrightText: 2007-2020 Dirk Beyer <https://www.sosy-lab.org>
//
// SPDX-License-Identifier: Apache-2.0

package org.sosy_lab.cpachecker.core;

import static com.google.common.base.Verify.verifyNotNull;

import java.util.logging.Level;
import org.checkerframework.checker.nullness.qual.Nullable;
import org.sosy_lab.common.ShutdownManager;
import org.sosy_lab.common.ShutdownNotifier;
import org.sosy_lab.common.configuration.Configuration;
import org.sosy_lab.common.configuration.InvalidConfigurationException;
import org.sosy_lab.common.configuration.Option;
import org.sosy_lab.common.configuration.Options;
import org.sosy_lab.common.log.LogManager;
import org.sosy_lab.cpachecker.cfa.CFA;
import org.sosy_lab.cpachecker.core.algorithm.Algorithm;
import org.sosy_lab.cpachecker.core.algorithm.AnalysisWithRefinableEnablerCPAAlgorithm;
import org.sosy_lab.cpachecker.core.algorithm.AssumptionCollectorAlgorithm;
import org.sosy_lab.cpachecker.core.algorithm.BDDCPARestrictionAlgorithm;
import org.sosy_lab.cpachecker.core.algorithm.CEGARAlgorithm.CEGARAlgorithmFactory;
import org.sosy_lab.cpachecker.core.algorithm.CPAAlgorithm;
import org.sosy_lab.cpachecker.core.algorithm.CounterexampleStoreAlgorithm;
import org.sosy_lab.cpachecker.core.algorithm.CustomInstructionRequirementsExtractingAlgorithm;
import org.sosy_lab.cpachecker.core.algorithm.ExceptionHandlingAlgorithm;
import org.sosy_lab.cpachecker.core.algorithm.ExternalCBMCAlgorithm;
import org.sosy_lab.cpachecker.core.algorithm.FaultLocalizationWithCoverage;
import org.sosy_lab.cpachecker.core.algorithm.FaultLocalizationWithTraceFormula;
import org.sosy_lab.cpachecker.core.algorithm.MPIPortfolioAlgorithm;
import org.sosy_lab.cpachecker.core.algorithm.NoopAlgorithm;
import org.sosy_lab.cpachecker.core.algorithm.ParallelAlgorithm;
import org.sosy_lab.cpachecker.core.algorithm.ProgramSplitAlgorithm;
import org.sosy_lab.cpachecker.core.algorithm.RestartAlgorithm;
import org.sosy_lab.cpachecker.core.algorithm.RestartWithConditionsAlgorithm;
import org.sosy_lab.cpachecker.core.algorithm.RestrictedProgramDomainAlgorithm;
import org.sosy_lab.cpachecker.core.algorithm.SelectionAlgorithm;
import org.sosy_lab.cpachecker.core.algorithm.TestCaseGeneratorAlgorithm;
import org.sosy_lab.cpachecker.core.algorithm.UndefinedFunctionCollectorAlgorithm;
import org.sosy_lab.cpachecker.core.algorithm.bmc.BMCAlgorithm;
import org.sosy_lab.cpachecker.core.algorithm.bmc.IMCAlgorithm;
import org.sosy_lab.cpachecker.core.algorithm.bmc.pdr.PdrAlgorithm;
import org.sosy_lab.cpachecker.core.algorithm.composition.CompositionAlgorithm;
import org.sosy_lab.cpachecker.core.algorithm.counterexamplecheck.CounterexampleCheckAlgorithm;
import org.sosy_lab.cpachecker.core.algorithm.impact.ImpactAlgorithm;
import org.sosy_lab.cpachecker.core.algorithm.mpv.MPVAlgorithm;
import org.sosy_lab.cpachecker.core.algorithm.mpv.MPVReachedSet;
import org.sosy_lab.cpachecker.core.algorithm.parallel_bam.ParallelBAMAlgorithm;
import org.sosy_lab.cpachecker.core.algorithm.pcc.AlgorithmWithPropertyCheck;
import org.sosy_lab.cpachecker.core.algorithm.pcc.ConfigReadingProofCheckAlgorithm;
import org.sosy_lab.cpachecker.core.algorithm.pcc.ProofCheckAlgorithm;
import org.sosy_lab.cpachecker.core.algorithm.pcc.ProofCheckAndExtractCIRequirementsAlgorithm;
import org.sosy_lab.cpachecker.core.algorithm.pcc.ResultCheckAlgorithm;
import org.sosy_lab.cpachecker.core.algorithm.residualprogram.ConditionalVerifierAlgorithm;
import org.sosy_lab.cpachecker.core.algorithm.residualprogram.ResidualProgramConstructionAfterAnalysisAlgorithm;
import org.sosy_lab.cpachecker.core.algorithm.residualprogram.ResidualProgramConstructionAlgorithm;
import org.sosy_lab.cpachecker.core.algorithm.residualprogram.slicing.SlicingAlgorithm;
import org.sosy_lab.cpachecker.core.algorithm.termination.TerminationAlgorithm;
import org.sosy_lab.cpachecker.core.algorithm.termination.validation.NonTerminationWitnessValidator;
import org.sosy_lab.cpachecker.core.algorithm.tiger.TigerCexCheckAlgorithm;
import org.sosy_lab.cpachecker.core.algorithm.tiger.TigerConfiguration;
import org.sosy_lab.cpachecker.core.algorithm.tiger.TigerMultiGoalAlgorithm;
import org.sosy_lab.cpachecker.core.interfaces.ConfigurableProgramAnalysis;
import org.sosy_lab.cpachecker.core.reachedset.AggregatedReachedSets;
import org.sosy_lab.cpachecker.core.reachedset.AggregatedReachedSets.AggregatedReachedSetManager;
import org.sosy_lab.cpachecker.core.reachedset.ForwardingReachedSet;
import org.sosy_lab.cpachecker.core.reachedset.HistoryForwardingReachedSet;
import org.sosy_lab.cpachecker.core.reachedset.ReachedSet;
import org.sosy_lab.cpachecker.core.reachedset.ReachedSetFactory;
import org.sosy_lab.cpachecker.core.specification.Specification;
import org.sosy_lab.cpachecker.cpa.PropertyChecker.PropertyCheckerCPA;
import org.sosy_lab.cpachecker.cpa.arg.ARGCPA;
import org.sosy_lab.cpachecker.cpa.bam.BAMCPA;
import org.sosy_lab.cpachecker.cpa.bam.BAMCounterexampleCheckAlgorithm;
import org.sosy_lab.cpachecker.cpa.location.LocationCPA;
import org.sosy_lab.cpachecker.exceptions.CPAException;

/**
 * Factory class for the three core components of CPAchecker:
 * algorithm, cpa and reached set.
 */
@Options(prefix="analysis")
public class CoreComponentsFactory {

  @Option(
      secure = true,
      name = "disable",
      description = "stop CPAchecker after startup (internal option, not intended for users)")
  private boolean disableAnalysis = false;

  @Option(secure=true, description="use assumption collecting algorithm")
  private boolean collectAssumptions = false;

  @Option(secure=true, name="algorithm.conditionAdjustment",
      description="use adjustable conditions algorithm")
  private boolean useAdjustableConditions = false;

  @Option(secure = true, name = "algorithm.pdr", description = "use PDR algorithm")
  private boolean usePDR = false;

  @Option(secure=true, name="algorithm.CEGAR",
      description = "use CEGAR algorithm for lazy counter-example guided analysis"
        + "\nYou need to specify a refiner with the cegar.refiner option."
        + "\nCurrently all refiner require the use of the ARGCPA.")
  private boolean useCEGAR = false;

  @Option(
      secure = true,
      description =
          "use a second model checking run (e.g., with CBMC or a different CPAchecker"
              + " configuration) to double-check counter-examples")
  private boolean checkCounterexamples = false;

  @Option(secure = true, description = "use counterexample check and the BDDCPA Restriction option")
  private boolean checkCounterexamplesWithBDDCPARestriction = false;

  @Option(
      secure = true,
      description =
          "After an incomplete analysis constructs a residual program which contains all program"
              + " paths which are not fully explored")
  private boolean unexploredPathsAsProgram = false;

  @Option(
      secure = true,
      description = "Solely construct the residual program for a given condition/assumption.")
  private boolean constructResidualProgram = false;

  @Option(
      secure = true,
      description = "Construct a residual program from condition and verify residual program")
  private boolean asConditionalVerifier = false;

  @Option(secure = true, description = "Construct the program slice for the given configuration.")
  private boolean constructProgramSlice = false;

  @Option(secure=true, name="algorithm.BMC",
      description="use a BMC like algorithm that checks for satisfiability "
        + "after the analysis has finished, works only with PredicateCPA")
  private boolean useBMC = false;

  @Option(
    secure = true,
    name = "algorithm.IMC",
    description = "use McMillan's interpolation-based model checking algorithm, "
        + "works only with PredicateCPA and large-block encoding")
  private boolean useIMC = false;

  @Option(secure=true, name="algorithm.impact",
      description="Use McMillan's Impact algorithm for lazy interpolation")
  private boolean useImpactAlgorithm = false;

  @Option(
    secure = true,
    name = "useCompositionAnalysis",
    description = "select an analysis from a set of analyses after unknown result")
  private boolean useCompositionAlgorithm = false;

  @Option(secure = true, name = "useTestCaseGeneratorAlgorithm",
      description = "generate test cases for covered test targets")
    private boolean useTestCaseGeneratorAlgorithm = false;

  @Option(secure=true, name="restartAfterUnknown",
      description="restart the analysis using a different configuration after unknown result")
  private boolean useRestartingAlgorithm = false;

  @Option(
    secure = true,
    name = "selectAnalysisHeuristically",
    description = "Use heuristics to select the analysis"
  )
  private boolean useHeuristicSelectionAlgorithm = false;

  @Option(
    secure = true,
    name = "useParallelAnalyses",
    description =
        "Use analyses parallely. The resulting reachedset is the one of the first"
            + " analysis finishing in time. All other analyses are terminated."
  )
  private boolean useParallelAlgorithm = false;

  @Option(
    secure = true,
    name = "algorithm.MPI",
    description = "Use MPI for running analyses in new subprocesses. The resulting reachedset "
        + "is the one of the first analysis returning in time. All other mpi-processes will "
        + "get aborted.")
  private boolean useMPIProcessAlgorithm = false;

  @Option(
      secure = true,
      name = "algorithm.termination",
      description =
          "Use termination algorithm to prove (non-)termination. This needs the TerminationCPA as"
              + " root CPA and an automaton CPA with termination_as_reach.spc in the tree of CPAs.")
  private boolean useTerminationAlgorithm = false;

  @Option(
      secure = true,
      name = "alwaysStoreCounterexamples",
      description = "If not already done by the analysis,"
          + " store a found counterexample in the ARG for later re-use. Does nothing"
          + " if no ARGCPA is used")
  private boolean forceCexStore = false;

  @Option(
    secure = true,
    name = "split.program",
    description = "Split program in subprograms which can be analyzed separately afterwards"
  )
  private boolean splitProgram = false;

  @Option(
      secure = true,
      description =
          "memorize previously used (incomplete) reached sets after a restart of the analysis")
  private boolean memorizeReachedAfterRestart = false;

  @Option(secure=true, name="algorithm.analysisWithEnabler",
      description="use a analysis which proves if the program satisfies a specified property"
          + " with the help of an enabler CPA to separate differnt program paths")
  private boolean useAnalysisWithEnablerCPAAlgorithm = false;

  @Option(secure=true, name="algorithm.proofCheck",
      description="use a proof check algorithm to validate a previously generated proof")
  private boolean useProofCheckAlgorithm = false;

  @Option(secure=true, name="algorithm.proofCheckReadConfig",
      description="use a proof check algorithm to validate a previously generated proof"
          + "and read the configuration for checking from the proof")
  private boolean useProofCheckAlgorithmWithStoredConfig = false;

  @Option(secure=true, name="algorithm.proofCheckAndGetHWRequirements",
      description="use a proof check algorithm to validate a previously generated proof"
      + "and extract requirements on a (reconfigurable) HW from the proof")
  private boolean useProofCheckAndExtractCIRequirementsAlgorithm = false;

  @Option(
      secure = true,
      name = "algorithm.proofCheckWithARGCMCStrategy",
      description =
          "use a proof check algorithm that using pcc.strategy=arg.ARG_CMCStrategy to validate a"
              + " previously generated proof")
  private boolean useProofCheckWithARGCMCStrategy = false;

  @Option(
      secure = true,
      name = "algorithm.propertyCheck",
      description =
          "do analysis and then check if reached set fulfills property specified by"
              + " ConfigurableProgramAnalysisWithPropertyChecker")
  private boolean usePropertyCheckingAlgorithm = false;

  @Option(secure=true, name="checkProof",
      description = "do analysis and then check analysis result")
  private boolean useResultCheckAlgorithm = false;

  @Option(
    secure = true,
    name = "algorithm.nonterminationWitnessCheck",
    description =
        "use nontermination witness validator to check a violation witness for termination"
  )
  private boolean useNonTerminationWitnessValidation = false;

  @Option(
      secure = true,
      name = "algorithm.undefinedFunctionCollector",
      description = "collect undefined functions")
  private boolean useUndefinedFunctionCollector = false;

  @Option(
      secure = true,
      name = "extractRequirements.customInstruction",
      description =
          "do analysis and then extract pre- and post conditions for custom instruction from"
              + " analysis result")
  private boolean useCustomInstructionRequirementExtraction = false;

  @Option(
      secure = true,
      name = "algorithm.useParallelBAM",
      description = "run the parallel BAM algortihm.")
  private boolean useParallelBAM = false;

  @Option(
      secure = true,
      name = "unknownIfUnrestrictedProgram",
      description =
          "stop the analysis with the result unknown if the program does not satisfies certain"
              + " restrictions.")
  private boolean unknownIfUnrestrictedProgram = false;

  @Option(
      secure = true,
      name = "algorithm.MPV",
      description = "use MPV algorithm for checking multiple properties")
  private boolean useMPV = false;

  @Option(
      secure = true,
      name = "algorithm.CBMC",
      description = "use CBMC as an external tool from CPAchecker")
  boolean runCBMCasExternalTool = false;

  @Option(
      secure = true,
      name = "algorithm.faultLocalization.by_coverage",
      description = "for found property violation, perform fault localization with coverage")
  private boolean useFaultLocalizationWithCoverage = false;

  @Option(
      secure = true,
      name = "algorithm.faultLocalization.by_traceformula",
      description = "for found property violation, perform fault localization with trace formulas")
  boolean useFaultLocalizationWithTraceFormulas = false;

  private final Configuration config;
  private final LogManager logger;
  private final @Nullable ShutdownManager shutdownManager;
  private final ShutdownNotifier shutdownNotifier;

  private final ReachedSetFactory reachedSetFactory;
  private final CPABuilder cpaFactory;
  private final AggregatedReachedSets aggregatedReachedSets;
  private final @Nullable AggregatedReachedSetManager aggregatedReachedSetManager;

  public CoreComponentsFactory(
      Configuration pConfig,
      LogManager pLogger,
      ShutdownNotifier pShutdownNotifier,
      AggregatedReachedSets pAggregatedReachedSets)
      throws InvalidConfigurationException {
    config = pConfig;
    logger = pLogger;

    config.inject(this);

    if (analysisNeedsShutdownManager()) {
      shutdownManager = ShutdownManager.createWithParent(pShutdownNotifier);
      shutdownNotifier = shutdownManager.getNotifier();
    } else {
      shutdownManager = null;
      shutdownNotifier = pShutdownNotifier;
    }

    if (useTerminationAlgorithm) {
      aggregatedReachedSetManager = new AggregatedReachedSetManager();
      aggregatedReachedSetManager.addAggregated(pAggregatedReachedSets);
      aggregatedReachedSets = aggregatedReachedSetManager.asView();
    } else {
      aggregatedReachedSetManager = null;
      aggregatedReachedSets = pAggregatedReachedSets;
    }

    reachedSetFactory = new ReachedSetFactory(config, logger);
    cpaFactory = new CPABuilder(config, logger, shutdownNotifier, reachedSetFactory);

    if (checkCounterexamplesWithBDDCPARestriction) {
      checkCounterexamples = true;
    }

  }

  private boolean analysisNeedsShutdownManager() {
    // BMCAlgorithm needs to get a ShutdownManager that also affects the CPA it is used with.
    // We must not create such a new ShutdownManager if it is not needed,
    // because otherwise the GC will throw it away and shutdowns will NOT WORK!
    return !disableAnalysis
        && !useProofCheckAlgorithm
        && !useProofCheckAlgorithmWithStoredConfig
        && !useRestartingAlgorithm
        && !useImpactAlgorithm
        && !runCBMCasExternalTool
        && (useBMC || useIMC);
  }

  public Algorithm createAlgorithm(
      final ConfigurableProgramAnalysis cpa, final CFA cfa, final Specification specification)
      throws InvalidConfigurationException, CPAException, InterruptedException {
    logger.log(Level.FINE, "Creating algorithms");

    if (disableAnalysis) {
      return NoopAlgorithm.INSTANCE;
    }

    Algorithm algorithm;

    if (useUndefinedFunctionCollector) {
      logger.log(Level.INFO, "Using undefined function collector");
      algorithm = new UndefinedFunctionCollectorAlgorithm(config, logger, shutdownNotifier, cfa);
    } else if (useNonTerminationWitnessValidation) {
      logger.log(Level.INFO, "Using validator for violation witnesses for termination");
      algorithm =
          new NonTerminationWitnessValidator(
              cfa, config, logger, shutdownNotifier, specification.getSpecificationAutomata());
    } else if(useProofCheckAlgorithmWithStoredConfig) {
      logger.log(Level.INFO, "Using Proof Check Algorithm");
      algorithm =
          new ConfigReadingProofCheckAlgorithm(config, logger, shutdownNotifier, cfa, specification);
    } else if (useProofCheckAlgorithm || useProofCheckWithARGCMCStrategy) {
      logger.log(Level.INFO, "Using Proof Check Algorithm");
      algorithm =
          new ProofCheckAlgorithm(cpa, config, logger, shutdownNotifier, cfa, specification);

    } else if (useProofCheckAndExtractCIRequirementsAlgorithm) {
      logger.log(Level.INFO, "Using Proof Check Algorithm");
      algorithm =
          new ProofCheckAndExtractCIRequirementsAlgorithm(cpa, config, logger, shutdownNotifier,
              cfa, specification);
    } else if (asConditionalVerifier) {
      logger.log(Level.INFO, "Using Conditional Verifier");
      algorithm = new ConditionalVerifierAlgorithm(config, logger, shutdownNotifier, specification, cfa);
    } else if (useHeuristicSelectionAlgorithm) {
      logger.log(Level.INFO, "Using heuristics to select analysis");
      algorithm = new SelectionAlgorithm(cfa, shutdownNotifier, config, specification, logger);
    } else if (useRestartingAlgorithm) {
      logger.log(Level.INFO, "Using Restarting Algorithm");
      algorithm = RestartAlgorithm.create(config, logger, shutdownNotifier, specification, cfa);
    } else if (useCompositionAlgorithm) {
      logger.log(Level.INFO, "Using Composition Algorithm");
      algorithm = new CompositionAlgorithm(config, logger, shutdownNotifier, specification, cfa);

    } else if (useImpactAlgorithm) {
      algorithm = new ImpactAlgorithm(config, logger, shutdownNotifier, cpa, cfa);

    } else if (runCBMCasExternalTool) {
      if (cfa.getFileNames().size() > 1) {
        throw new InvalidConfigurationException(
            "Cannot use CBMC as analysis with more than one input file");
      }
      algorithm = new ExternalCBMCAlgorithm(cfa.getFileNames().get(0), config, logger);

    } else if (useParallelAlgorithm) {
      algorithm =
          new ParallelAlgorithm(
              config,
              logger,
              shutdownNotifier,
              specification,
              cfa,
              aggregatedReachedSets);

    } else if (useMPIProcessAlgorithm) {
      algorithm = new MPIPortfolioAlgorithm(config, logger, shutdownNotifier, specification);

    } else {
      algorithm = CPAAlgorithm.create(cpa, logger, config, shutdownNotifier);

      if (constructResidualProgram) {
        algorithm = new ResidualProgramConstructionAlgorithm(cfa, config, logger, shutdownNotifier,
            specification, cpa, algorithm);
      }

      if (constructProgramSlice) {
        logger.log(
            Level.INFO,
            "Constructing program slice. (Sub-)analysis will stop after this"
                + " and ignore other algorithms in this configuration.");
        algorithm = new SlicingAlgorithm(logger, shutdownNotifier, config, cfa, specification);
      }

      if (useParallelBAM) {
        algorithm = new ParallelBAMAlgorithm(cpa, config, logger, shutdownNotifier);
      }

      if (useAnalysisWithEnablerCPAAlgorithm) {
        algorithm = new AnalysisWithRefinableEnablerCPAAlgorithm(algorithm, cpa, cfa, logger, config, shutdownNotifier);
      }

      if (useCEGAR) {
        algorithm =
            new CEGARAlgorithmFactory(algorithm, cpa, logger, config, shutdownNotifier)
                .newInstance();
      }

      if (usePDR) {
        algorithm =
            new PdrAlgorithm(
                algorithm,
                cpa,
                config,
                logger,
                reachedSetFactory,
                shutdownNotifier,
                cfa,
                specification,
                aggregatedReachedSets);
      }

      if (useBMC) {
        verifyNotNull(shutdownManager);
        algorithm =
            new BMCAlgorithm(
                algorithm,
                cpa,
                config,
                logger,
                reachedSetFactory,
                shutdownManager,
                cfa,
                specification,
                aggregatedReachedSets);
      }
<<<<<<< HEAD
=======

      if (useIMC) {
        verifyNotNull(shutdownManager);
        algorithm =
            new IMCAlgorithm(
                algorithm,
                cpa,
                config,
                logger,
                reachedSetFactory,
                shutdownManager,
                cfa,
                specification,
                aggregatedReachedSets);
      }

>>>>>>> 86b22f16
      if (checkCounterexamples) {
        if (cpa instanceof BAMCPA) {
          algorithm =
              new BAMCounterexampleCheckAlgorithm(
                  algorithm, cpa, config, logger, shutdownNotifier, specification, cfa);
        } else {
          algorithm =
              new CounterexampleCheckAlgorithm(
                  algorithm, cpa, config, specification, logger, shutdownNotifier, cfa);
        }
      }

      algorithm =
          ExceptionHandlingAlgorithm.create(
              config, algorithm, cpa, logger, shutdownNotifier, checkCounterexamples, useCEGAR);

      if (checkCounterexamplesWithBDDCPARestriction) {
        algorithm = new BDDCPARestrictionAlgorithm(algorithm, cpa, config, logger);
      }

      if (useTestCaseGeneratorAlgorithm) {
        algorithm =
            new TestCaseGeneratorAlgorithm(
                algorithm, cfa, config, cpa, logger, shutdownNotifier, specification);
      }

      if (collectAssumptions) {
        algorithm =
            new AssumptionCollectorAlgorithm(algorithm, cpa, config, logger, cfa, shutdownNotifier);
      }

      if (useAdjustableConditions) {
        algorithm = new RestartWithConditionsAlgorithm(algorithm, cpa, config, logger);
      }
      TigerConfiguration tigerConfig = new TigerConfiguration(config);

      if (tigerConfig.useTigerCexCheck) {
        algorithm =
            new TigerCexCheckAlgorithm(
                algorithm,
                cpa,
                cfa,
                specification,
                logger);
      } else if (tigerConfig.useTigerMultiGoalAlgorithm) {
        algorithm =
            new TigerMultiGoalAlgorithm(logger, cfa, config, cpa, shutdownNotifier, specification);
      }

      if (splitProgram) {
        algorithm = new ProgramSplitAlgorithm(algorithm, cpa, config, logger, shutdownNotifier);
      }

      if (usePropertyCheckingAlgorithm) {
        if (!(cpa instanceof PropertyCheckerCPA)) {
          throw new InvalidConfigurationException(
              "Property checking algorithm requires CPAWithPropertyChecker as Top CPA");
        }
        algorithm =
            new AlgorithmWithPropertyCheck(algorithm, logger, (PropertyCheckerCPA) cpa);
      }

      if (useResultCheckAlgorithm) {
        algorithm =
            new ResultCheckAlgorithm(
                algorithm, cpa, cfa, config, logger, shutdownNotifier, specification);
      }
      if (useCustomInstructionRequirementExtraction) {
        algorithm = new CustomInstructionRequirementsExtractingAlgorithm(algorithm, cpa, config, logger, shutdownNotifier, cfa);
      }

      if (unexploredPathsAsProgram) {
        algorithm = new ResidualProgramConstructionAfterAnalysisAlgorithm(cfa, algorithm, config, logger, shutdownNotifier, specification);
      }

      if (unknownIfUnrestrictedProgram) {
        algorithm = new RestrictedProgramDomainAlgorithm(algorithm, cfa);
      }

      if (useTerminationAlgorithm) {
        algorithm =
            new TerminationAlgorithm(
                config,
                logger,
                shutdownNotifier,
                cfa,
                reachedSetFactory,
                aggregatedReachedSetManager,
                algorithm,
                cpa);
      }

      if (cpa instanceof ARGCPA && forceCexStore) {
        algorithm = new CounterexampleStoreAlgorithm(algorithm, cpa, config, logger, cfa.getMachineModel());
      }

      if (useMPV) {
        algorithm = new MPVAlgorithm(cpa, config, logger, shutdownNotifier, specification, cfa);
      }

      if (useFaultLocalizationWithCoverage) {
        algorithm = new FaultLocalizationWithCoverage(algorithm, shutdownNotifier, logger, config);
      }
      if(useFaultLocalizationWithTraceFormulas) {
        algorithm = new FaultLocalizationWithTraceFormula(algorithm, config, logger, cfa, shutdownNotifier);
      }
    }

    return algorithm;
  }

  public ReachedSet createReachedSet() {
    ReachedSet reached = reachedSetFactory.create();

    if (useCompositionAlgorithm
        || useRestartingAlgorithm
        || useHeuristicSelectionAlgorithm
        || useParallelAlgorithm
        || asConditionalVerifier) {
      // this algorithm needs an indirection so that it can change
      // the actual reached set instance on the fly
      if (memorizeReachedAfterRestart) {
        reached = new HistoryForwardingReachedSet(reached);
      } else {
        reached = new ForwardingReachedSet(reached);
      }
    }
    if (useMPV) {
      reached = new MPVReachedSet(reached);
    }

    return reached;
  }

  public ConfigurableProgramAnalysis createCPA(final CFA cfa, final Specification pSpecification)
      throws InvalidConfigurationException, CPAException {
    logger.log(Level.FINE, "Creating CPAs");

    if (useCompositionAlgorithm
        || useRestartingAlgorithm
        || useHeuristicSelectionAlgorithm
        || useParallelAlgorithm
        || useProofCheckAlgorithmWithStoredConfig
        || useProofCheckWithARGCMCStrategy
        || asConditionalVerifier
        || useNonTerminationWitnessValidation
        || useUndefinedFunctionCollector
        || constructProgramSlice) {
      // hard-coded dummy CPA
      return LocationCPA.factory().set(cfa, CFA.class).setConfiguration(config).createInstance();
    }

    return cpaFactory.buildCPAs(cfa, pSpecification, aggregatedReachedSets);
  }
}<|MERGE_RESOLUTION|>--- conflicted
+++ resolved
@@ -508,9 +508,6 @@
                 specification,
                 aggregatedReachedSets);
       }
-<<<<<<< HEAD
-=======
-
       if (useIMC) {
         verifyNotNull(shutdownManager);
         algorithm =
@@ -526,7 +523,6 @@
                 aggregatedReachedSets);
       }
 
->>>>>>> 86b22f16
       if (checkCounterexamples) {
         if (cpa instanceof BAMCPA) {
           algorithm =
