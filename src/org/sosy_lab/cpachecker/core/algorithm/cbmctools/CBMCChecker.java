/*
 *  CPAchecker is a tool for configurable software verification.
 *  This file is part of CPAchecker.
 *
 *  Copyright (C) 2007-2014  Dirk Beyer
 *  All rights reserved.
 *
 *  Licensed under the Apache License, Version 2.0 (the "License");
 *  you may not use this file except in compliance with the License.
 *  You may obtain a copy of the License at
 *
 *      http://www.apache.org/licenses/LICENSE-2.0
 *
 *  Unless required by applicable law or agreed to in writing, software
 *  distributed under the License is distributed on an "AS IS" BASIS,
 *  WITHOUT WARRANTIES OR CONDITIONS OF ANY KIND, either express or implied.
 *  See the License for the specific language governing permissions and
 *  limitations under the License.
 *
 *
 *  CPAchecker web page:
 *    http://cpachecker.sosy-lab.org
 */
package org.sosy_lab.cpachecker.core.algorithm.cbmctools;

import static org.sosy_lab.cpachecker.util.AbstractStates.extractLocation;

import java.io.IOException;
import java.io.PrintStream;
import java.io.Writer;
import java.util.ArrayList;
import java.util.List;
import java.util.Set;
import java.util.concurrent.TimeUnit;
import java.util.concurrent.TimeoutException;
import java.util.logging.Level;

import org.sosy_lab.common.Appender;
import org.sosy_lab.common.LogManager;
import org.sosy_lab.common.configuration.Configuration;
import org.sosy_lab.common.configuration.FileOption;
import org.sosy_lab.common.configuration.InvalidConfigurationException;
import org.sosy_lab.common.configuration.Option;
import org.sosy_lab.common.configuration.Options;
import org.sosy_lab.common.configuration.TimeSpanOption;
<<<<<<< HEAD
import org.sosy_lab.common.io.Files;
import org.sosy_lab.common.io.Files.DeleteOnCloseFile;
import org.sosy_lab.common.io.Path;
import org.sosy_lab.common.time.Timer;
=======
>>>>>>> 5f901b87
import org.sosy_lab.cpachecker.cfa.CFA;
import org.sosy_lab.cpachecker.cfa.Language;
import org.sosy_lab.cpachecker.cfa.types.MachineModel;
import org.sosy_lab.cpachecker.core.CPAcheckerResult.Result;
import org.sosy_lab.cpachecker.core.interfaces.CounterexampleChecker;
import org.sosy_lab.cpachecker.core.interfaces.Statistics;
import org.sosy_lab.cpachecker.core.reachedset.ReachedSet;
import org.sosy_lab.cpachecker.cpa.arg.ARGState;
import org.sosy_lab.cpachecker.exceptions.CPAException;
<<<<<<< HEAD
import org.sosy_lab.cpachecker.exceptions.CounterexampleAnalysisFailed;
import org.sosy_lab.cpachecker.util.cwriter.PathToCTranslator;

import com.google.common.collect.ImmutableList;
=======
import org.sosy_lab.cpachecker.util.cwriter.PathToCTranslator;

import com.google.common.base.Optional;
>>>>>>> 5f901b87

/**
 * Counterexample checker that creates a C program for the counterexample
 * and calls CBMC on it.
 */
@Options()
public class CBMCChecker implements CounterexampleChecker, Statistics {

  private final LogManager logger;

  private final Timer cbmcTime = new Timer();

  @Option(name = "cbmc.dumpCBMCfile",
<<<<<<< HEAD
      description = "File name where to put the path program that is generated "
      + "as input for CBMC. A temporary file is used if this is unspecified. "
      + "If specified, the file name should end with '.i'.")
  @FileOption(FileOption.Type.OUTPUT_FILE)
  private Path cbmcFile;
=======
      description = "file name where to put the path program that is generated "
      + "as input for CBMC. A temporary file is used if this is unspecified.")
  @FileOption(FileOption.Type.OUTPUT_FILE)
  private File cbmcFile;
>>>>>>> 5f901b87

  @Option(name="cbmc.timelimit",
      description="maximum time limit for CBMC (use milliseconds or specify a unit; 0 for infinite)")
  @TimeSpanOption(codeUnit=TimeUnit.MILLISECONDS,
        defaultUserUnit=TimeUnit.MILLISECONDS,
        min=0)
  private int timelimit = 0; // milliseconds

  private final MachineModel machineModel;

  public CBMCChecker(Configuration config, LogManager logger, CFA cfa) throws InvalidConfigurationException, CPAException {
    this.logger = logger;

    if (cfa.getLanguage() == Language.JAVA) {
      throw new UnsupportedOperationException("CBMC can't be used with the language Java");
    }

    config.inject(this);
    this.machineModel = cfa.getMachineModel();
  }

  @Override
  public boolean checkCounterexample(ARGState pRootState, ARGState pErrorState,
      Set<ARGState> pErrorPathStates) throws CPAException, InterruptedException {

    if (cbmcFile != null) {
      return checkCounterexample(pRootState, pErrorPathStates, cbmcFile);

<<<<<<< HEAD
    } else {

      // This temp file will be automatically deleted when the try block terminates.
      try (DeleteOnCloseFile tempFile = Files.createTempFile("path", ".i")) {
        return checkCounterexample(pRootState, pErrorPathStates, tempFile.toPath());

      } catch (IOException e) {
        throw new CounterexampleAnalysisFailed("Could not create temporary file " + e.getMessage(), e);
=======
    String pathProgram = PathToCTranslator.translatePaths(Optional.of(cfa), pRootElement, pErrorPathElements);

    // write program to disk
    File cFile = cbmcFile;
    try {
      if (cFile != null) {
        Files.writeFile(cFile, pathProgram);
      } else {
        cFile = Files.createTempFile("path", ".c", pathProgram);
>>>>>>> 5f901b87
      }
    }
  }

  private boolean checkCounterexample(ARGState pRootState,
      Set<ARGState> pErrorPathStates, Path cFile) throws CPAException, InterruptedException {
    assert cFile != null;

    Appender pathProgram = PathToCTranslator.translatePaths(pRootState, pErrorPathStates);

    // write program to disk
    try (Writer w = Files.openOutputFile(cFile)) {
      pathProgram.appendTo(w);
    } catch (IOException e) {
      throw new CounterexampleAnalysisFailed("Could not write path program to file " + e.getMessage(), e);
    }

    String mainFunctionName = extractLocation(pRootState).getFunctionName();

    // run CBMC
    logger.log(Level.FINE, "Starting CBMC verification.");
    cbmcTime.start();
    CBMCExecutor cbmc;
    int exitCode;
    try {
<<<<<<< HEAD
      List<String> cbmcArgs = new ArrayList<>();
      cbmcArgs.addAll(getParamForMachineModel());

      // Our paths are loop-free, but there might be hidden loops in stdlib functions like memcpy.
      // CBMC would sometimes endlessly unroll them, so its better to break the loops.
      cbmcArgs.add("--unwind");
      cbmcArgs.add("3");
      cbmcArgs.add("--partial-loops");
      cbmcArgs.add("--no-unwinding-assertions");

      cbmcArgs.add("--function");
      cbmcArgs.add(mainFunctionName + "_0");

      cbmcArgs.add(cFile.getAbsolutePath());

=======
      String cbmcArgs[] = {"cbmc", "--function", mainFunctionName + "_0", "--32", cFile.getAbsolutePath()};
>>>>>>> 5f901b87
      cbmc = new CBMCExecutor(logger, cbmcArgs);
      exitCode = cbmc.join(timelimit);

    } catch (IOException e) {
      throw new CounterexampleAnalysisFailed(e.getMessage(), e);

    } catch (TimeoutException e) {
      throw new CounterexampleAnalysisFailed("CBMC took too long to verify the counterexample.");

    } finally {
      cbmcTime.stop();
      logger.log(Level.FINER, "CBMC finished.");
    }

    if (!cbmc.producedErrorOutput()) {
      switch (exitCode) {
      case 0: // Verification successful (Path is infeasible)
        return false;

      case 10: // Verification failed (Path is feasible)
        return true;

      default:
      }

    } else {
      logger.log(Level.WARNING, "CBMC returned successfully, but printed warnings, ignoring the result. Please check the log above!");
    }

    // exit code and stderr are already logged with level WARNING
    throw new CounterexampleAnalysisFailed("CBMC could not verify the program (CBMC exit code was " + exitCode + ")!");
  }

  private List<String> getParamForMachineModel() {
    switch (machineModel) {
    case LINUX32:
      // The second parameter was recommended by Michael Tautschnig because
      // --32 doesn't force everything we assume (e.g., endianess).
      return ImmutableList.of("--32", "--i386-linux");
    case LINUX64:
      // Unfortunately there is no similar switch for --64
      return ImmutableList.of("--64");
    default:
      throw new AssertionError("Unknown machine model value " + machineModel);
    }
  }

  @Override
  public void printStatistics(PrintStream out, Result pResult, ReachedSet pReached) {
    out.println("Time for running CBMC:              " + cbmcTime);
  }

  @Override
  public String getName() {
    return "CBMC Counterexample Check";
  }
}<|MERGE_RESOLUTION|>--- conflicted
+++ resolved
@@ -36,20 +36,17 @@
 import java.util.logging.Level;
 
 import org.sosy_lab.common.Appender;
-import org.sosy_lab.common.LogManager;
 import org.sosy_lab.common.configuration.Configuration;
 import org.sosy_lab.common.configuration.FileOption;
 import org.sosy_lab.common.configuration.InvalidConfigurationException;
 import org.sosy_lab.common.configuration.Option;
 import org.sosy_lab.common.configuration.Options;
 import org.sosy_lab.common.configuration.TimeSpanOption;
-<<<<<<< HEAD
 import org.sosy_lab.common.io.Files;
 import org.sosy_lab.common.io.Files.DeleteOnCloseFile;
 import org.sosy_lab.common.io.Path;
+import org.sosy_lab.common.log.LogManager;
 import org.sosy_lab.common.time.Timer;
-=======
->>>>>>> 5f901b87
 import org.sosy_lab.cpachecker.cfa.CFA;
 import org.sosy_lab.cpachecker.cfa.Language;
 import org.sosy_lab.cpachecker.cfa.types.MachineModel;
@@ -59,16 +56,10 @@
 import org.sosy_lab.cpachecker.core.reachedset.ReachedSet;
 import org.sosy_lab.cpachecker.cpa.arg.ARGState;
 import org.sosy_lab.cpachecker.exceptions.CPAException;
-<<<<<<< HEAD
 import org.sosy_lab.cpachecker.exceptions.CounterexampleAnalysisFailed;
 import org.sosy_lab.cpachecker.util.cwriter.PathToCTranslator;
 
 import com.google.common.collect.ImmutableList;
-=======
-import org.sosy_lab.cpachecker.util.cwriter.PathToCTranslator;
-
-import com.google.common.base.Optional;
->>>>>>> 5f901b87
 
 /**
  * Counterexample checker that creates a C program for the counterexample
@@ -82,18 +73,11 @@
   private final Timer cbmcTime = new Timer();
 
   @Option(name = "cbmc.dumpCBMCfile",
-<<<<<<< HEAD
       description = "File name where to put the path program that is generated "
       + "as input for CBMC. A temporary file is used if this is unspecified. "
-      + "If specified, the file name should end with '.i'.")
+      + "If specified, the file name should end with '.i' because otherwise CBMC runs the pre-processor on the file.")
   @FileOption(FileOption.Type.OUTPUT_FILE)
   private Path cbmcFile;
-=======
-      description = "file name where to put the path program that is generated "
-      + "as input for CBMC. A temporary file is used if this is unspecified.")
-  @FileOption(FileOption.Type.OUTPUT_FILE)
-  private File cbmcFile;
->>>>>>> 5f901b87
 
   @Option(name="cbmc.timelimit",
       description="maximum time limit for CBMC (use milliseconds or specify a unit; 0 for infinite)")
@@ -122,26 +106,15 @@
     if (cbmcFile != null) {
       return checkCounterexample(pRootState, pErrorPathStates, cbmcFile);
 
-<<<<<<< HEAD
     } else {
 
       // This temp file will be automatically deleted when the try block terminates.
+      // Suffix .i tells CBMC to not call the pre-processor on this file.
       try (DeleteOnCloseFile tempFile = Files.createTempFile("path", ".i")) {
         return checkCounterexample(pRootState, pErrorPathStates, tempFile.toPath());
 
       } catch (IOException e) {
         throw new CounterexampleAnalysisFailed("Could not create temporary file " + e.getMessage(), e);
-=======
-    String pathProgram = PathToCTranslator.translatePaths(Optional.of(cfa), pRootElement, pErrorPathElements);
-
-    // write program to disk
-    File cFile = cbmcFile;
-    try {
-      if (cFile != null) {
-        Files.writeFile(cFile, pathProgram);
-      } else {
-        cFile = Files.createTempFile("path", ".c", pathProgram);
->>>>>>> 5f901b87
       }
     }
   }
@@ -167,7 +140,6 @@
     CBMCExecutor cbmc;
     int exitCode;
     try {
-<<<<<<< HEAD
       List<String> cbmcArgs = new ArrayList<>();
       cbmcArgs.addAll(getParamForMachineModel());
 
@@ -183,9 +155,6 @@
 
       cbmcArgs.add(cFile.getAbsolutePath());
 
-=======
-      String cbmcArgs[] = {"cbmc", "--function", mainFunctionName + "_0", "--32", cFile.getAbsolutePath()};
->>>>>>> 5f901b87
       cbmc = new CBMCExecutor(logger, cbmcArgs);
       exitCode = cbmc.join(timelimit);
 
@@ -221,12 +190,21 @@
 
   private List<String> getParamForMachineModel() {
     switch (machineModel) {
+    // CBMC provides --32 and --64 to specify the machine model,
+    // but some parameters are not specified by them (e.g., endianess)
+    // and are taken from the current system.
+    // For 32bit code, there is the additional switch --i386-linux
+    // that sets these additional parameters.
+    // However, using --i386-linux lets CBMC call the C pre-processor
+    // (not for the program but for its internal C library)
+    // and the libc 32bit development headers need to be installed,
+    // so maybe this is not what we always want (e.g., on Windows)?
+    // For --64 there is no switch similar to --i386-linux,
+    // because it would require the 64bit headers, and we cannot expect
+    // them on a 32bit system.
     case LINUX32:
-      // The second parameter was recommended by Michael Tautschnig because
-      // --32 doesn't force everything we assume (e.g., endianess).
       return ImmutableList.of("--32", "--i386-linux");
     case LINUX64:
-      // Unfortunately there is no similar switch for --64
       return ImmutableList.of("--64");
     default:
       throw new AssertionError("Unknown machine model value " + machineModel);
