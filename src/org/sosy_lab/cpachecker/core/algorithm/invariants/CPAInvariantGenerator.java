/*
 *  CPAchecker is a tool for configurable software verification.
 *  This file is part of CPAchecker.
 *
 *  Copyright (C) 2007-2014  Dirk Beyer
 *  All rights reserved.
 *
 *  Licensed under the Apache License, Version 2.0 (the "License");
 *  you may not use this file except in compliance with the License.
 *  You may obtain a copy of the License at
 *
 *      http://www.apache.org/licenses/LICENSE-2.0
 *
 *  Unless required by applicable law or agreed to in writing, software
 *  distributed under the License is distributed on an "AS IS" BASIS,
 *  WITHOUT WARRANTIES OR CONDITIONS OF ANY KIND, either express or implied.
 *  See the License for the specific language governing permissions and
 *  limitations under the License.
 *
 *
 *  CPAchecker web page:
 *    http://cpachecker.sosy-lab.org
 */
package org.sosy_lab.cpachecker.core.algorithm.invariants;

import static com.google.common.base.Preconditions.checkNotNull;
import static com.google.common.base.Preconditions.checkState;
import static com.google.common.collect.FluentIterable.from;
import static org.sosy_lab.cpachecker.util.AbstractStates.IS_TARGET_STATE;

import com.google.common.base.Function;
import com.google.common.base.Optional;
import com.google.common.base.Predicate;
import com.google.common.base.Predicates;
import com.google.common.base.Throwables;

import org.sosy_lab.common.Classes.UnexpectedCheckedException;
import org.sosy_lab.common.LazyFutureTask;
import org.sosy_lab.common.ShutdownManager;
import org.sosy_lab.common.ShutdownNotifier.ShutdownRequestListener;
import org.sosy_lab.common.configuration.Configuration;
import org.sosy_lab.common.configuration.FileOption;
import org.sosy_lab.common.configuration.InvalidConfigurationException;
import org.sosy_lab.common.configuration.Option;
import org.sosy_lab.common.configuration.Options;
import org.sosy_lab.common.log.LogManager;
import org.sosy_lab.common.time.TimeSpan;
import org.sosy_lab.common.time.Timer;
import org.sosy_lab.cpachecker.cfa.CFA;
import org.sosy_lab.cpachecker.cfa.model.CFANode;
import org.sosy_lab.cpachecker.core.CPABuilder;
import org.sosy_lab.cpachecker.core.CPAcheckerResult.Result;
import org.sosy_lab.cpachecker.core.Specification;
import org.sosy_lab.cpachecker.core.algorithm.CPAAlgorithm;
import org.sosy_lab.cpachecker.core.algorithm.invariants.InvariantSupplier.TrivialInvariantSupplier;
import org.sosy_lab.cpachecker.core.interfaces.AbstractState;
import org.sosy_lab.cpachecker.core.interfaces.ConfigurableProgramAnalysis;
import org.sosy_lab.cpachecker.core.interfaces.StateSpacePartition;
import org.sosy_lab.cpachecker.core.interfaces.Statistics;
import org.sosy_lab.cpachecker.core.interfaces.StatisticsProvider;
import org.sosy_lab.cpachecker.core.interfaces.conditions.AdjustableConditionCPA;
import org.sosy_lab.cpachecker.core.reachedset.AggregatedReachedSets;
import org.sosy_lab.cpachecker.core.reachedset.ReachedSet;
import org.sosy_lab.cpachecker.core.reachedset.ReachedSetFactory;
import org.sosy_lab.cpachecker.cpa.assumptions.storage.AssumptionStorageState;
import org.sosy_lab.cpachecker.cpa.automaton.Automaton;
import org.sosy_lab.cpachecker.exceptions.CPAException;
import org.sosy_lab.cpachecker.util.AbstractStates;
import org.sosy_lab.cpachecker.util.CPAs;

import java.io.IOException;
import java.io.PrintStream;
import java.nio.file.Path;
import java.util.Collection;
import java.util.Collections;
import java.util.List;
import java.util.concurrent.Callable;
import java.util.concurrent.CancellationException;
import java.util.concurrent.ExecutionException;
import java.util.concurrent.Future;
import java.util.logging.Level;

/**
 * Class that encapsulates invariant generation by using the CPAAlgorithm
 * with an appropriate configuration.
 * Supports synchronous and asynchronous execution,
 * and continuously-refined invariants.
 */
@Options(prefix="invariantGeneration")
public class CPAInvariantGenerator extends AbstractInvariantGenerator implements StatisticsProvider {

  public static class CPAInvariantGeneratorStatistics implements Statistics {

    private final Timer invariantGeneration = new Timer();

    @Override
    public void printStatistics(PrintStream out, Result result, ReachedSet reached) {
      if (invariantGeneration.getNumberOfIntervals() > 0) {
        out.println("Time for invariant generation:   " + invariantGeneration.getSumTime());
      }
    }

    public TimeSpan getConsumedTime() {
      return invariantGeneration.getSumTime();
    }

    @Override
    public String getName() {
      return "CPA-based invariant generator";
    }
  }

  @Options(prefix="invariantGeneration")
  private static class InvariantGeneratorOptions {


    @Option(secure=true, description="generate invariants in parallel to the normal analysis")
    private boolean async = false;

    @Option(secure=true, description="adjust invariant generation conditions if supported by the analysis")
    private boolean adjustConditions = false;

  }

  @Option(secure=true, name="config",
          required=true,
          description="configuration file for invariant generation")
  @FileOption(FileOption.Type.REQUIRED_INPUT_FILE)
  private Path configFile;

  private final CPAInvariantGeneratorStatistics stats;
  private final LogManager logger;
  private final CPAAlgorithm algorithm;
  private final ConfigurableProgramAnalysis cpa;
  private final ReachedSetFactory reachedSetFactory;
  private final CFA cfa;

  private final ShutdownManager shutdownManager;

  private final int iteration;

  // After start(), this will hold a Future for the final result of the invariant generation.
  // We use a Future instead of just the atomic reference below
  // to be able to ask for termination and see thrown exceptions.
  private Future<FormulaAndTreeSupplier> invariantGenerationFuture = null;

  private volatile boolean programIsSafe = false;

  private final ShutdownRequestListener shutdownListener = new ShutdownRequestListener() {

    @Override
    public void shutdownRequested(String pReason) {
      if (!invariantGenerationFuture.isDone() && !programIsSafe) {
        invariantGenerationFuture.cancel(true);
      }
    }
  };

  private Optional<ShutdownManager> shutdownOnSafeNotifier;

  /**
   * Creates a new {@link CPAInvariantGenerator}.
   *
   * @param pConfig the configuration options.
   * @param pLogger the logger to be used.
   * @param pShutdownManager shutdown notifier to shutdown the invariant generator.
   * @param pShutdownOnSafeManager optional shutdown notifier that will be
   * notified if the invariant generator proves safety.
   * @param pCFA the CFA to run the CPA on.
   *
   * @return a new {@link CPAInvariantGenerator}.
   *
   * @throws InvalidConfigurationException if the configuration is invalid.
   * @throws CPAException if the CPA cannot be created.
   */
  public static InvariantGenerator create(
      final Configuration pConfig,
      final LogManager pLogger,
      final ShutdownManager pShutdownManager,
      final Optional<ShutdownManager> pShutdownOnSafeManager,
      final CFA pCFA,
      final Specification pSpecification)
      throws InvalidConfigurationException, CPAException {
    return create(
        pConfig,
        pLogger,
        pShutdownManager,
        pShutdownOnSafeManager,
        pCFA,
        pSpecification,
        Collections.<Automaton>emptyList());
  }

  /**
   * Creates a new {@link CPAInvariantGenerator}.
   *
   * @param pConfig the configuration options.
   * @param pLogger the logger to be used.
   * @param pShutdownManager shutdown notifier to shutdown the invariant generator.
   * @param pShutdownOnSafeManager optional shutdown notifier that will be
   * notified if the invariant generator proves safety.
   * @param pCFA the CFA to run the CPA on.
   * @param additionalAutomata additional specification automata that should be used
   *                           during invariant generation
   *
   * @return a new {@link CPAInvariantGenerator}.
   *
   * @throws InvalidConfigurationException if the configuration is invalid.
   * @throws CPAException if the CPA cannot be created.
   */
  public static InvariantGenerator create(
      final Configuration pConfig,
      final LogManager pLogger,
      final ShutdownManager pShutdownManager,
      final Optional<ShutdownManager> pShutdownOnSafeManager,
      final CFA pCFA,
      final Specification specification,
      final List<Automaton> additionalAutomata)
      throws InvalidConfigurationException, CPAException {

    InvariantGeneratorOptions options = new InvariantGeneratorOptions();
    pConfig.inject(options);
    final ShutdownManager childShutdownManager =
        ShutdownManager.createWithParent(pShutdownManager.getNotifier());

    CPAInvariantGenerator cpaInvariantGenerator =
        new CPAInvariantGenerator(
            pConfig,
            pLogger.withComponentName("CPAInvariantGenerator"),
            childShutdownManager,
            pShutdownOnSafeManager,
            1,
            pCFA,
            specification,
            additionalAutomata);

    InvariantGenerator invariantGenerator = cpaInvariantGenerator;
    final Function<CPAInvariantGenerator, CPAInvariantGenerator> adjust;
    if (options.adjustConditions) {
      adjust =
          new Function<CPAInvariantGenerator, CPAInvariantGenerator>() {

            @Override
            public CPAInvariantGenerator apply(CPAInvariantGenerator pToAdjust) {
              ConfigurableProgramAnalysis cpa = pToAdjust.cpa;
              LogManager logger = pToAdjust.logger;
              List<AdjustableConditionCPA> conditionCPAs =
                  CPAs.asIterable(cpa).filter(AdjustableConditionCPA.class).toList();
              CPAInvariantGenerator result = pToAdjust;
              try {
                if (adjustConditions(logger, conditionCPAs)) {
                  result =
                      new CPAInvariantGenerator(
                          pConfig,
                          pLogger,
                          childShutdownManager,
                          pShutdownOnSafeManager,
                          pToAdjust.iteration + 1,
                          pCFA,
                          pToAdjust.reachedSetFactory,
                          cpa,
                          pToAdjust.algorithm,
                          pToAdjust.stats);
                }
              } catch (InvalidConfigurationException e) {
                pLogger.logUserException(
                    Level.WARNING, e, "Creating adjusted invariant generator failed");
              } finally {
                if (result == pToAdjust) {
                  CPAs.closeCpaIfPossible(pToAdjust.cpa, pToAdjust.logger);
                  CPAs.closeIfPossible(pToAdjust.algorithm, pToAdjust.logger);
                }
              }
              return result;
            }

            private boolean adjustConditions(
                LogManager pLogger, List<AdjustableConditionCPA> pConditionCPAs) {

              boolean adjusted = false;

              // Adjust precision if at least one CPA can do it.
              for (AdjustableConditionCPA cpa : pConditionCPAs) {
                if (cpa.adjustPrecision()) {
                  pLogger.log(Level.INFO, "Adjusting precision for CPA", cpa);
                  adjusted = true;
                }
              }
              if (!adjusted) {
                pLogger.log(
                    Level.INFO,
                    "None of the CPAs could adjust precision, " + "stopping invariant generation");
              }
              return adjusted;
            }
          };
    } else {
      adjust = new Function<CPAInvariantGenerator, CPAInvariantGenerator>() {

        @Override
        public CPAInvariantGenerator apply(CPAInvariantGenerator pArg0) {
          CPAs.closeCpaIfPossible(pArg0.cpa, pArg0.logger);
          CPAs.closeIfPossible(pArg0.algorithm, pArg0.logger);
          return pArg0;
        }

      };
    }
    invariantGenerator =
        new AdjustableInvariantGenerator<>(
            pShutdownManager.getNotifier(), cpaInvariantGenerator, adjust);
    if (options.async) {
      invariantGenerator =
          new AutoAdjustingInvariantGenerator<>(
              pShutdownManager.getNotifier(), cpaInvariantGenerator, adjust);
    }
    return invariantGenerator;
  }

  private CPAInvariantGenerator(
      final Configuration config,
      final LogManager pLogger,
      final ShutdownManager pShutdownManager,
      Optional<ShutdownManager> pShutdownOnSafeManager,
      final int pIteration,
      final CFA pCFA,
      final Specification pSpecification,
      final List<Automaton> pAdditionalAutomata)
      throws InvalidConfigurationException, CPAException {
    config.inject(this);
    stats = new CPAInvariantGeneratorStatistics();
    logger = pLogger;
    shutdownManager = pShutdownManager;
    shutdownOnSafeNotifier = pShutdownOnSafeManager;
    iteration = pIteration;

    Configuration invariantConfig;
    try {
      invariantConfig = Configuration.builder().loadFromFile(configFile).build();
    } catch (IOException e) {
      throw new InvalidConfigurationException("could not read configuration file for invariant generation: " + e.getMessage(), e);
    }

    reachedSetFactory = new ReachedSetFactory(invariantConfig);
    cfa = pCFA;
    cpa =
        new CPABuilder(invariantConfig, logger, shutdownManager.getNotifier(), reachedSetFactory)
<<<<<<< HEAD
            .buildsCPAWithWitnessAutomataAndSpecification(
                cfa, pAdditionalAutomata, new AggregatedReachedSets());
=======
            .buildCPAs(cfa, pSpecification, pAdditionalAutomata);
>>>>>>> b30b1351
    algorithm = CPAAlgorithm.create(cpa, logger, invariantConfig, shutdownManager.getNotifier());
  }

  private CPAInvariantGenerator(final Configuration config,
      final LogManager pLogger,
      final ShutdownManager pShutdownManager,
      Optional<ShutdownManager> pShutdownOnSafeManager,
      final int pIteration,
      final CFA pCFA,
      ReachedSetFactory pReachedSetFactory,
      ConfigurableProgramAnalysis pCPA,
      CPAAlgorithm pAlgorithm,
      CPAInvariantGeneratorStatistics pStats) throws InvalidConfigurationException {
    config.inject(this);
    logger = pLogger;
    shutdownManager = pShutdownManager;
    shutdownOnSafeNotifier = pShutdownOnSafeManager;
    iteration = pIteration;

    reachedSetFactory = pReachedSetFactory;
    cfa = pCFA;
    cpa = pCPA;
    algorithm = pAlgorithm;

    stats = pStats;
  }

  @Override
  public void start(final CFANode initialLocation) {
    checkState(invariantGenerationFuture == null);

    Callable<FormulaAndTreeSupplier> task = new InvariantGenerationTask(initialLocation);
    // create future for lazy synchronous invariant generation
    invariantGenerationFuture = new LazyFutureTask<>(task);

    shutdownManager.getNotifier().registerAndCheckImmediately(shutdownListener);
  }

  @Override
  public void cancel() {
    checkState(invariantGenerationFuture != null);
    shutdownManager.requestShutdown("Invariant generation cancel requested.");
  }

  @Override
  public InvariantSupplier get() throws CPAException, InterruptedException {
    checkState(invariantGenerationFuture != null);

    try {
      return invariantGenerationFuture.get();
    } catch (ExecutionException e) {
      Throwables.propagateIfPossible(e.getCause(), CPAException.class, InterruptedException.class);
      throw new UnexpectedCheckedException("invariant generation", e.getCause());
    } catch (CancellationException e) {
      shutdownManager.getNotifier().shutdownIfNecessary();
      throw e;
    }
  }

  @Override
  public ExpressionTreeSupplier getAsExpressionTree() throws CPAException, InterruptedException {
    checkState(invariantGenerationFuture != null);

    try {
      return invariantGenerationFuture.get();
    } catch (ExecutionException e) {
      Throwables.propagateIfPossible(e.getCause(), CPAException.class, InterruptedException.class);
      throw new UnexpectedCheckedException("invariant generation", e.getCause());
    } catch (CancellationException e) {
      shutdownManager.getNotifier().shutdownIfNecessary();
      throw e;
    }
  }

  @Override
  public boolean isProgramSafe() {
    return programIsSafe;
  }

  @Override
  public void collectStatistics(Collection<Statistics> pStatsCollection) {
    if (cpa instanceof StatisticsProvider) {
      ((StatisticsProvider)cpa).collectStatistics(pStatsCollection);
    }
    algorithm.collectStatistics(pStatsCollection);
    pStatsCollection.add(stats);
  }

  /**
   * Callable for creating invariants by running the CPAAlgorithm,
   * potentially in a loop with increasing precision.
   * Returns the final invariants.
   */
  private class InvariantGenerationTask implements Callable<FormulaAndTreeSupplier> {

    private static final String SAFE_MESSAGE = "Invariant generation with abstract interpretation proved specification to hold.";
    private final CFANode initialLocation;

    private InvariantGenerationTask(final CFANode pInitialLocation) {
      initialLocation = checkNotNull(pInitialLocation);
    }

    @Override
    public FormulaAndTreeSupplier call() throws Exception {
      stats.invariantGeneration.start();
      try {

        shutdownManager.getNotifier().shutdownIfNecessary();
        logger.log(Level.INFO, "Starting iteration", iteration, "of invariant generation with abstract interpretation.");

        return runInvariantGeneration(initialLocation);

      } finally {
        stats.invariantGeneration.stop();
      }
    }

    private FormulaAndTreeSupplier runInvariantGeneration(CFANode pInitialLocation)
        throws CPAException, InterruptedException {

      ReachedSet taskReached = reachedSetFactory.create();
      taskReached.add(cpa.getInitialState(pInitialLocation, StateSpacePartition.getDefaultPartition()),
          cpa.getInitialPrecision(pInitialLocation, StateSpacePartition.getDefaultPartition()));

      while (taskReached.hasWaitingState()) {
        if (!algorithm.run(taskReached).isSound()) {
          // ignore unsound invariant and abort
          return new FormulaAndTreeSupplier(
              TrivialInvariantSupplier.INSTANCE,
              org.sosy_lab.cpachecker.core.algorithm.invariants.ExpressionTreeSupplier.TrivialInvariantSupplier.INSTANCE);
        }
      }

      if (!from(taskReached).anyMatch(Predicates.<AbstractState>or(IS_TARGET_STATE, HAS_ASSUMPTIONS))) {
        // program is safe (waitlist is empty, algorithm was sound, no target states present)
        logger.log(Level.INFO, SAFE_MESSAGE);
        programIsSafe = true;
        if (shutdownOnSafeNotifier.isPresent()) {
          shutdownOnSafeNotifier.get().requestShutdown(SAFE_MESSAGE);
        }
      }

      checkState(!taskReached.hasWaitingState());
      checkState(!taskReached.isEmpty());
      return new FormulaAndTreeSupplier(new LazyLocationMapping(taskReached), cfa);
    }
  }


  private final Predicate<AbstractState> HAS_ASSUMPTIONS =
      state -> {
        AssumptionStorageState assumption =
            AbstractStates.extractStateByType(state, AssumptionStorageState.class);
        return assumption != null
            && !assumption.isStopFormulaTrue()
            && !assumption.isAssumptionTrue();
      };
}<|MERGE_RESOLUTION|>--- conflicted
+++ resolved
@@ -345,12 +345,7 @@
     cfa = pCFA;
     cpa =
         new CPABuilder(invariantConfig, logger, shutdownManager.getNotifier(), reachedSetFactory)
-<<<<<<< HEAD
-            .buildsCPAWithWitnessAutomataAndSpecification(
-                cfa, pAdditionalAutomata, new AggregatedReachedSets());
-=======
-            .buildCPAs(cfa, pSpecification, pAdditionalAutomata);
->>>>>>> b30b1351
+            .buildCPAs(cfa, pSpecification, pAdditionalAutomata, new AggregatedReachedSets());
     algorithm = CPAAlgorithm.create(cpa, logger, invariantConfig, shutdownManager.getNotifier());
   }
 
