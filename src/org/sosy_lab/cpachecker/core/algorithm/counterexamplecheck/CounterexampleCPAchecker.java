/*
 *  CPAchecker is a tool for configurable software verification.
 *  This file is part of CPAchecker.
 *
 *  Copyright (C) 2007-2014  Dirk Beyer
 *  All rights reserved.
 *
 *  Licensed under the Apache License, Version 2.0 (the "License");
 *  you may not use this file except in compliance with the License.
 *  You may obtain a copy of the License at
 *
 *      http://www.apache.org/licenses/LICENSE-2.0
 *
 *  Unless required by applicable law or agreed to in writing, software
 *  distributed under the License is distributed on an "AS IS" BASIS,
 *  WITHOUT WARRANTIES OR CONDITIONS OF ANY KIND, either express or implied.
 *  See the License for the specific language governing permissions and
 *  limitations under the License.
 *
 *
 *  CPAchecker web page:
 *    http://cpachecker.sosy-lab.org
 */
package org.sosy_lab.cpachecker.core.algorithm.counterexamplecheck;

import static com.google.common.collect.FluentIterable.from;
import static org.sosy_lab.cpachecker.util.AbstractStates.IS_TARGET_STATE;
import static org.sosy_lab.cpachecker.util.AbstractStates.extractLocation;

<<<<<<< HEAD
import com.google.common.collect.ImmutableList;
=======
import com.google.common.base.Predicate;
import com.google.common.base.Predicates;
>>>>>>> 9135a456
import com.google.common.collect.ImmutableSet;
import java.io.IOException;
import java.io.Writer;
import java.nio.charset.Charset;
import java.nio.file.Path;
import java.util.Objects;
import java.util.Optional;
import java.util.Set;
import java.util.function.Function;
import javax.annotation.Nullable;
import org.sosy_lab.common.ShutdownManager;
import org.sosy_lab.common.ShutdownNotifier;
import org.sosy_lab.common.configuration.Configuration;
import org.sosy_lab.common.configuration.ConfigurationBuilder;
import org.sosy_lab.common.configuration.FileOption;
import org.sosy_lab.common.configuration.InvalidConfigurationException;
import org.sosy_lab.common.configuration.Option;
import org.sosy_lab.common.configuration.Options;
import org.sosy_lab.common.io.IO;
import org.sosy_lab.common.io.TempFile;
import org.sosy_lab.common.io.TempFile.DeleteOnCloseFile;
import org.sosy_lab.common.log.LogManager;
import org.sosy_lab.cpachecker.cfa.CFA;
import org.sosy_lab.cpachecker.cfa.model.CFANode;
import org.sosy_lab.cpachecker.core.CoreComponentsFactory;
import org.sosy_lab.cpachecker.core.Specification;
import org.sosy_lab.cpachecker.core.algorithm.Algorithm;
import org.sosy_lab.cpachecker.core.counterexample.CounterexampleInfo;
import org.sosy_lab.cpachecker.core.interfaces.ConfigurableProgramAnalysis;
import org.sosy_lab.cpachecker.core.interfaces.StateSpacePartition;
import org.sosy_lab.cpachecker.core.reachedset.AggregatedReachedSets;
import org.sosy_lab.cpachecker.core.reachedset.ReachedSet;
import org.sosy_lab.cpachecker.cpa.arg.ARGState;
import org.sosy_lab.cpachecker.cpa.arg.ARGUtils;
import org.sosy_lab.cpachecker.exceptions.CPAException;
import org.sosy_lab.cpachecker.exceptions.CounterexampleAnalysisFailed;
import org.sosy_lab.cpachecker.util.BiPredicates;
import org.sosy_lab.cpachecker.util.CPAs;
import org.sosy_lab.cpachecker.util.resources.ResourceLimitChecker;

@Options(prefix="counterexample.checker")
public class CounterexampleCPAchecker implements CounterexampleChecker {

  // The following options will be forced in the counterexample check
  // to have the same value as in the actual analysis.
  private static final ImmutableSet<String> OVERWRITE_OPTIONS =
      ImmutableSet.of(
          "analysis.machineModel",
          "cpa.predicate.handlePointerAliasing",
          "cpa.predicate.memoryAllocationsAlwaysSucceed",
          "testcase.targets.type",
          "testcase.targets.optimization.strategy",
          "testcase.generate.parallel");

  private final LogManager logger;
  private final ShutdownNotifier shutdownNotifier;
  private final Configuration config;
  private final Specification specification;
  private final CFA cfa;

  @Option(secure=true, name = "path.file",
      description = "File name where to put the path specification that is generated "
      + "as input for the counterexample check. A temporary file is used if this is unspecified.")
  @FileOption(FileOption.Type.OUTPUT_FILE)
  private @Nullable Path specFile;

  @Option(
    secure = true,
    name = "config",
    required = true,
    description = "configuration file for counterexample checks with CPAchecker"
  )
  @FileOption(FileOption.Type.REQUIRED_INPUT_FILE)
  private @Nullable Path configFile;

  private final Function<ARGState, Optional<CounterexampleInfo>> getCounterexampleInfo;

  public CounterexampleCPAchecker(
      Configuration config,
      Specification pSpecification,
      LogManager logger,
      ShutdownNotifier pShutdownNotifier,
      CFA pCfa,
      Function<ARGState, Optional<CounterexampleInfo>> pGetCounterexampleInfo)
      throws InvalidConfigurationException {
    this.logger = logger;
    this.config = config;
    specification = pSpecification;
    config.inject(this);
    this.shutdownNotifier = pShutdownNotifier;
    this.cfa = pCfa;
    getCounterexampleInfo = Objects.requireNonNull(pGetCounterexampleInfo);
  }

  @Override
  public boolean checkCounterexample(ARGState pRootState,
      ARGState pErrorState, Set<ARGState> pErrorPathStates)
      throws CPAException, InterruptedException {

    try {
      if (specFile != null) {
        return checkCounterexample(pRootState, pErrorState, pErrorPathStates, specFile);
      }

      // This temp file will be automatically deleted when the try block terminates.
      try (DeleteOnCloseFile automatonFile =
          TempFile.builder()
              .prefix("counterexample-automaton")
              .suffix(".txt")
              .createDeleteOnClose()) {

        return checkCounterexample(pRootState, pErrorState, pErrorPathStates,
            automatonFile.toPath());
      }

    } catch (IOException e) {
      throw new CounterexampleAnalysisFailed("Could not write path automaton to file " + e.getMessage(), e);
    }
  }

  private boolean checkCounterexample(ARGState pRootState, ARGState pErrorState, Set<ARGState> pErrorPathStates,
      Path automatonFile) throws IOException, CPAException, InterruptedException {

    try (Writer w = IO.openOutputFile(automatonFile, Charset.defaultCharset())) {
<<<<<<< HEAD
      ARGUtils.producePathAutomaton(
          w,
          pRootState,
          pErrorPathStates,
          "CounterexampleToCheck",
=======
      final Predicate<ARGState> relevantState = Predicates.in(pErrorPathStates);
      witnessExporter.writeErrorWitness(
          w,
          pRootState,
          relevantState,
          BiPredicates.bothSatisfy(relevantState),
>>>>>>> 9135a456
          getCounterexampleInfo.apply(pErrorState).orElse(null));
    }

    CFANode entryNode = extractLocation(pRootState);
    LogManager lLogger = logger.withComponentName("CounterexampleCheck");

    try {
      ConfigurationBuilder lConfigBuilder = Configuration.builder().loadFromFile(configFile);

      for (String option : OVERWRITE_OPTIONS) {
        lConfigBuilder.copyOptionFromIfPresent(config, option);
      }

      Configuration lConfig = lConfigBuilder.build();
      ShutdownManager lShutdownManager = ShutdownManager.createWithParent(shutdownNotifier);
      ResourceLimitChecker.fromConfiguration(lConfig, lLogger, lShutdownManager).start();

      Specification lSpecification =
          Specification.fromFiles(
              specification.getProperties(),
              ImmutableList.of(automatonFile),
              cfa,
              lConfig,
              lLogger,
              shutdownNotifier);
      CoreComponentsFactory factory =
          new CoreComponentsFactory(
              lConfig, lLogger, lShutdownManager.getNotifier(), new AggregatedReachedSets());
      ConfigurableProgramAnalysis lCpas = factory.createCPA(cfa, lSpecification);
      Algorithm lAlgorithm = factory.createAlgorithm(lCpas, cfa, lSpecification);
      ReachedSet lReached = factory.createReachedSet();
      lReached.add(
          lCpas.getInitialState(entryNode, StateSpacePartition.getDefaultPartition()),
          lCpas.getInitialPrecision(entryNode, StateSpacePartition.getDefaultPartition()));

      lAlgorithm.run(lReached);

      lShutdownManager.requestShutdown("Analysis terminated");
      CPAs.closeCpaIfPossible(lCpas, lLogger);
      CPAs.closeIfPossible(lAlgorithm, lLogger);

<<<<<<< HEAD
=======
      if (provideCEXInfoFromCEXCheck) {
        AbstractState target = from(lReached).firstMatch(IS_TARGET_STATE).orNull();
        if (target instanceof ARGState) {
          ARGState argTarget = (ARGState) target;
          if (argTarget.getCounterexampleInformation().isPresent()) {
            CounterexampleInfo cexInfo = argTarget.getCounterexampleInformation().get();
            if (!cexInfo.isSpurious() && cexInfo.isPreciseCounterExample()) {
              pErrorState.replaceCounterexampleInformation(
                  CounterexampleInfo.feasiblePrecise(
                      pErrorState.getCounterexampleInformation().isPresent()
                          ? pErrorState.getCounterexampleInformation().get().getTargetPath()
                          : ARGUtils.getOnePathTo(pErrorState),
                      cexInfo.getCFAPathWithAssignments()));
              assert (pErrorPathStates.containsAll(
                  pErrorState.getCounterexampleInformation().get().getTargetPath().asStatesList()));
            }
          }
        }
      }

>>>>>>> 9135a456
      // counterexample is feasible if a target state is reachable
      return from(lReached).anyMatch(IS_TARGET_STATE);

    } catch (InvalidConfigurationException e) {
      throw new CounterexampleAnalysisFailed("Invalid configuration in counterexample-check config: " + e.getMessage(), e);
    } catch (IOException e) {
      throw new CounterexampleAnalysisFailed(e.getMessage(), e);
    } catch (InterruptedException e) {
      shutdownNotifier.shutdownIfNecessary();
      throw new CounterexampleAnalysisFailed("Counterexample check aborted", e);
    }
  }

}<|MERGE_RESOLUTION|>--- conflicted
+++ resolved
@@ -25,24 +25,22 @@
 
 import static com.google.common.collect.FluentIterable.from;
 import static org.sosy_lab.cpachecker.util.AbstractStates.IS_TARGET_STATE;
-import static org.sosy_lab.cpachecker.util.AbstractStates.extractLocation;
-
-<<<<<<< HEAD
-import com.google.common.collect.ImmutableList;
-=======
+import static org.sosy_lab.cpachecker.util.AbstractStates.extractLocations;
+
 import com.google.common.base.Predicate;
 import com.google.common.base.Predicates;
->>>>>>> 9135a456
 import com.google.common.collect.ImmutableSet;
+import com.google.common.collect.Iterables;
 import java.io.IOException;
 import java.io.Writer;
 import java.nio.charset.Charset;
 import java.nio.file.Path;
+import java.util.Collections;
 import java.util.Objects;
 import java.util.Optional;
 import java.util.Set;
 import java.util.function.Function;
-import javax.annotation.Nullable;
+import org.checkerframework.checker.nullness.qual.Nullable;
 import org.sosy_lab.common.ShutdownManager;
 import org.sosy_lab.common.ShutdownNotifier;
 import org.sosy_lab.common.configuration.Configuration;
@@ -61,12 +59,14 @@
 import org.sosy_lab.cpachecker.core.Specification;
 import org.sosy_lab.cpachecker.core.algorithm.Algorithm;
 import org.sosy_lab.cpachecker.core.counterexample.CounterexampleInfo;
+import org.sosy_lab.cpachecker.core.interfaces.AbstractState;
 import org.sosy_lab.cpachecker.core.interfaces.ConfigurableProgramAnalysis;
 import org.sosy_lab.cpachecker.core.interfaces.StateSpacePartition;
 import org.sosy_lab.cpachecker.core.reachedset.AggregatedReachedSets;
 import org.sosy_lab.cpachecker.core.reachedset.ReachedSet;
 import org.sosy_lab.cpachecker.cpa.arg.ARGState;
 import org.sosy_lab.cpachecker.cpa.arg.ARGUtils;
+import org.sosy_lab.cpachecker.cpa.arg.witnessexport.WitnessExporter;
 import org.sosy_lab.cpachecker.exceptions.CPAException;
 import org.sosy_lab.cpachecker.exceptions.CounterexampleAnalysisFailed;
 import org.sosy_lab.cpachecker.util.BiPredicates;
@@ -108,7 +108,17 @@
   @FileOption(FileOption.Type.REQUIRED_INPUT_FILE)
   private @Nullable Path configFile;
 
+  @Option(
+    secure = true,
+    name = "changeCEXInfo",
+    description =
+        "counterexample information should provide more precise information from counterexample check, if available"
+  )
+  private boolean provideCEXInfoFromCEXCheck = false;
+
   private final Function<ARGState, Optional<CounterexampleInfo>> getCounterexampleInfo;
+
+  private WitnessExporter witnessExporter;
 
   public CounterexampleCPAchecker(
       Configuration config,
@@ -125,6 +135,7 @@
     this.shutdownNotifier = pShutdownNotifier;
     this.cfa = pCfa;
     getCounterexampleInfo = Objects.requireNonNull(pGetCounterexampleInfo);
+    this.witnessExporter = new WitnessExporter(config, logger, specification, cfa);
   }
 
   @Override
@@ -141,7 +152,7 @@
       try (DeleteOnCloseFile automatonFile =
           TempFile.builder()
               .prefix("counterexample-automaton")
-              .suffix(".txt")
+              .suffix(".graphml")
               .createDeleteOnClose()) {
 
         return checkCounterexample(pRootState, pErrorState, pErrorPathStates,
@@ -157,24 +168,17 @@
       Path automatonFile) throws IOException, CPAException, InterruptedException {
 
     try (Writer w = IO.openOutputFile(automatonFile, Charset.defaultCharset())) {
-<<<<<<< HEAD
-      ARGUtils.producePathAutomaton(
-          w,
-          pRootState,
-          pErrorPathStates,
-          "CounterexampleToCheck",
-=======
       final Predicate<ARGState> relevantState = Predicates.in(pErrorPathStates);
       witnessExporter.writeErrorWitness(
           w,
           pRootState,
           relevantState,
           BiPredicates.bothSatisfy(relevantState),
->>>>>>> 9135a456
           getCounterexampleInfo.apply(pErrorState).orElse(null));
     }
 
-    CFANode entryNode = extractLocation(pRootState);
+    // We assume only one initial node for an analysis, even for mutli-threaded tasks.
+    CFANode entryNode = Iterables.getOnlyElement(extractLocations(pRootState));
     LogManager lLogger = logger.withComponentName("CounterexampleCheck");
 
     try {
@@ -191,7 +195,7 @@
       Specification lSpecification =
           Specification.fromFiles(
               specification.getProperties(),
-              ImmutableList.of(automatonFile),
+              Iterables.concat(specification.getSpecFiles(), Collections.singleton(automatonFile)),
               cfa,
               lConfig,
               lLogger,
@@ -212,8 +216,6 @@
       CPAs.closeCpaIfPossible(lCpas, lLogger);
       CPAs.closeIfPossible(lAlgorithm, lLogger);
 
-<<<<<<< HEAD
-=======
       if (provideCEXInfoFromCEXCheck) {
         AbstractState target = from(lReached).firstMatch(IS_TARGET_STATE).orNull();
         if (target instanceof ARGState) {
@@ -234,9 +236,8 @@
         }
       }
 
->>>>>>> 9135a456
       // counterexample is feasible if a target state is reachable
-      return from(lReached).anyMatch(IS_TARGET_STATE);
+      return lReached.hasViolatedProperties();
 
     } catch (InvalidConfigurationException e) {
       throw new CounterexampleAnalysisFailed("Invalid configuration in counterexample-check config: " + e.getMessage(), e);
