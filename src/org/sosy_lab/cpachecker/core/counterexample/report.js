--- conflicted
+++ resolved
@@ -301,23 +301,6 @@
 			}
 			return Object.values(lines);
 		};
-<<<<<<< HEAD
-
-		// make faults visible to angular
-		$rootScope.faults = [];
-		if (cfaJson.faults !== undefined) {
-			for (var i = 0; i < cfaJson.faults.length; i++) {
-				var fault = cfaJson.faults[i];
-				var fInfo = Object.assign({}, fault);
-				// store all error-path elements related to this fault.
-				// we can't do  this in the Java backend because
-				// we can't be sure to have the full error-path elements in the FaultLocalizationInfo
-				// when the faults-code is generated.
-				$rootScope.faults.push(fInfo);
-			}
-		}
-=======
->>>>>>> b7da566b
 
 		function getValues(val, prevValDict) {
 			var values = {};
@@ -376,13 +359,8 @@
 
 				if (errPathElem.faults !== undefined && errPathElem.faults.length > 0) {
 					errPathElem["importantindex"] = importantIndex;
-<<<<<<< HEAD
-					errPathElem["bestrank"] = $rootScope.faults[errPathElem.faults[0]].rank;
-					errPathElem["bestreason"] = $rootScope.faults[errPathElem.faults[0]].reason;
-=======
 					errPathElem["bestrank"] = cfaJson.faults[errPathElem.faults[0]].rank;
 					errPathElem["bestreason"] = cfaJson.faults[errPathElem.faults[0]].reason;
->>>>>>> b7da566b
 					if (errPathElem["additional"] !== undefined && errPathElem["additional"] !== "") {
 						errPathElem["bestreason"] = errPathElem["bestreason"] + errPathElem["additional"];
 					}
@@ -419,7 +397,6 @@
 
 		}
 
-<<<<<<< HEAD
 		for (var i = 0; i < $rootScope.faults.length; i++) {
                         var fInfo = $rootScope.faults[i];
                         fInfo["errPathIds"] = [];
@@ -443,28 +420,6 @@
                                 }
 				fInfo["lines"] = getLinesOfFault(fInfo);
                         }
-=======
-		// make faults visible to angular
-		$rootScope.faults = [];
-		if (cfaJson.faults !== undefined) {
-			for (var i = 0; i < cfaJson.faults.length; i++) {
-				var fault = cfaJson.faults[i];
-				var fInfo = Object.assign({}, fault);
-				// store all error-path elements related to this fault.
-				// we can't do  this in the Java backend because
-				// we can't be sure to have the full error-path elements in the FaultLocalizationInfo
-				// when the faults-code is generated.
-				fInfo["errPathIds"] = [];
-				for (var j = 0; j < $rootScope.errorPath.length; j++) {
-					var element = $rootScope.errorPath[j];
-					if (element.faults.includes(i)) {
-						fInfo["errPathIds"].push(j);
-					}
-					fInfo["lines"] = getLinesOfFault(fInfo);
-				}
-				$rootScope.faults.push(fInfo);
-			}
->>>>>>> b7da566b
 		}
 
 		$scope.hideFaults = ($rootScope.faults == undefined || $rootScope.faults.length == 0);
