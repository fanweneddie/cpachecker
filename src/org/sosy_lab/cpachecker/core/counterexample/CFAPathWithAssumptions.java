--- conflicted
+++ resolved
@@ -48,12 +48,7 @@
 
   private final ImmutableList<CFAEdgeWithAssumptions> pathWithAssignments;
 
-<<<<<<< HEAD
-  CFAPathWithAssumptions(
-      List<CFAEdgeWithAssumptions> pPathWithAssignments) {
-=======
   private CFAPathWithAssumptions(ImmutableList<CFAEdgeWithAssumptions> pPathWithAssignments) {
->>>>>>> 86b22f16
     pathWithAssignments = ImmutableList.copyOf(pPathWithAssignments);
   }
 
@@ -155,13 +150,13 @@
           StringBuilder comment = new StringBuilder("");
 
           if (!isEmptyDeclaration(singleState.getCfaEdge())) {
-          for (IntermediateConcreteState intermediates : currentIntermediateStates) {
-            CFAEdgeWithAssumptions assumptionForedge =
-                pAllocator.allocateAssumptionsToEdge(intermediates.getCfaEdge(), lastState);
-            addAssumptionsIfNecessary(assumptions, assumptionCodes, comment, assumptionForedge);
-          }
-
-          // add assumptions for last edge if necessary
+            for (IntermediateConcreteState intermediates : currentIntermediateStates) {
+              CFAEdgeWithAssumptions assumptionForedge =
+                  pAllocator.allocateAssumptionsToEdge(intermediates.getCfaEdge(), lastState);
+              addAssumptionsIfNecessary(assumptions, assumptionCodes, comment, assumptionForedge);
+            }
+
+            // add assumptions for last edge if necessary
             addAssumptionsIfNecessary(
                 assumptions,
                 assumptionCodes,
