/*
 *  CPAchecker is a tool for configurable software verification.
 *  This file is part of CPAchecker.
 *
 *  Copyright (C) 2007-2014  Dirk Beyer
 *  All rights reserved.
 *
 *  Licensed under the Apache License, Version 2.0 (the "License");
 *  you may not use this file except in compliance with the License.
 *  You may obtain a copy of the License at
 *
 *      http://www.apache.org/licenses/LICENSE-2.0
 *
 *  Unless required by applicable law or agreed to in writing, software
 *  distributed under the License is distributed on an "AS IS" BASIS,
 *  WITHOUT WARRANTIES OR CONDITIONS OF ANY KIND, either express or implied.
 *  See the License for the specific language governing permissions and
 *  limitations under the License.
 *
 *
 *  CPAchecker web page:
 *    http://cpachecker.sosy-lab.org
 */
package org.sosy_lab.cpachecker.core.interfaces;

import com.google.common.collect.ImmutableSet;
import java.util.List;
import java.util.Set;
import org.sosy_lab.cpachecker.cfa.ast.AExpression;
import org.sosy_lab.cpachecker.cfa.ast.AReturnStatement;

/**
 * Sub-interface for {@link AbstractState}s that marks states
 * with an assumption.
 * This is intended for other CPAs to use in their strengthen operator,
 * such that all the other CPAs can add these assumptions to their abstract state.
 */
public interface AbstractStateWithAssumptions extends AbstractState {

  /**
   * Get the list of assumptions represented as AssumeEdges.
   *
   * <p>Implementors should make sure that only expressions are returned which would also occur in
   * the CFA, i.e., the expressions should be simplified and normalized. For example, this means
   * that the expression "x" is not valid and should "x != 0" instead.
   *
   * <p>Assumptions about function return value are transformed from "return N;" to "retVar == N",
   * where "retVar" is the name of a pseudo variable (just as {@link
   * AReturnStatement#asAssignment()} does.
   *
   * @return A (possibly empty list) of expressions.
   */
  List<? extends AExpression> getAssumptions();

  /**
<<<<<<< HEAD
   * Get a list of assumptions that should hold in the previous (=parent) state, that means before
   * the edge to this state is evaluated. For implementors, the same requirements hold as for {@link
   * AbstractStateWithAssumptions#getAssumptions()}
   *
=======
   * Get a set of assumptions that should hold in the previous (=parent) state,
   * that means before the edge to this state is evaluated.
   * For implementors, the same requirements hold as for
   * {@link AbstractStateWithAssumptions#getAssumptions()}
>>>>>>> d3e21bf7
   * @return A (possibly empty list) of expressions.
   */
  default Set<? extends AExpression> getPreconditionAssumptions() {
    return ImmutableSet.of();
  }

  /**
<<<<<<< HEAD
   * Get the path formula with which the assumptions from {@link
   * AbstractStateWithAssumptions#getPreconditionAssumptions()} should be instantiated.
   *
   * @param pPathFormula path formula for which the previous path formula shall be returned
=======
   * Get the states for which the assumptions from {@link
   * AbstractStateWithAssumptions#getPreconditionAssumptions()} should hold.
   *
>>>>>>> d3e21bf7
   * @return a path formula (may be null)
   */
  default Set<AbstractState> getStatesForPreconditions() {
    return ImmutableSet.of();
  }
}<|MERGE_RESOLUTION|>--- conflicted
+++ resolved
@@ -53,17 +53,10 @@
   List<? extends AExpression> getAssumptions();
 
   /**
-<<<<<<< HEAD
-   * Get a list of assumptions that should hold in the previous (=parent) state, that means before
-   * the edge to this state is evaluated. For implementors, the same requirements hold as for {@link
-   * AbstractStateWithAssumptions#getAssumptions()}
-   *
-=======
    * Get a set of assumptions that should hold in the previous (=parent) state,
    * that means before the edge to this state is evaluated.
    * For implementors, the same requirements hold as for
    * {@link AbstractStateWithAssumptions#getAssumptions()}
->>>>>>> d3e21bf7
    * @return A (possibly empty list) of expressions.
    */
   default Set<? extends AExpression> getPreconditionAssumptions() {
@@ -71,16 +64,9 @@
   }
 
   /**
-<<<<<<< HEAD
-   * Get the path formula with which the assumptions from {@link
-   * AbstractStateWithAssumptions#getPreconditionAssumptions()} should be instantiated.
-   *
-   * @param pPathFormula path formula for which the previous path formula shall be returned
-=======
    * Get the states for which the assumptions from {@link
    * AbstractStateWithAssumptions#getPreconditionAssumptions()} should hold.
    *
->>>>>>> d3e21bf7
    * @return a path formula (may be null)
    */
   default Set<AbstractState> getStatesForPreconditions() {
