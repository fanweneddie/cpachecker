/*
 *  CPAchecker is a tool for configurable software verification.
 *  This file is part of CPAchecker.
 *
 *  Copyright (C) 2007-2012  Dirk Beyer
 *  All rights reserved.
 *
 *  Licensed under the Apache License, Version 2.0 (the "License");
 *  you may not use this file except in compliance with the License.
 *  You may obtain a copy of the License at
 *
 *      http://www.apache.org/licenses/LICENSE-2.0
 *
 *  Unless required by applicable law or agreed to in writing, software
 *  distributed under the License is distributed on an "AS IS" BASIS,
 *  WITHOUT WARRANTIES OR CONDITIONS OF ANY KIND, either express or implied.
 *  See the License for the specific language governing permissions and
 *  limitations under the License.
 *
 *
 *  CPAchecker web page:
 *    http://cpachecker.sosy-lab.org
 */
package org.sosy_lab.cpachecker.cfa.ast.c;

import com.google.common.base.Function;

public abstract class CAstNode {

  private final CFileLocation fileLocation;

<<<<<<< HEAD
  public CAstNode(final CFileLocation pFileLocation) {
    fileLocation = pFileLocation;
  }

  public CFileLocation getFileLocation() {
    return fileLocation;
  }
=======
>>>>>>> 30d65383

  public abstract String toASTString();

  protected String toParenthesizedASTString() {
    return "(" + toASTString() + ")";
  }

<<<<<<< HEAD
  public static final Function<CAstNode, String> TO_AST_STRING
      = new Function<CAstNode, String>() {
        @Override
        public String apply(CAstNode pInput) {
          return pInput.toASTString();
        }
      };
=======
>>>>>>> 30d65383
}<|MERGE_RESOLUTION|>--- conflicted
+++ resolved
@@ -2,7 +2,7 @@
  *  CPAchecker is a tool for configurable software verification.
  *  This file is part of CPAchecker.
  *
- *  Copyright (C) 2007-2012  Dirk Beyer
+ *  Copyright (C) 2007-2013  Dirk Beyer
  *  All rights reserved.
  *
  *  Licensed under the Apache License, Version 2.0 (the "License");
@@ -23,37 +23,11 @@
  */
 package org.sosy_lab.cpachecker.cfa.ast.c;
 
-import com.google.common.base.Function;
 
-public abstract class CAstNode {
 
-  private final CFileLocation fileLocation;
+import org.sosy_lab.cpachecker.cfa.ast.IAstNode;
 
-<<<<<<< HEAD
-  public CAstNode(final CFileLocation pFileLocation) {
-    fileLocation = pFileLocation;
-  }
 
-  public CFileLocation getFileLocation() {
-    return fileLocation;
-  }
-=======
->>>>>>> 30d65383
+public interface CAstNode extends IAstNode {
 
-  public abstract String toASTString();
-
-  protected String toParenthesizedASTString() {
-    return "(" + toASTString() + ")";
-  }
-
-<<<<<<< HEAD
-  public static final Function<CAstNode, String> TO_AST_STRING
-      = new Function<CAstNode, String>() {
-        @Override
-        public String apply(CAstNode pInput) {
-          return pInput.toASTString();
-        }
-      };
-=======
->>>>>>> 30d65383
 }