/*
 *  CPAchecker is a tool for configurable software verification.
 *  This file is part of CPAchecker.
 *
 *  Copyright (C) 2007-2014  Dirk Beyer
 *  All rights reserved.
 *
 *  Licensed under the Apache License, Version 2.0 (the "License");
 *  you may not use this file except in compliance with the License.
 *  You may obtain a copy of the License at
 *
 *      http://www.apache.org/licenses/LICENSE-2.0
 *
 *  Unless required by applicable law or agreed to in writing, software
 *  distributed under the License is distributed on an "AS IS" BASIS,
 *  WITHOUT WARRANTIES OR CONDITIONS OF ANY KIND, either express or implied.
 *  See the License for the specific language governing permissions and
 *  limitations under the License.
 *
 *
 *  CPAchecker web page:
 *    http://cpachecker.sosy-lab.org
 */
package org.sosy_lab.cpachecker.util.predicates.pathformula.pointeraliasing;

import static com.google.common.base.MoreObjects.firstNonNull;
import static com.google.common.base.Predicates.not;
import static com.google.common.collect.FluentIterable.from;

import java.util.List;
import java.util.SortedSet;

import javax.annotation.Nullable;

import org.sosy_lab.common.Pair;
import org.sosy_lab.common.collect.PersistentLinkedList;
import org.sosy_lab.common.collect.PersistentList;
import org.sosy_lab.common.collect.PersistentSortedMap;
import org.sosy_lab.cpachecker.cfa.ast.c.CIntegerLiteralExpression;
import org.sosy_lab.cpachecker.cfa.types.c.CArrayType;
import org.sosy_lab.cpachecker.cfa.types.c.CComplexType.ComplexTypeKind;
import org.sosy_lab.cpachecker.cfa.types.c.CCompositeType;
import org.sosy_lab.cpachecker.cfa.types.c.CCompositeType.CCompositeTypeMemberDeclaration;
import org.sosy_lab.cpachecker.cfa.types.c.CElaboratedType;
import org.sosy_lab.cpachecker.cfa.types.c.CType;
import org.sosy_lab.cpachecker.util.predicates.interfaces.BooleanFormula;
import org.sosy_lab.cpachecker.util.predicates.interfaces.view.FormulaManagerView;
import org.sosy_lab.cpachecker.util.predicates.pathformula.pointeraliasing.PointerTargetSet.CompositeField;


public interface PointerTargetSetBuilder {

  BooleanFormula prepareBase(String name, CType type);

  void shareBase(String name, CType type);

  /**
   * Adds the newly allocated base of the given type for tracking along with all its tracked (sub)fields
   * (if its a structure/union) or all its elements (if its an array).
   * @param name
   * @param type
   */
  BooleanFormula addBase(String name, CType type);

  boolean tracksField(CCompositeType compositeType, String fieldName);

  boolean addField(CCompositeType composite, String fieldName);

  void addEssentialFields(final List<Pair<CCompositeType, String>> fields);

  void addTemporaryDeferredAllocation(boolean isZeroing,
      CIntegerLiteralExpression size,
      String baseVariable);

  void addDeferredAllocationPointer(String newPointerVariable,
      String originalPointerVariable);

  /**
   * Removes pointer to a deferred memory allocation from tracking.
   * @param oldPointerVariable
   * @return whether the removed variable was the only pointer to the corresponding referred allocation
   */
  boolean removeDeferredAllocatinPointer(String oldPointerVariable);

  DeferredAllocationPool removeDeferredAllocation(String allocatedPointerVariable);

  SortedSet<String> getDeferredAllocationVariables();

  boolean isTemporaryDeferredAllocationPointer(String pointerVariable);

  boolean isDeferredAllocationPointer(String pointerVariable);

  boolean isActualBase(String name);

  boolean isPreparedBase(String name);

  boolean isBase(String name, CType type);

  SortedSet<String> getAllBases();

  PersistentList<PointerTarget> getAllTargets(CType type);

  Iterable<PointerTarget> getMatchingTargets(CType type,
      PointerTargetPattern pattern);

  Iterable<PointerTarget> getSpuriousTargets(CType type,
      PointerTargetPattern pattern);

  /**
   * Returns an immutable PointerTargetSet with all the changes made to the builder.
   */
  PointerTargetSet build();

  /**
   * Actual builder implementation for PointerTargetSet.
   * Its state starts with an existing set, but may be changed later.
   * It supports read access, but it is not recommended to use
   * instances of this class except for the short period of time
   * while creating a new set.
   *
   * This class is not thread-safe.
   */
  final static class RealPointerTargetSetBuilder implements PointerTargetSetBuilder {
<<<<<<< HEAD

    // The counter that guarantees a unique name for each allocated memory region.
    private static int dynamicAllocationCounter = 0;
=======
>>>>>>> 6b85926e

    private final FormulaManagerView formulaManager;
    private final PointerTargetSetManager ptsMgr;
    private final FormulaEncodingWithPointerAliasingOptions options;

    // These fields all exist in PointerTargetSet and are documented there.
    private PersistentSortedMap<String, CType> bases;
    private String lastBase;
    private PersistentSortedMap<CompositeField, Boolean> fields;
    private PersistentSortedMap<String, DeferredAllocationPool> deferredAllocations;
    private PersistentSortedMap<String, PersistentList<PointerTarget>> targets;

    RealPointerTargetSetBuilder(final PointerTargetSet pointerTargetSet,
        final FormulaManagerView pFormulaManager,
        final PointerTargetSetManager pPtsMgr,
        final FormulaEncodingWithPointerAliasingOptions pOptions) {
      bases = pointerTargetSet.bases;
      lastBase = pointerTargetSet.lastBase;
      fields = pointerTargetSet.fields;
      deferredAllocations = pointerTargetSet.deferredAllocations;
      targets = pointerTargetSet.targets;
      formulaManager = pFormulaManager;
      ptsMgr = pPtsMgr;
      options = pOptions;
    }


    /**
     * Recursively adds pointer targets for every used (tracked) (sub)field of the newly allocated base.
     *
     * Note: the recursion doesn't proceed on unused (untracked) (sub)fields.
     *
     * @param base the name of the newly allocated base variable
     * @param currentType type of the allocated base or the next added pointer target
     */
    private void addTargets(final String name, CType type) {
      targets = ptsMgr.addToTargets(name, type, null, 0, 0, targets, fields);
    }

    @Override
    public BooleanFormula prepareBase(final String name, CType type) {
      type = CTypeUtils.simplifyType(type);
      if (bases.containsKey(name)) {
        // The base has already been added
        return formulaManager.getBooleanFormulaManager().makeBoolean(true);
      }
      bases = bases.putAndCopy(name, type); // To get proper inequalities
      final BooleanFormula nextInequality = ptsMgr.getNextBaseAddressInequality(name, bases, lastBase);
      bases = bases.putAndCopy(name, PointerTargetSetManager.getFakeBaseType(ptsMgr.getSize(type))); // To prevent adding spurious targets when merging
      lastBase = name;
      return nextInequality;
    }

    @Override
    public void shareBase(final String name, CType type) {
      type = CTypeUtils.simplifyType(type);
//      Preconditions.checkArgument(bases.containsKey(name),
//                                  "The base should be prepared beforehead with prepareBase()");

      if (type instanceof CElaboratedType) {
        assert ((CElaboratedType) type).getRealType() == null : "Elaborated type " + type + " that was not simplified but could have been.";
        // This is the declaration of a variable of an incomplete struct type.
        // We can't access the contents of this variable anyway,
        // so we don't add targets.

      } else {
        addTargets(name, type);
      }

      bases = bases.putAndCopy(name, type);
    }

    /**
     * Adds the newly allocated base of the given type for tracking along with all its tracked (sub)fields
     * (if its a structure/union) or all its elements (if its an array).
     * @param name
     * @param type
     */
    @Override
    public BooleanFormula addBase(final String name, CType type) {
      type = CTypeUtils.simplifyType(type);
      if (bases.containsKey(name)) {
        // The base has already been added
        return formulaManager.getBooleanFormulaManager().makeBoolean(true);
      }

      addTargets(name, type);
      bases = bases.putAndCopy(name, type);

      final BooleanFormula nextInequality = ptsMgr.getNextBaseAddressInequality(name, bases, lastBase);
      lastBase = name;
      return nextInequality;
    }

    @Override
    public boolean tracksField(final CCompositeType compositeType, final String fieldName) {
      return fields.containsKey(CompositeField.of(CTypeUtils.typeToString(compositeType), fieldName));
    }

    /**
     * Recursively adds pointer targets for the given base variable when the newly used field is added for tracking.
     * @param base the base variable
     * @param currentType the type of the base variable or of the next subfield
     * @param containerType either {@code null} or the type of the innermost container of the next considered subfield
     * @param properOffset either {@code 0} or the offset of the next subfield in its innermost container
     * @param containerOffset either {code 0} or the offset of the innermost container relative to the base address
     * @param composite the composite of the newly used field
     * @param memberName the name of the newly used field
     */
    private void addTargets(final String base,
                            final CType currentType,
                            final @Nullable CType containerType,
                            final int properOffset,
                            final int containerOffset,
                            final String composite,
                            final String memberName) {
      final CType cType = CTypeUtils.simplifyType(currentType);
      if (cType instanceof CElaboratedType) {
        // unresolved struct type won't have any targets, do nothing

      } else if (cType instanceof CArrayType) {
        final CArrayType arrayType = (CArrayType) cType;
        Integer length = CTypeUtils.getArrayLength(arrayType);
        if (length == null) {
          length = options.defaultArrayLength();
        } else if (length > options.maxArrayLength()) {
          length = options.maxArrayLength();
        }
        int offset = 0;
        for (int i = 0; i < length; ++i) {
          addTargets(base, arrayType.getType(), arrayType, offset, containerOffset + properOffset,
                     composite, memberName);
          offset += ptsMgr.getSize(arrayType.getType());
        }
      } else if (cType instanceof CCompositeType) {
        final CCompositeType compositeType = (CCompositeType) cType;
        assert compositeType.getKind() != ComplexTypeKind.ENUM : "Enums are not composite: " + compositeType;
        final String type = CTypeUtils.typeToString(compositeType);
        int offset = 0;
        final boolean isTargetComposite = type.equals(composite);
        for (final CCompositeTypeMemberDeclaration memberDeclaration : compositeType.getMembers()) {
          if (fields.containsKey(CompositeField.of(type, memberDeclaration.getName()))) {
            addTargets(base, memberDeclaration.getType(), compositeType, offset, containerOffset + properOffset,
                       composite, memberName);
          }
          if (isTargetComposite && memberDeclaration.getName().equals(memberName)) {
            targets = ptsMgr.addToTargets(base, memberDeclaration.getType(), compositeType, offset, containerOffset + properOffset, targets, fields);
          }
          if (compositeType.getKind() == ComplexTypeKind.STRUCT) {
            offset += ptsMgr.getSize(memberDeclaration.getType());
          }
        }
      }
    }

    @Override
    public boolean addField(final CCompositeType composite, final String fieldName) {
      final String type = CTypeUtils.typeToString(composite);
      final CompositeField field = CompositeField.of(type, fieldName);
      if (fields.containsKey(field)) {
        return true; // The field has already been added
      }

      final PersistentSortedMap<String, PersistentList<PointerTarget>> oldTargets = targets;
      for (final PersistentSortedMap.Entry<String, CType> baseEntry : bases.entrySet()) {
        addTargets(baseEntry.getKey(), baseEntry.getValue(), null, 0, 0, type, fieldName);
      }
      fields = fields.putAndCopy(field, true);

      if (oldTargets != targets) {
        // Target added
        return true;
      }
      return false;
    }

    /**
     * Should be used to remove the newly added field if it didn't turn out to correspond to any actual pointer target.
     * This can happen if we try to track a field of a composite that has no corresponding allocated bases.
     * @param composite
     * @param fieldName
     */
    private void shallowRemoveField(final CCompositeType composite, final String fieldName) {
      final String type = CTypeUtils.typeToString(composite);
      final CompositeField field = CompositeField.of(type, fieldName);
      fields = fields.removeAndCopy(field);
    }

    @Override
    public void addEssentialFields(final List<Pair<CCompositeType, String>> fields) {
      for (final Pair<CCompositeType, String> field : fields) {
        if (!addField(field.getFirst(), field.getSecond())) {
          shallowRemoveField(field.getFirst(), field.getSecond());
        }
      }
    }

    private void addDeferredAllocation(final String pointerVariable,
                                      final boolean isZeroing,
                                      final CIntegerLiteralExpression size,
                                      final String baseVariable) {
      deferredAllocations = deferredAllocations.putAndCopy(pointerVariable,
                                                           new DeferredAllocationPool(pointerVariable,
                                                                                      isZeroing,
                                                                                      size,
                                                                                      baseVariable));
    }

    @Override
    public void addTemporaryDeferredAllocation(final boolean isZeroing,
                                               final CIntegerLiteralExpression size,
                                               final String baseVariable) {
      addDeferredAllocation(baseVariable, isZeroing, size, baseVariable);
    }

    @Override
    public void addDeferredAllocationPointer(final String newPointerVariable,
                                             final String originalPointerVariable) {
      final DeferredAllocationPool newDeferredAllocationPool =
        deferredAllocations.get(originalPointerVariable).addPointerVariable(newPointerVariable);

      for (final String pointerVariable : newDeferredAllocationPool.getPointerVariables()) {
        deferredAllocations = deferredAllocations.putAndCopy(pointerVariable, newDeferredAllocationPool);
      }
      assert deferredAllocations.get(newPointerVariable) == newDeferredAllocationPool;
    }

    /**
     * Removes pointer to a deferred memory allocation from tracking.
     * @param oldPointerVariable
     * @return whether the removed variable was the only pointer to the corresponding referred allocation
     */
    @Override
    public boolean removeDeferredAllocatinPointer(final String oldPointerVariable) {
      final DeferredAllocationPool newDeferredAllocationPool =
        deferredAllocations.get(oldPointerVariable).removePointerVariable(oldPointerVariable);

      deferredAllocations = deferredAllocations.removeAndCopy(oldPointerVariable);
      if (!newDeferredAllocationPool.getPointerVariables().isEmpty()) {
        for (final String pointerVariable : newDeferredAllocationPool.getPointerVariables()) {
          deferredAllocations = deferredAllocations.putAndCopy(pointerVariable, newDeferredAllocationPool);
        }
        return false;
      } else {
        return true;
      }
    }

    @Override
    public DeferredAllocationPool removeDeferredAllocation(final String allocatedPointerVariable) {
      final DeferredAllocationPool deferredAllocationPool = deferredAllocations.get(allocatedPointerVariable);
      for (final String pointerVariable : deferredAllocationPool.getPointerVariables()) {
        deferredAllocations = deferredAllocations.removeAndCopy(pointerVariable);
      }
      return deferredAllocationPool;
    }

    @Override
    public SortedSet<String> getDeferredAllocationVariables() {
      return deferredAllocations.keySet();
    }

    @Override
    public boolean isTemporaryDeferredAllocationPointer(final String pointerVariable) {
      final DeferredAllocationPool deferredAllocationPool = deferredAllocations.get(pointerVariable);
      assert deferredAllocationPool == null || deferredAllocationPool.getBaseVariables().size() >= 1 :
             "Inconsistent deferred alloction pool: no bases";
      return deferredAllocationPool != null && deferredAllocationPool.getBaseVariables().get(0).equals(pointerVariable);
    }

    @Override
    public boolean isDeferredAllocationPointer(final String pointerVariable) {
      return deferredAllocations.containsKey(pointerVariable);
    }

    @Override
    public boolean isActualBase(final String name) {
      return bases.containsKey(name) && !PointerTargetSetManager.isFakeBaseType(bases.get(name));
    }

    @Override
    public boolean isPreparedBase(final String name) {
      return bases.containsKey(name);
    }

    @Override
    public boolean isBase(final String name, CType type) {
      type = CTypeUtils.simplifyType(type);
      final CType baseType = bases.get(name);
      return baseType != null && baseType.equals(type);
    }

    @Override
    public SortedSet<String> getAllBases() {
      return bases.keySet();
    }

    @Override
    public PersistentList<PointerTarget> getAllTargets(final CType type) {
      return firstNonNull(targets.get(CTypeUtils.typeToString(type)),
                          PersistentLinkedList.<PointerTarget>of());
    }

    @Override
    public Iterable<PointerTarget> getMatchingTargets(final CType type,
        final PointerTargetPattern pattern) {
      return from(getAllTargets(type)).filter(pattern);
    }

    @Override
    public Iterable<PointerTarget> getSpuriousTargets(final CType type,
        final PointerTargetPattern pattern) {
      return from(getAllTargets(type)).filter(not(pattern));
    }

    /**
     * Returns an immutable PointerTargetSet with all the changes made to the builder.
     */
    @Override
    public PointerTargetSet build() {
      PointerTargetSet result = new PointerTargetSet(bases, lastBase, fields,
          deferredAllocations, targets);
      if (result.isEmpty()) {
        return PointerTargetSet.emptyPointerTargetSet();
      } else {
        return result;
      }
    }
  }


  /**
   * Dummy implementation of {@link PointerTargetSetBuilder}
   * that throws an exception on all methods except for {@link #build()},
   * where it returns an empty {@link PointerTargetSet}.
   */
  public static enum DummyPointerTargetSetBuilder implements PointerTargetSetBuilder {
    INSTANCE;

    @Override
    public BooleanFormula prepareBase(String pName, CType pType) {
      throw new UnsupportedOperationException();
    }

    @Override
    public void shareBase(String pName, CType pType) {
      throw new UnsupportedOperationException();
    }

    @Override
    public BooleanFormula addBase(String pName, CType pType) {
      throw new UnsupportedOperationException();
    }

    @Override
    public boolean tracksField(CCompositeType pCompositeType, String pFieldName) {
      throw new UnsupportedOperationException();
    }

    @Override
    public boolean addField(CCompositeType pComposite, String pFieldName) {
      throw new UnsupportedOperationException();
    }

    @Override
    public void addEssentialFields(List<Pair<CCompositeType, String>> pFields) {
      throw new UnsupportedOperationException();
    }

    @Override
    public void addTemporaryDeferredAllocation(boolean pIsZeroing, CIntegerLiteralExpression pSize, String pBaseVariable) {
      throw new UnsupportedOperationException();
    }

    @Override
    public void addDeferredAllocationPointer(String pNewPointerVariable, String pOriginalPointerVariable) {
      throw new UnsupportedOperationException();
    }

    @Override
    public boolean removeDeferredAllocatinPointer(String pOldPointerVariable) {
      throw new UnsupportedOperationException();
    }

    @Override
    public DeferredAllocationPool removeDeferredAllocation(String pAllocatedPointerVariable) {
      throw new UnsupportedOperationException();
    }

    @Override
    public SortedSet<String> getDeferredAllocationVariables() {
      throw new UnsupportedOperationException();
    }

    @Override
    public boolean isTemporaryDeferredAllocationPointer(String pPointerVariable) {
      throw new UnsupportedOperationException();
    }

    @Override
    public boolean isDeferredAllocationPointer(String pPointerVariable) {
      throw new UnsupportedOperationException();
    }

    @Override
    public boolean isActualBase(String pName) {
      throw new UnsupportedOperationException();
    }

    @Override
    public boolean isPreparedBase(String pName) {
      throw new UnsupportedOperationException();
    }

    @Override
    public boolean isBase(String pName, CType pType) {
      throw new UnsupportedOperationException();
    }

    @Override
    public SortedSet<String> getAllBases() {
      throw new UnsupportedOperationException();
    }

    @Override
    public PersistentList<PointerTarget> getAllTargets(CType pType) {
      throw new UnsupportedOperationException();
    }

    @Override
    public Iterable<PointerTarget> getMatchingTargets(CType pType, PointerTargetPattern pPattern) {
      throw new UnsupportedOperationException();
    }

    @Override
    public Iterable<PointerTarget> getSpuriousTargets(CType pType, PointerTargetPattern pPattern) {
      throw new UnsupportedOperationException();
    }

    @Override
    public PointerTargetSet build() {
      return PointerTargetSet.emptyPointerTargetSet();
    }
  }
}<|MERGE_RESOLUTION|>--- conflicted
+++ resolved
@@ -121,12 +121,6 @@
    * This class is not thread-safe.
    */
   final static class RealPointerTargetSetBuilder implements PointerTargetSetBuilder {
-<<<<<<< HEAD
-
-    // The counter that guarantees a unique name for each allocated memory region.
-    private static int dynamicAllocationCounter = 0;
-=======
->>>>>>> 6b85926e
 
     private final FormulaManagerView formulaManager;
     private final PointerTargetSetManager ptsMgr;
