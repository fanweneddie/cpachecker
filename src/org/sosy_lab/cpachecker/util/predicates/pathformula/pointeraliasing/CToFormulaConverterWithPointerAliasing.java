/*
 *  CPAchecker is a tool for configurable software verification.
 *  This file is part of CPAchecker.
 *
 *  Copyright (C) 2007-2014  Dirk Beyer
 *  All rights reserved.
 *
 *  Licensed under the Apache License, Version 2.0 (the "License");
 *  you may not use this file except in compliance with the License.
 *  You may obtain a copy of the License at
 *
 *      http://www.apache.org/licenses/LICENSE-2.0
 *
 *  Unless required by applicable law or agreed to in writing, software
 *  distributed under the License is distributed on an "AS IS" BASIS,
 *  WITHOUT WARRANTIES OR CONDITIONS OF ANY KIND, either express or implied.
 *  See the License for the specific language governing permissions and
 *  limitations under the License.
 *
 *
 *  CPAchecker web page:
 *    http://cpachecker.sosy-lab.org
 */
package org.sosy_lab.cpachecker.util.predicates.pathformula.pointeraliasing;

import static com.google.common.base.Preconditions.checkArgument;
import static org.sosy_lab.cpachecker.util.predicates.pathformula.pointeraliasing.CTypeUtils.checkIsSimplified;
import static org.sosy_lab.cpachecker.util.predicates.pathformula.pointeraliasing.CTypeUtils.isSimpleType;

import com.google.common.base.Preconditions;
import com.google.common.collect.HashMultimap;
import com.google.common.collect.ImmutableMultimap;
import com.google.common.collect.Multimap;
import com.google.common.collect.Sets;
import java.io.PrintStream;
import java.math.BigInteger;
import java.util.ArrayList;
import java.util.HashSet;
import java.util.IdentityHashMap;
import java.util.List;
import java.util.Map;
import java.util.Optional;
import java.util.OptionalInt;
import java.util.Set;
import java.util.logging.Level;
import javax.annotation.Nullable;
import org.sosy_lab.common.ShutdownNotifier;
import org.sosy_lab.common.log.LogManager;
import org.sosy_lab.common.log.LogManagerWithoutDuplicates;
import org.sosy_lab.cpachecker.cfa.ast.c.CArraySubscriptExpression;
import org.sosy_lab.cpachecker.cfa.ast.c.CAssignment;
import org.sosy_lab.cpachecker.cfa.ast.c.CCharLiteralExpression;
import org.sosy_lab.cpachecker.cfa.ast.c.CDeclaration;
import org.sosy_lab.cpachecker.cfa.ast.c.CExpression;
import org.sosy_lab.cpachecker.cfa.ast.c.CExpressionAssignmentStatement;
import org.sosy_lab.cpachecker.cfa.ast.c.CFieldReference;
import org.sosy_lab.cpachecker.cfa.ast.c.CFunctionCallExpression;
import org.sosy_lab.cpachecker.cfa.ast.c.CIdExpression;
import org.sosy_lab.cpachecker.cfa.ast.c.CInitializer;
import org.sosy_lab.cpachecker.cfa.ast.c.CInitializerExpression;
import org.sosy_lab.cpachecker.cfa.ast.c.CInitializerList;
import org.sosy_lab.cpachecker.cfa.ast.c.CInitializers;
import org.sosy_lab.cpachecker.cfa.ast.c.CIntegerLiteralExpression;
import org.sosy_lab.cpachecker.cfa.ast.c.CLeftHandSide;
import org.sosy_lab.cpachecker.cfa.ast.c.CParameterDeclaration;
import org.sosy_lab.cpachecker.cfa.ast.c.CRightHandSide;
import org.sosy_lab.cpachecker.cfa.ast.c.CRightHandSideVisitor;
import org.sosy_lab.cpachecker.cfa.ast.c.CSimpleDeclaration;
import org.sosy_lab.cpachecker.cfa.ast.c.CStringLiteralExpression;
import org.sosy_lab.cpachecker.cfa.ast.c.CTypeDeclaration;
import org.sosy_lab.cpachecker.cfa.ast.c.CVariableDeclaration;
import org.sosy_lab.cpachecker.cfa.model.CFAEdge;
import org.sosy_lab.cpachecker.cfa.model.c.CDeclarationEdge;
import org.sosy_lab.cpachecker.cfa.model.c.CFunctionCallEdge;
import org.sosy_lab.cpachecker.cfa.model.c.CFunctionEntryNode;
import org.sosy_lab.cpachecker.cfa.model.c.CFunctionSummaryEdge;
import org.sosy_lab.cpachecker.cfa.model.c.CReturnStatementEdge;
import org.sosy_lab.cpachecker.cfa.types.MachineModel;
import org.sosy_lab.cpachecker.cfa.types.c.CArrayType;
import org.sosy_lab.cpachecker.cfa.types.c.CComplexType.ComplexTypeKind;
import org.sosy_lab.cpachecker.cfa.types.c.CCompositeType;
import org.sosy_lab.cpachecker.cfa.types.c.CCompositeType.CCompositeTypeMemberDeclaration;
import org.sosy_lab.cpachecker.cfa.types.c.CDefaults;
import org.sosy_lab.cpachecker.cfa.types.c.CFunctionType;
import org.sosy_lab.cpachecker.cfa.types.c.CNumericTypes;
import org.sosy_lab.cpachecker.cfa.types.c.CPointerType;
import org.sosy_lab.cpachecker.cfa.types.c.CType;
import org.sosy_lab.cpachecker.core.AnalysisDirection;
import org.sosy_lab.cpachecker.exceptions.UnrecognizedCCodeException;
import org.sosy_lab.cpachecker.util.Pair;
import org.sosy_lab.cpachecker.util.VariableClassification;
import org.sosy_lab.cpachecker.util.predicates.pathformula.ErrorConditions;
import org.sosy_lab.cpachecker.util.predicates.pathformula.SSAMap;
import org.sosy_lab.cpachecker.util.predicates.pathformula.SSAMap.SSAMapBuilder;
import org.sosy_lab.cpachecker.util.predicates.pathformula.SSAMapMerger.MergeResult;
import org.sosy_lab.cpachecker.util.predicates.pathformula.ctoformula.Constraints;
import org.sosy_lab.cpachecker.util.predicates.pathformula.ctoformula.CtoFormulaConverter;
import org.sosy_lab.cpachecker.util.predicates.pathformula.pointeraliasing.Expression.Location.AliasedLocation;
import org.sosy_lab.cpachecker.util.predicates.pathformula.pointeraliasing.Expression.Location.UnaliasedLocation;
import org.sosy_lab.cpachecker.util.predicates.pathformula.pointeraliasing.PointerTargetSetBuilder.RealPointerTargetSetBuilder;
import org.sosy_lab.cpachecker.util.predicates.smt.ArrayFormulaManagerView;
import org.sosy_lab.cpachecker.util.predicates.smt.BooleanFormulaManagerView;
import org.sosy_lab.cpachecker.util.predicates.smt.FormulaManagerView;
import org.sosy_lab.solver.api.ArrayFormula;
import org.sosy_lab.solver.api.BooleanFormula;
import org.sosy_lab.solver.api.Formula;
import org.sosy_lab.solver.api.FormulaType;

public class CToFormulaConverterWithPointerAliasing extends CtoFormulaConverter {

  /**
   * Prefix for marking symbols in the SSAMap that do not need update terms.
   */
  static final String SSAMAP_SYMBOL_WITHOUT_UPDATE_PREFIX = "#";

  // Overrides just for visibility in other classes of this package

  @SuppressWarnings("hiding")
  final LogManagerWithoutDuplicates logger = super.logger;
  @SuppressWarnings("hiding")
  final FormulaManagerView fmgr = super.fmgr;
  @SuppressWarnings("hiding")
  final BooleanFormulaManagerView bfmgr = super.bfmgr;
  @SuppressWarnings("hiding")
  final MachineModel machineModel = super.machineModel;
  @SuppressWarnings("hiding")
  final ShutdownNotifier shutdownNotifier = super.shutdownNotifier;

  private final @Nullable ArrayFormulaManagerView afmgr;
  final TypeHandlerWithPointerAliasing typeHandler;
  final PointerTargetSetManager ptsMgr;

  final FormulaType<?> voidPointerFormulaType;
  final Formula nullPointer;
  private MemoryRegionManager regionMgr;

  public CToFormulaConverterWithPointerAliasing(final FormulaEncodingWithPointerAliasingOptions pOptions,
                                   final FormulaManagerView formulaManagerView,
                                   final MachineModel pMachineModel,
                                   final Optional<VariableClassification> pVariableClassification,
                                   final LogManager logger,
                                   final ShutdownNotifier pShutdownNotifier,
                                   final TypeHandlerWithPointerAliasing pTypeHandler,
                                   final AnalysisDirection pDirection) {
    super(pOptions, formulaManagerView, pMachineModel, pVariableClassification, logger, pShutdownNotifier, pTypeHandler, pDirection);
    variableClassification = pVariableClassification;
    options = pOptions;
    typeHandler = pTypeHandler;

    if(options.useMemoryRegions()) {
      //create BnB regions here
      //get referenced fields and addressed fields from variable classification
      //use aliasingTypeHandler to simplify types
      regionMgr = buildBnBMemoryRegions();
    } else {
      //if !useMemoryRegions then create default regions - all in one for each type
      regionMgr = new DefaultRegionManager();
    }

    ptsMgr = new PointerTargetSetManager(options, fmgr, typeHandler, shutdownNotifier, regionMgr);
    afmgr = options.useArraysForHeap() ? fmgr.getArrayFormulaManager() : null;

    voidPointerFormulaType = typeHandler.getFormulaTypeFromCType(CPointerType.POINTER_TO_VOID);
    nullPointer = fmgr.makeNumber(voidPointerFormulaType, 0);
  }

  private MemoryRegionManager buildBnBMemoryRegions() {
    if(!variableClassification.isPresent()) {
      return new BnBRegionManager(variableClassification, ImmutableMultimap.<CType, String>of());
    }
    VariableClassification var = variableClassification.get();
    Multimap<CCompositeType, String> relevant = var.getRelevantFields();
    Multimap<CCompositeType, String> addressed = var.getAddressedFields();

    Multimap<CType, String> bnb = HashMultimap.create();
    for(Map.Entry<CCompositeType, String> p : relevant.entries()) {
      if(!addressed.containsEntry(p.getKey(), p.getValue())) {
        CType type = typeHandler.simplifyType(p.getKey());
        bnb.put(type, p.getValue());
      }
    }
    return new BnBRegionManager(variableClassification, ImmutableMultimap.<CType, String>copyOf(bnb));
  }

  /**
   * Returns the SMT symbol name for encoding a pointer access for a C type.
   *
   * @param type The type to get the symbol name for.
   * @return The symbol name for the type.
   */
  public static String getPointerAccessNameForType(final CType type) {
    String result = pointerNameCache.get(type);
    if (result != null) {
      return result;
    } else {
      result = POINTER_NAME_PREFIX + CTypeUtils.typeToString(type).replace(' ', '_');
      pointerNameCache.put(type, result);
      return result;
    }
  }

  /**
   * Checks, whether a symbol is a pointer access encoded in SMT.
   *
   * @param symbol The name of the symbol.
   * @return Whether the symbol is a pointer access or not.
   */
  private static boolean isPointerAccessSymbol(final String symbol) {
    return symbol.startsWith(POINTER_NAME_PREFIX);
  }

  /**
   * Creates a formula for the base address of a term.
   *
   * @param address The formula to create a base address for.
   * @return The base address for the formula.
   */
  Formula makeBaseAddressOfTerm(final Formula address) {
    return ptsMgr.makePointerDereference("__BASE_ADDRESS_OF__", voidPointerFormulaType, address);
  }

  /**
   * Checks if a variable is only found with a single type.
   *
   * @param name The name of the variable.
   * @param type The type of the variable.
   * @param ssaSavedType The type of the variable as saved in the SSA map.
   */
  @Override
  protected void checkSsaSavedType(
      final String name, final CType type, final @Nullable CType ssaSavedType) {
    if (ssaSavedType != null && !ssaSavedType.equals(type)) {
      checkIsSimplified(ssaSavedType);
      checkIsSimplified(type);
      logger.logf(Level.FINEST,
                  "Variable %s was found with multiple types! (Type1: %s, Type2: %s)",
                  name,
                  ssaSavedType,
                  type);
    }
  }

  @Override
  public BooleanFormula makeSsaUpdateTerm(
      final String symbolName,
      final CType symbolType,
      final int oldIndex,
      final int newIndex,
      final PointerTargetSet pts)
      throws InterruptedException {
    checkArgument(oldIndex > 0 && newIndex > oldIndex);

    if (symbolName.startsWith(SSAMAP_SYMBOL_WITHOUT_UPDATE_PREFIX)) {
      return bfmgr.makeTrue();
    } else if (isPointerAccessSymbol(symbolName)) {
      if(!options.useMemoryRegions()) {
        assert symbolName.equals(getPointerAccessNameForType(symbolType));
      } else {
        //TODO: find a better assertion for the memory regions case
      }
      if (options.useArraysForHeap()) {
        return makeSsaArrayMerger(symbolName, symbolType, oldIndex, newIndex);
      } else {
        return makeSsaUFMerger(symbolName, symbolType, oldIndex, newIndex, pts);
      }
    }
    return super.makeSsaUpdateTerm(symbolName, symbolType, oldIndex, newIndex, pts);
  }

  private BooleanFormula makeSsaArrayMerger(
      final String pFunctionName,
      final CType pReturnType,
      final int pOldIndex,
      final int pNewIndex) {

    final FormulaType<?> returnFormulaType = getFormulaTypeFromCType(pReturnType);
    final ArrayFormula<?, ?> newArray =
        afmgr.makeArray(pFunctionName, pNewIndex, voidPointerFormulaType, returnFormulaType);
    final ArrayFormula<?, ?> oldArray =
        afmgr.makeArray(pFunctionName, pOldIndex, voidPointerFormulaType, returnFormulaType);
    return fmgr.makeEqual(newArray, oldArray);
  }

  private BooleanFormula makeSsaUFMerger(
      final String functionName,
      final CType returnType,
      final int oldIndex,
      final int newIndex,
      final PointerTargetSet pts)
      throws InterruptedException {

    final FormulaType<?> returnFormulaType = getFormulaTypeFromCType(returnType);

    if (options.useQuantifiersOnArrays()) {
      Formula counter = fmgr.makeVariable(voidPointerFormulaType, functionName + "@counter");
      return fmgr.getQuantifiedFormulaManager()
          .forall(
              counter,
              makeRetentionConstraint(
                  functionName, oldIndex, newIndex, returnFormulaType, counter));
    }

    List<BooleanFormula> result = new ArrayList<>();
    for (final PointerTarget target : pts.getAllTargets(functionName)) {
      shutdownNotifier.shutdownIfNecessary();
      final Formula targetAddress = makeFormulaForTarget(target);
      result.add(
          makeRetentionConstraint(
              functionName, oldIndex, newIndex, returnFormulaType, targetAddress));
    }

    return bfmgr.and(result);
  }

  /**
   * Checks, whether a given variable has an SSA index or not.
   *
   * @param name The name of the variable.
   * @param type The  type of the variable.
   * @param ssa The SSA map.
   * @return Whether a given variable has an SSA index or not.
   */
  boolean hasIndex(final String name, final CType type, final SSAMapBuilder ssa) {
    checkSsaSavedType(name, type, ssa.getType(name));
    return ssa.getIndex(name) > 0;
  }

  /**
   * Returns a formula for a dereference.
   *
   * @param type The type of the variable.
   * @param address The address formula of the variable that will be dereferenced.
   * @param ssa The SSA map.
   * @param errorConditions Additional error conditions.
   * @return A formula for the dereference of the variable.
   */
  Formula makeDereference(CType type,
                         final Formula address,
                         final SSAMapBuilder ssa,
                         final ErrorConditions errorConditions,
                         final MemoryRegion region) {
    if (errorConditions.isEnabled()) {
      errorConditions.addInvalidDerefCondition(fmgr.makeEqual(address, nullPointer));
      errorConditions.addInvalidDerefCondition(fmgr.makeLessThan(address, makeBaseAddressOfTerm(address), false));
    }
    return makeSafeDereference(type, address, ssa, region);
  }

  /**
   * Returns a formula for a safe dereference.
   *
   * @param type The type of the variable.
   * @param address The address formula of the variable that will be dereferenced.
   * @param ssa The SSA map.
   * @return A formula for a safe dereference of a variable.
   */
  Formula makeSafeDereference(CType type,
                         final Formula address,
                         final SSAMapBuilder ssa,
                         final MemoryRegion region) {
    checkIsSimplified(type);
    final String ufName = regionMgr.getPointerAccessName(region);
    final int index = getIndex(ufName, type, ssa);
    final FormulaType<?> returnType = getFormulaTypeFromCType(type);
    return ptsMgr.makePointerDereference(ufName, returnType, index, address);
  }

  Formula makeFormulaForTarget(final PointerTarget target) {
    return fmgr.makePlus(
        fmgr.makeVariable(voidPointerFormulaType, target.getBaseName()),
        fmgr.makeNumber(voidPointerFormulaType, target.getOffset()));
  }

  BooleanFormula makeRetentionConstraint(
      final String targetName,
      final int oldIndex,
      final int newIndex,
      final FormulaType<?> type,
      final Formula targetAddress) {
    return fmgr.assignment(
        ptsMgr.makePointerDereference(targetName, type, newIndex, targetAddress),
        ptsMgr.makePointerDereference(targetName, type, oldIndex, targetAddress));
  }

  /**
   * Checks, whether a field is relevant in the composite type.
   *
   * @param compositeType The composite type to check.
   * @param fieldName The field to check its relevance.
   * @return Whether a field is relevant for the composite type.
   */
  @Override
  protected boolean isRelevantField(final CCompositeType compositeType,
                          final String fieldName) {
    return super.isRelevantField(compositeType, fieldName)
        || getSizeof(compositeType) <= options.maxPreFilledAllocationSize();
  }

  /**
   * Checks, whether a variable declaration is addressed or not.
   *
   * @param var The variable declaration to check.
   * @return Whether the variable declaration is addressed or not.
   */
  private boolean isAddressedVariable(CDeclaration var) {
    return !variableClassification.isPresent() ||
        variableClassification.get().getAddressedVariables().contains(var.getQualifiedName());
  }

  /**
   * Adds all fields of a C type to the pointer target set.
   *
   * @param type The type of the composite type.
   * @param pts The underlying pointer target set.
   */
  private void addAllFields(final CType type, final PointerTargetSetBuilder pts) {
    if (type instanceof CCompositeType) {
      final CCompositeType compositeType = (CCompositeType) type;
      for (CCompositeTypeMemberDeclaration memberDeclaration : compositeType.getMembers()) {
        if (isRelevantField(compositeType, memberDeclaration.getName())) {
          pts.addField(compositeType, memberDeclaration.getName());
          final CType memberType = typeHandler.getSimplifiedType(memberDeclaration);
          addAllFields(memberType, pts);
        }
      }
    } else if (type instanceof CArrayType) {
      final CType elementType = checkIsSimplified(((CArrayType) type).getType());
      addAllFields(elementType, pts);
    }
  }

  /**
   * Adds a pre filled base to the pointer target set.
   *
   * @param base The name of the base.
   * @param type The type of the base.
   * @param prepared A flag indicating whether the base is prepared or not.
   * @param forcePreFill A flag indicating whether we force the pre fill.
   * @param constraints Additional constraints
   * @param pts The underlying pointer target set.
   */
  void addPreFilledBase(final String base,
                        final CType type,
                        final boolean prepared,
                        final boolean forcePreFill,
                        final Constraints constraints,
                        final PointerTargetSetBuilder pts) {
    if (!prepared) {
      constraints.addConstraint(pts.addBase(base, type));
    } else {
      pts.shareBase(base, type);
    }
    if (forcePreFill ||
        (options.maxPreFilledAllocationSize() > 0 && getSizeof(type) <= options.maxPreFilledAllocationSize())) {
      addAllFields(type, pts);
    }
  }

  /**
   * Declares a shared base on a declaration.
   *
   * @param declaration The declaration.
   * @param originalDeclaration the declaration used to determine if the base corresponds to a function parameter
   *        (needed to distinguish real (non-moving) arrays from pointers)
   * @param shareImmediately A flag that indicates, if the base is shared immediately.
   * @param constraints Additional constraints.
   * @param pts The underlying pointer target set.
   */
  private void declareSharedBase(
      final CDeclaration declaration,
      final CSimpleDeclaration originalDeclaration,
      final boolean shareImmediately,
      final Constraints constraints,
      final PointerTargetSetBuilder pts) {
    CType type = typeHandler.getSimplifiedType(declaration);
    if (shareImmediately) {
      addPreFilledBase(declaration.getQualifiedName(), type, false, false, constraints, pts);
    } else if (isAddressedVariable(declaration)
        || CTypeUtils.containsArray(type, originalDeclaration)) {
      constraints.addConstraint(pts.prepareBase(declaration.getQualifiedName(), type));
    }
  }

  /**
   * Adds constraints for the value import.
   *
   * @param cfaEdge The current CFA edge.
   * @param address A formula for the current address.
   * @param base The base of  the variable.
   * @param fields A list of fields of the composite type.
   * @param ssa The SSA map.
   * @param constraints Additional constraints.
   * @throws UnrecognizedCCodeException If the C code was unrecognizable.
   */
  void addValueImportConstraints(final CFAEdge cfaEdge,
                                 final Formula address,
                                 final Variable base,
                                 final List<Pair<CCompositeType, String>> fields,
                                 final SSAMapBuilder ssa,
                                 final Constraints constraints,
                                 @Nullable final MemoryRegion region) throws
                                                                  UnrecognizedCCodeException {
    final CType baseType = base.getType();
    if (baseType instanceof CArrayType) {
      throw new UnrecognizedCCodeException("Array access can't be encoded as a variable", cfaEdge);
    } else if (baseType instanceof CCompositeType) {
      final CCompositeType compositeType = (CCompositeType) baseType;
      assert compositeType.getKind() != ComplexTypeKind.ENUM : "Enums are not composite: " + compositeType;
      int offset = 0;
      for (final CCompositeTypeMemberDeclaration memberDeclaration : compositeType.getMembers()) {
        final String memberName = memberDeclaration.getName();
<<<<<<< HEAD
=======
        final int offset = typeHandler.getBitOffset(compositeType, memberName);
>>>>>>> ce2cc198
        final CType memberType = typeHandler.getSimplifiedType(memberDeclaration);
        final Variable newBase = Variable.create(base.getName() + FIELD_NAME_SEPARATOR + memberName,
                                                 memberType);
        if (hasIndex(newBase.getName(), newBase.getType(), ssa) &&
            isRelevantField(compositeType, memberName)) {
          fields.add(Pair.of(compositeType, memberName));
          MemoryRegion newRegion = regionMgr.makeMemoryRegion(compositeType, memberType, memberName);
          addValueImportConstraints(cfaEdge,
                                    fmgr.makePlus(address, fmgr.makeNumber(voidPointerFormulaType, offset)),
                                    newBase,
                                    fields,
                                    ssa,
                                    constraints,
                                    newRegion);
        }
        if (compositeType.getKind() == ComplexTypeKind.STRUCT) {
          offset += getSizeof(memberType);
        }
      }
    } else if (!(baseType instanceof CFunctionType) && !baseType.isIncomplete()) {
      // This adds a constraint *a = a for the case where we previously tracked
      // a variable directly and now via its address (we do not want to loose
      // the value previously stored in the variable).
      // Make sure to not add invalid-deref constraints for this dereference
      MemoryRegion newRegion = region;
      if(newRegion==null) {
        newRegion = regionMgr.makeMemoryRegion(baseType);
      }
      constraints.addConstraint(fmgr.makeEqual(makeSafeDereference(baseType, address, ssa, newRegion),
                                               makeVariable(base.getName(), baseType, ssa)));
    }
  }

  /**
   * Expand a string literal to an array of characters.
   *
   * http://stackoverflow.com/a/6915917
   * As the C99 Draft Specification's 32nd Example in §6.7.8 (p. 130) states
   *    char s[] = "abc", t[3] = "abc";
   *  is identical to:
   *    char s[] = { 'a', 'b', 'c', '\0' }, t[] = { 'a', 'b', 'c' };
   *
   * @param e The string that has to be expanded
   * @param type The type of the character array.
   * @return List of character-literal expressions
   */
  private static List<CCharLiteralExpression> expandStringLiteral(final CStringLiteralExpression e,
                                                                  final CArrayType type) {
    // The string is either NULL terminated, or not.
    // If the length is not provided explicitly, NULL termination is used
    final String s = e.getContentString();
    final int length = type.getLengthAsInt().orElse(s.length() + 1);
    assert length >= s.length();

    // create one CharLiteralExpression for each character of the string
    final List<CCharLiteralExpression> result = new ArrayList<>();
    for (int i = 0; i < s.length(); i++) {
      result.add(new CCharLiteralExpression(e.getFileLocation(), CNumericTypes.SIGNED_CHAR, s.charAt(i)));
    }


    // http://stackoverflow.com/questions/10828294/c-and-c-partial-initialization-of-automatic-structure
    // C99 Standard 6.7.8.21
    // If there are ... fewer characters in a string literal
    // used to initialize an array of known size than there are elements in the array,
    // the remainder of the aggregate shall be initialized implicitly ...
    for (int i = s.length(); i < length; i++) {
      result.add(new CCharLiteralExpression(e.getFileLocation(), CNumericTypes.SIGNED_CHAR, '\0'));
    }

    return result;
  }

  /**
   * Expands a string literal to an array of characters.
   *
   * @param assignments The list of assignments.
   * @return An assignment statement.
   * @throws UnrecognizedCCodeException If the C code was unrecognizable.
   */
  private static List<CExpressionAssignmentStatement> expandStringLiterals(
                                                 final List<CExpressionAssignmentStatement> assignments)
  throws UnrecognizedCCodeException {
    final List<CExpressionAssignmentStatement> result = new ArrayList<>();
    for (CExpressionAssignmentStatement assignment : assignments) {
      final CExpression rhs = assignment.getRightHandSide();
      if (rhs instanceof CStringLiteralExpression) {
        final CExpression lhs = assignment.getLeftHandSide();
        final CType lhsType = lhs.getExpressionType();
        final CArrayType lhsArrayType;
        if (lhsType instanceof CArrayType) {
          lhsArrayType = (CArrayType) lhsType;
        } else if (lhsType instanceof CPointerType) {
          lhsArrayType = new CArrayType(false, false, ((CPointerType) lhsType).getType(), null);
        } else {
          throw new UnrecognizedCCodeException("Assigning string literal to " + lhsType.toString(), assignment);
        }

        List<CCharLiteralExpression> chars = expandStringLiteral((CStringLiteralExpression) rhs, lhsArrayType);

        int offset = 0;
        for (CCharLiteralExpression e : chars) {
          result.add(new CExpressionAssignmentStatement(
                       assignment.getFileLocation(),
                       new CArraySubscriptExpression(lhs.getFileLocation(),
                                                     lhsArrayType.getType(),
                                                     lhs,
                                                     new CIntegerLiteralExpression(lhs.getFileLocation(),
                                                                                   CNumericTypes.INT,
                                                                                   BigInteger.valueOf(offset))),
                       e));
          offset++;
        }
      } else {
        result.add(assignment);
      }
    }
    return result;
  }

  /**
   * Expands an assignment list.
   *
   * @param declaration The declaration of the variable.
   * @param explicitAssignments A list of explicit assignments to the variable.
   * @return A list of assignment statements.
   */
  private List<CExpressionAssignmentStatement> expandAssignmentList(
                                                final CVariableDeclaration declaration,
                                                final List<CExpressionAssignmentStatement> explicitAssignments) {
    final CType variableType = typeHandler.getSimplifiedType(declaration);
    final CLeftHandSide lhs = new CIdExpression(declaration.getFileLocation(),
                                                variableType,
                                                declaration.getName(),
                                                declaration);
    final Set<String> alreadyAssigned = new HashSet<>();
    for (CExpressionAssignmentStatement statement : explicitAssignments) {
      alreadyAssigned.add(statement.getLeftHandSide().toString());
    }
    final List<CExpressionAssignmentStatement> defaultAssignments = new ArrayList<>();
    expandAssignmentList(variableType, lhs, alreadyAssigned, defaultAssignments);
    defaultAssignments.addAll(explicitAssignments);
    return defaultAssignments;
  }

  /**
   * Expands an assignment list.
   *
   * @param type The type of the assignment.
   * @param lhs The left hand side of the assignment.
   * @param alreadyAssigned A set of already assigned values.
   * @param defaultAssignments A list of the default assignments.
   */
  private void expandAssignmentList(CType type,
                                           final CLeftHandSide lhs,
                                           final Set<String> alreadyAssigned,
                                           final List<CExpressionAssignmentStatement> defaultAssignments) {
    if (alreadyAssigned.contains(lhs.toString())) {
      return;
    }

    checkIsSimplified(type);
    if (type instanceof CArrayType) {
      final CArrayType arrayType = (CArrayType) type;
      final CType elementType = checkIsSimplified(arrayType.getType());
      final OptionalInt length = arrayType.getLengthAsInt();
      if (length.isPresent()) {
        final int l = Math.min(length.getAsInt(), options.maxArrayLength());
        for (int i = 0; i < l; i++) {
          final CLeftHandSide newLhs = new CArraySubscriptExpression(
                                             lhs.getFileLocation(),
                                             elementType,
                                             lhs,
                                             new CIntegerLiteralExpression(lhs.getFileLocation(),
                                                                           CNumericTypes.INT,
                                                                           BigInteger.valueOf(i)));
          expandAssignmentList(elementType, newLhs, alreadyAssigned, defaultAssignments);
        }
      }
    } else if (type instanceof CCompositeType) {
      final CCompositeType compositeType = (CCompositeType) type;
      if (compositeType.getKind() == ComplexTypeKind.UNION) {
        // If it is a union, we must make sure that the first member is initialized,
        // but only if none of the members appear in alreadyAssigned.
        // The way it is currently implemented this is very difficult to check,
        // so for now we initialize none of the union members to be safe.
        // TODO: add implicit initializers for union members
        return;
      }
      for (final CCompositeTypeMemberDeclaration memberDeclaration : compositeType.getMembers()) {
        final CType memberType = memberDeclaration.getType();
        final CLeftHandSide newLhs = new CFieldReference(lhs.getFileLocation(),
                                                         memberType,
                                                         memberDeclaration.getName(),
                                                         lhs, false);
        expandAssignmentList(memberType, newLhs, alreadyAssigned, defaultAssignments);
      }
    } else {
      assert isSimpleType(type);
      CExpression initExp = ((CInitializerExpression)CDefaults.forType(type, lhs.getFileLocation())).getExpression();
      defaultAssignments.add(new CExpressionAssignmentStatement(lhs.getFileLocation(), lhs, initExp));
    }
  }

  /**
   * Creates a builder for pointer target sets.
   *
   * @param pts The current pointer target set.
   * @return A builder for pointer target sets.
   */
  @Override
  protected PointerTargetSetBuilder createPointerTargetSetBuilder(PointerTargetSet pts) {
    return new RealPointerTargetSetBuilder(pts, fmgr, typeHandler, ptsMgr, options, regionMgr);
  }

  /**
   * Merges two sets of pointer targets.
   *
   * @param pPts1 The first set of pointer targets.
   * @param pPts2 The second set of pointer targets.
   * @param pResultSSA The SSA map.
   * @return A set of pointer targets merged from both.
   * @throws InterruptedException If the execution was interrupted.
   */
  @Override
  public MergeResult<PointerTargetSet> mergePointerTargetSets(PointerTargetSet pPts1,
      PointerTargetSet pPts2, SSAMapBuilder pResultSSA) throws InterruptedException {
    return ptsMgr.mergePointerTargetSets(pPts1, pPts2, pResultSSA, this);
  }

  /**
   * Creates a visitor for right hand side expressions.
   *
   * @param pEdge The current edge of the CFA.
   * @param pFunction The name of the current function.
   * @param pSsa The SSA map.
   * @param pPts The underlying set of pointer targets.
   * @param pConstraints Additional constraints.
   * @param pErrorConditions Additional error conditions.
   * @return A visitor for right hand side expressions.
   */
  @Override
  protected CRightHandSideVisitor<Formula, UnrecognizedCCodeException> createCRightHandSideVisitor(
      CFAEdge pEdge, String pFunction,
      SSAMapBuilder pSsa, PointerTargetSetBuilder pPts,
      Constraints pConstraints, ErrorConditions pErrorConditions) {

    CExpressionVisitorWithPointerAliasing rhsVisitor = new CExpressionVisitorWithPointerAliasing(this, pEdge, pFunction, pSsa, pConstraints, pErrorConditions, pPts, regionMgr);
    return rhsVisitor.asFormulaVisitor();
  }

  /**
   * Creates a formula for a {@code return} statement in C code.
   *
   * @param assignment The (optional) assignment done at the return statement.
   * @param returnEdge The return edge of the CFA.
   * @param function The name of the current function.
   * @param ssa The SSA map.
   * @param pts The underlying pointer target set.
   * @param constraints Additional constraints.
   * @param errorConditions Additional error conditions.
   * @return A formula for a return statement.
   * @throws UnrecognizedCCodeException If the C code was unrecognizable.
   * @throws InterruptedException If the execution was interrupted.
   */
  @Override
  protected BooleanFormula makeReturn(final Optional<CAssignment> assignment,
                                      final CReturnStatementEdge returnEdge,
                                      final String function,
                                      final SSAMapBuilder ssa,
                                      final PointerTargetSetBuilder pts,
                                      final Constraints constraints,
                                      final ErrorConditions errorConditions)
  throws UnrecognizedCCodeException, InterruptedException {
    BooleanFormula result = super.makeReturn(assignment, returnEdge, function, ssa, pts, constraints, errorConditions);

    if (assignment.isPresent()) {
      final CVariableDeclaration returnVariableDeclaraton =
          ((CFunctionEntryNode) returnEdge.getSuccessor().getEntryNode()).getReturnVariable().get();
      final boolean containsArray =
          CTypeUtils.containsArray(
              typeHandler.getSimplifiedType(returnVariableDeclaraton), returnVariableDeclaraton);

      declareSharedBase(
          returnVariableDeclaraton, returnVariableDeclaraton, containsArray, constraints, pts);
    }
    return result;
  }

  /**
   * Creates a formula for an assignment.
   *
   * @param lhs  the left-hand-side of the assignment
   * @param lhsForChecking a left-hand-side of the assignment
   *      (for most cases: {@code lhs == lhsForChecking}),
   *      that is used to check if the assignment is important.
   *      If the assignment is not important, we return TRUE.
   * @param rhs the right-hand-side of the assignment
   * @param edge The current edge in the CFA.
   * @param function The name of the current function.
   * @param ssa The SSA map.
   * @param pts The underlying pointer target set.
   * @param constraints Additional constraints.
   * @param errorConditions Additional error conditions.
   * @return A formula for the assignment.
   * @throws UnrecognizedCCodeException If the C code was unrecognizable.
   * @throws InterruptedException If the execution was interrupted.
   */
  @Override
  protected BooleanFormula makeAssignment(
      final CLeftHandSide lhs, final CLeftHandSide lhsForChecking, CRightHandSide rhs,
      final CFAEdge edge, final String function,
      final SSAMapBuilder ssa, final PointerTargetSetBuilder pts,
      final Constraints constraints, final ErrorConditions errorConditions)
          throws UnrecognizedCCodeException, InterruptedException {

    // This corresponds to an argument passed as function parameter of array type
    // (this is the only case when arrays can be "assigned" explicitly, not as structure members)
    // In this case the parameter is treated as pointer
    // In other places this case should be distinguished by calling containsArray with the
    // second CDeclaration parameter, but makeAssignment (in AssignmentHandler) only considers
    // types (not declarations),  so we make an explicit conversion to
    // a pointer here to avoid complicating the (already non-trivial) logic in makeAssignment.
    // Note that makeCastFromArrayToPointerIfNecessary won't initially handle this because it only
    // converts the RHS to make it compatible with the LHS, but in this case *both* sides should
    // be converted to pointers
    CType lhsType = typeHandler.getSimplifiedType(lhs);
    if (lhs instanceof CIdExpression
        && ((CIdExpression) lhs).getDeclaration() instanceof CParameterDeclaration
        && lhsType instanceof CArrayType) {
      lhsType =
          new CPointerType(
              lhsType.isConst(), lhsType.isVolatile(), ((CArrayType) lhsType).getType());
    }

    if (rhs instanceof CExpression) {
      rhs = makeCastFromArrayToPointerIfNecessary((CExpression) rhs, lhsType);
    }

    AssignmentHandler assignmentHandler = new AssignmentHandler(this, edge, function, ssa, pts, constraints, errorConditions, regionMgr);
    return assignmentHandler.handleAssignment(lhs, lhsForChecking, lhsType, rhs, false, null);
  }

  /**
   * Creates a log message string from a given message and the current CFA edge.
   *
   * @param msg The message string.
   * @param edge The current CFA edge.
   * @return A log message string.
   */
  private static String getLogMessage(final String msg, final CFAEdge edge) {
    return edge.getFileLocation()
            + ": " + msg
            + ": " + edge.getDescription();
  }

  /**
   * Logs a message for debugging purpose.
   *
   * @param msg The message to be logged.
   * @param edge The current edge in the CFA.
   */
  private void logDebug(final String msg, final CFAEdge edge) {
    logger.log(Level.ALL, () -> getLogMessage(msg, edge));
  }

  /**
   * Creates a formula for declarations in the C code.
   *
   * @param declarationEdge The declaration edge in the CFA.
   * @param function The name of the current function.
   * @param ssa The SSA map.
   * @param pts The underlying pointer target set.
   * @param constraints Additional constraints.
   * @param errorConditions Additional error conditions.
   * @return A formula for a declaration in C code.
   * @throws UnrecognizedCCodeException If the C code was unrecognizable.
   * @throws InterruptedException If the execution was interrupted.
   */
  @Override
  protected BooleanFormula makeDeclaration(
      final CDeclarationEdge declarationEdge, final String function,
      final SSAMapBuilder ssa, final PointerTargetSetBuilder pts,
      final Constraints constraints, final ErrorConditions errorConditions)
          throws UnrecognizedCCodeException, InterruptedException {

    // TODO merge with super-class method

    if (declarationEdge.getDeclaration() instanceof CTypeDeclaration) {
      final CType declarationType = typeHandler.getSimplifiedType(declarationEdge.getDeclaration());
      if (declarationType instanceof CCompositeType) {
        typeHandler.addCompositeTypeToCache((CCompositeType) declarationType);
      }
    }

    if (!(declarationEdge.getDeclaration() instanceof CVariableDeclaration)) {
      // function declaration, typedef etc.
      logDebug("Ignoring declaration", declarationEdge);
      return bfmgr.makeTrue();
    }

    CVariableDeclaration declaration = (CVariableDeclaration) declarationEdge.getDeclaration();

    // makeFreshIndex(variableName, declaration.getType(), ssa); // TODO: Make sure about
                                                                 // correctness of SSA indices without this trick!

    CType declarationType = typeHandler.getSimplifiedType(declaration);

    if (!isRelevantVariable(declaration) &&
        !isAddressedVariable(declaration)) {
      // The variable is unused
      logDebug("Ignoring declaration of unused variable", declarationEdge);
      return bfmgr.makeTrue();
    }

    checkForLargeArray(declarationEdge, declarationType);

    if (errorConditions.isEnabled()) {
      final Formula address = makeConstant(PointerTargetSet.getBaseName(declaration.getQualifiedName()),
                                           CTypeUtils.getBaseType(declarationType));
      constraints.addConstraint(fmgr.makeEqual(makeBaseAddressOfTerm(address), address));
    }

    // if there is an initializer associated to this variable,
    // take it into account
    final CInitializer initializer = declaration.getInitializer();

    // Fixing unsized array declarations
    if (declarationType instanceof CArrayType && ((CArrayType) declarationType).getLength() == null) {
      final Integer actualLength;
      if (initializer instanceof  CInitializerList) {
        actualLength = ((CInitializerList) initializer).getInitializers().size();
      } else if (initializer instanceof CInitializerExpression &&
                 ((CInitializerExpression) initializer).getExpression() instanceof CStringLiteralExpression) {
        actualLength = ((CStringLiteralExpression) ((CInitializerExpression) initializer).getExpression())
                         .getContentString()
                         .length() + 1;
      } else {
        actualLength = null;
      }

      if (actualLength != null) {
        declarationType = new CArrayType(declarationType.isConst(),
                                         declarationType.isVolatile(),
                                         ((CArrayType) declarationType).getType(),
                                         new CIntegerLiteralExpression(declaration.getFileLocation(),
                                                                       machineModel.getPointerDiffType(),
                                                                       BigInteger.valueOf(actualLength)));

        declaration = new CVariableDeclaration(declaration.getFileLocation(),
                                               declaration.isGlobal(),
                                               declaration.getCStorageClass(),
                                               declarationType,
                                               declaration.getName(),
                                               declaration.getOrigName(),
                                               declaration.getQualifiedName(),
                                               initializer);
      }
    }

    declareSharedBase(declaration, declaration, false, constraints, pts);
    if (CTypeUtils.containsArray(declarationType, declaration)) {
      addPreFilledBase(declaration.getQualifiedName(), declarationType, true, false, constraints, pts);
    }

    if (options.useParameterVariablesForGlobals() && declaration.isGlobal()) {
      globalDeclarations.add(declaration);
    }

    final CIdExpression lhs =
        new CIdExpression(declaration.getFileLocation(), declaration);
    final AssignmentHandler assignmentHandler = new AssignmentHandler(this, declarationEdge, function, ssa, pts, constraints, errorConditions, regionMgr);
    final BooleanFormula result;
    if (initializer instanceof CInitializerExpression || initializer == null) {

      if (initializer != null) {
        result = assignmentHandler.handleAssignment(lhs, lhs, ((CInitializerExpression) initializer).getExpression(), false, null);
      } else if (isRelevantVariable(declaration) && !declarationType.isIncomplete()) {
        result = assignmentHandler.handleAssignment(lhs, lhs, null, false, null);
      } else {
        result = bfmgr.makeTrue();
      }

    } else if (initializer instanceof CInitializerList) {

      List<CExpressionAssignmentStatement> assignments =
        CInitializers.convertToAssignments(declaration, declarationEdge);
      if (options.handleStringLiteralInitializers()) {
        // Special handling for string literal initializers -- convert them into character arrays
        assignments = expandStringLiterals(assignments);
      }
      if (options.handleImplicitInitialization()) {
        assignments = expandAssignmentList(declaration, assignments);
      }
      result = assignmentHandler.handleInitializationAssignments(lhs, declarationType, assignments);

    } else {
      throw new UnrecognizedCCodeException("Unrecognized initializer", declarationEdge, initializer);
    }

    return result;
  }

  /**
   * Creates a predicate formula for an expression and its truth assumption.
   *
   * @param e The expression.
   * @param truthAssumption The assumption for the truth of the expression.
   * @param edge The current edge in the CFA.
   * @param function The name of the current function.
   * @param ssa The SSA map.
   * @param pts The underlying pointer target set.
   * @param constraints Additional constraints.
   * @param errorConditions Additional error conditions.
   * @return A predicate formula for an expression and its truth assumption.
   * @throws UnrecognizedCCodeException If the C code was unrecognizable.
   * @throws InterruptedException If the execution was interrupted.
   */
  @Override
  protected BooleanFormula makePredicate(final CExpression e, final boolean truthAssumption,
      final CFAEdge edge, final String function,
      final SSAMapBuilder ssa, final PointerTargetSetBuilder pts,
      final Constraints constraints, final ErrorConditions errorConditions)
          throws UnrecognizedCCodeException, InterruptedException {
    final CType expressionType = typeHandler.getSimplifiedType(e);
    CExpressionVisitorWithPointerAliasing ev = new CExpressionVisitorWithPointerAliasing(this, edge, function, ssa, constraints, errorConditions, pts, regionMgr);
    BooleanFormula result = toBooleanFormula(ev.asValueFormula(e.accept(ev), expressionType));

    if (options.deferUntypedAllocations()) {
      DynamicMemoryHandler memoryHandler = new DynamicMemoryHandler(this, edge, ssa, pts, constraints, errorConditions, regionMgr);
      memoryHandler.handleDeferredAllocationsInAssume(e, ev.getLearnedPointerTypes());
    }

    if (!truthAssumption) {
      result = bfmgr.not(result);
    }

    pts.addEssentialFields(ev.getInitializedFields());
    pts.addEssentialFields(ev.getUsedFields());
    return result;
  }

  /**
   * Creates a formula for a function call.
   *
   * @param edge The function call edge in the CFA.
   * @param callerFunction The name of the caller function.
   * @param ssa The SSA map.
   * @param pts The underlying pointer target set.
   * @param constraints Additional constraints.
   * @param errorConditions Additional error conditions.
   * @return A formula representing the function call.
   * @throws UnrecognizedCCodeException If the C code was unrecognizable.
   * @throws InterruptedException If the execution was interrupted.
   */
  @Override
  protected BooleanFormula makeFunctionCall(
      final CFunctionCallEdge edge, final String callerFunction,
      final SSAMapBuilder ssa, final PointerTargetSetBuilder pts,
      final Constraints constraints, final ErrorConditions errorConditions)
          throws UnrecognizedCCodeException, InterruptedException {

    final CFunctionEntryNode entryNode = edge.getSuccessor();
    BooleanFormula result = super.makeFunctionCall(edge, callerFunction, ssa, pts, constraints, errorConditions);

    for (CParameterDeclaration formalParameter : entryNode.getFunctionParameters()) {
      final CType parameterType = typeHandler.getSimplifiedType(formalParameter);
      final CVariableDeclaration formalDeclaration = formalParameter.asVariableDeclaration();
      final CVariableDeclaration declaration;
      if (options.useParameterVariables()) {
        CParameterDeclaration tmpParameter = new CParameterDeclaration(
                formalParameter.getFileLocation(), formalParameter.getType(), formalParameter.getName() + PARAM_VARIABLE_NAME);
        tmpParameter.setQualifiedName(formalParameter.getQualifiedName() + PARAM_VARIABLE_NAME);
        declaration = tmpParameter.asVariableDeclaration();
      } else {
        declaration = formalDeclaration;
      }
      declareSharedBase(
          declaration,
          formalParameter,
          CTypeUtils.containsArrayInFunctionParameter(parameterType),
          constraints,
          pts);
    }

    return result;
  }

  /**
   * Creates a formula for a function exit.
   *
   * @param summaryEdge The function's summary edge in the CFA.
   * @param calledFunction The name of the called function.
   * @param ssa The SSA map.
   * @param pts The underlying pointer target set
   * @param constraints Additional constraints.
   * @param errorConditions Additional error conditions.
   * @return A formula for the function exit.
   * @throws UnrecognizedCCodeException If the C code was unrecognizable.
   * @throws InterruptedException If the execution was interrupted.
   */
  @Override
  protected BooleanFormula makeExitFunction(
      final CFunctionSummaryEdge summaryEdge, final String calledFunction,
      final SSAMapBuilder ssa, final PointerTargetSetBuilder pts,
      final Constraints constraints, final ErrorConditions errorConditions)
          throws UnrecognizedCCodeException, InterruptedException {

    final BooleanFormula result = super.makeExitFunction(summaryEdge, calledFunction, ssa, pts, constraints, errorConditions);

    DynamicMemoryHandler memoryHandler = new DynamicMemoryHandler(this, summaryEdge, ssa, pts, constraints, errorConditions, regionMgr);
    memoryHandler.handleDeferredAllocationInFunctionExit(calledFunction);

    return result;
  }

  @SuppressWarnings("hiding") // same instance with narrower type
  final FormulaEncodingWithPointerAliasingOptions options;

  private final Optional<VariableClassification> variableClassification;

  private static final String POINTER_NAME_PREFIX = "*";

  static final String FIELD_NAME_SEPARATOR = "$";

  private static final Map<CType, String> pointerNameCache = new IdentityHashMap<>();


  // Overrides just for visibility in other classes of this package

  /**
   * Evaluates the return type of a function call.
   *
   * @param pFuncCallExp The function call expression.
   * @param pEdge The edge in the CFA.
   * @return The type of the function call.
   * @throws UnrecognizedCCodeException If the C code was unrecognizable.
   */
  @Override
  protected CType getReturnType(CFunctionCallExpression pFuncCallExp, CFAEdge pEdge) throws UnrecognizedCCodeException {
    return typeHandler.simplifyType(super.getReturnType(pFuncCallExp, pEdge));
  }

  /**
   * Creates an expression for a cast from an array to a pointer type. This cast is only done, if
   * necessary.
   *
   * @param pExp The expression to get casted.
   * @param pTargetType The target type of the cast.
   * @return A pointer expression for the casted array expression.
   */
  @Override
  protected CExpression makeCastFromArrayToPointerIfNecessary(CExpression pExp, CType pTargetType) {
    return super.makeCastFromArrayToPointerIfNecessary(pExp, pTargetType);
  }

  /**
   * {@inheritDoc}
   */
  @Override
  protected Formula makeCast(CType pFromType, CType pToType, Formula pFormula, Constraints constraints, CFAEdge pEdge)
      throws UnrecognizedCCodeException {
    return super.makeCast(pFromType, pToType, pFormula, constraints, pEdge);
  }

  /**
   * {@inheritDoc}
   */
  @Override
  protected Formula makeConstant(String pName, CType pType) {
    return super.makeConstant(pName, pType);
  }

  /**
   * {@inheritDoc}
   */
  @Override
  protected Formula makeVariable(String pName, CType pType, SSAMapBuilder pSsa) {
    return super.makeVariable(pName, pType, pSsa);
  }

  /**
   * {@inheritDoc}
   */
  @Override
  public Formula makeFormulaForVariable(
      SSAMap pContextSSA,
      PointerTargetSet pContextPTS,
      String pVarName,
      CType pType,
      boolean forcePointerDereference) {
    Preconditions.checkArgument(!(pType instanceof CFunctionType));

    Expression e = makeFormulaForVariable(pVarName, pType, pContextPTS, forcePointerDereference);

    SSAMapBuilder ssa = pContextSSA.builder();
    Formula formula;

    if (e.isValue()) {
      formula = e.asValue().getValue();
    } else if (e.isAliasedLocation()) {
      MemoryRegion region = e.asAliasedLocation().getMemoryRegion();
      if(region==null) {
        region = regionMgr.makeMemoryRegion(pType);
      }
      formula = makeSafeDereference(pType, e.asAliasedLocation().getAddress(), ssa, region);
    } else {
      formula = makeVariable(e.asUnaliasedLocation().getVariableName(), pType, ssa);
    }

    if (!ssa.build().equals(pContextSSA)) {
      throw new IllegalArgumentException(
          "we cannot apply the SSAMap changes to the point where the"
              + " information would be needed. Possible problems: uninitialized variables could be"
              + " in more formulas which get conjuncted and then we get unsatisfiable formulas as a result.\n"
              + " difference in SSA variables: "
              + Sets.difference(ssa.allVariables(), pContextSSA.allVariables()));
    }

    return formula;
  }

  protected Expression makeFormulaForVariable(
      String pVarName, CType pType, PointerTargetSet pts, boolean forceDereference) {
    if (forceDereference) {
      final Formula address = makeConstant(pVarName, CTypeUtils.getBaseType(pType));
      return AliasedLocation.ofAddress(address);
    } else if (!pts.isActualBase(pVarName)
        && !CTypeUtils.containsArrayOutsideFunctionParameter(pType)) {
      Variable variable = Variable.create(pVarName, pType);

      final String variableName = variable.getName();
      return UnaliasedLocation.ofVariableName(variableName);
    } else {
      final Formula address =
          makeConstant(PointerTargetSet.getBaseName(pVarName), CTypeUtils.getBaseType(pType));
      return AliasedLocation.ofAddress(address);
    }
  }

  /**
   * {@inheritDoc}
   */
  @Override
  protected Formula makeFreshVariable(String pName, CType pType, SSAMapBuilder pSsa) {
    return super.makeFreshVariable(pName, typeHandler.simplifyType(pType), pSsa);
  }

  /**
   * {@inheritDoc}
   */
  @Override
  protected int getIndex(String pName, CType pType, SSAMapBuilder pSsa) {
    return super.getIndex(pName, pType, pSsa);
  }

  /**
   * {@inheritDoc}
   */
  @Override
  protected int getFreshIndex(String pName, CType pType, SSAMapBuilder pSsa) {
    return super.getFreshIndex(pName, pType, pSsa);
  }

  /**
   * {@inheritDoc}
   */
  @Override
  protected int getSizeof(CType pType) {
    return super.getSizeof(pType);
  }

  /**
   * Checks, whether a left hand side is relevant for the analysis.
   *
   * @param pLhs The left hand side to check.
   * @return Whether a left hand side is relevant for the analysis.
   */
  @Override
  protected boolean isRelevantLeftHandSide(CLeftHandSide pLhs) {
    return super.isRelevantLeftHandSide(pLhs);
  }

  @Override
  public void printStatistics(PrintStream out) {
    regionMgr.printStatistics(out);
  }
}<|MERGE_RESOLUTION|>--- conflicted
+++ resolved
@@ -45,6 +45,7 @@
 import java.util.logging.Level;
 import javax.annotation.Nullable;
 import org.sosy_lab.common.ShutdownNotifier;
+import org.sosy_lab.common.configuration.InvalidConfigurationException;
 import org.sosy_lab.common.log.LogManager;
 import org.sosy_lab.common.log.LogManagerWithoutDuplicates;
 import org.sosy_lab.cpachecker.cfa.ast.c.CArraySubscriptExpression;
@@ -101,10 +102,10 @@
 import org.sosy_lab.cpachecker.util.predicates.smt.ArrayFormulaManagerView;
 import org.sosy_lab.cpachecker.util.predicates.smt.BooleanFormulaManagerView;
 import org.sosy_lab.cpachecker.util.predicates.smt.FormulaManagerView;
-import org.sosy_lab.solver.api.ArrayFormula;
-import org.sosy_lab.solver.api.BooleanFormula;
-import org.sosy_lab.solver.api.Formula;
-import org.sosy_lab.solver.api.FormulaType;
+import org.sosy_lab.java_smt.api.ArrayFormula;
+import org.sosy_lab.java_smt.api.BooleanFormula;
+import org.sosy_lab.java_smt.api.Formula;
+import org.sosy_lab.java_smt.api.FormulaType;
 
 public class CToFormulaConverterWithPointerAliasing extends CtoFormulaConverter {
 
@@ -134,15 +135,23 @@
   final Formula nullPointer;
   private MemoryRegionManager regionMgr;
 
-  public CToFormulaConverterWithPointerAliasing(final FormulaEncodingWithPointerAliasingOptions pOptions,
-                                   final FormulaManagerView formulaManagerView,
-                                   final MachineModel pMachineModel,
-                                   final Optional<VariableClassification> pVariableClassification,
-                                   final LogManager logger,
-                                   final ShutdownNotifier pShutdownNotifier,
-                                   final TypeHandlerWithPointerAliasing pTypeHandler,
-                                   final AnalysisDirection pDirection) {
+  public CToFormulaConverterWithPointerAliasing(
+      final FormulaEncodingWithPointerAliasingOptions pOptions,
+      final FormulaManagerView formulaManagerView,
+      final MachineModel pMachineModel,
+      final Optional<VariableClassification> pVariableClassification,
+      final LogManager logger,
+      final ShutdownNotifier pShutdownNotifier,
+      final TypeHandlerWithPointerAliasing pTypeHandler,
+      final AnalysisDirection pDirection)
+      throws InvalidConfigurationException {
     super(pOptions, formulaManagerView, pMachineModel, pVariableClassification, logger, pShutdownNotifier, pTypeHandler, pDirection);
+
+    if (pDirection == AnalysisDirection.BACKWARD) {
+      throw new InvalidConfigurationException(
+          "Backward formula construction is not yet implemented for pointer aliasing.");
+    }
+
     variableClassification = pVariableClassification;
     options = pOptions;
     typeHandler = pTypeHandler;
@@ -506,13 +515,9 @@
     } else if (baseType instanceof CCompositeType) {
       final CCompositeType compositeType = (CCompositeType) baseType;
       assert compositeType.getKind() != ComplexTypeKind.ENUM : "Enums are not composite: " + compositeType;
-      int offset = 0;
       for (final CCompositeTypeMemberDeclaration memberDeclaration : compositeType.getMembers()) {
         final String memberName = memberDeclaration.getName();
-<<<<<<< HEAD
-=======
         final int offset = typeHandler.getBitOffset(compositeType, memberName);
->>>>>>> ce2cc198
         final CType memberType = typeHandler.getSimplifiedType(memberDeclaration);
         final Variable newBase = Variable.create(base.getName() + FIELD_NAME_SEPARATOR + memberName,
                                                  memberType);
@@ -527,9 +532,6 @@
                                     ssa,
                                     constraints,
                                     newRegion);
-        }
-        if (compositeType.getKind() == ComplexTypeKind.STRUCT) {
-          offset += getSizeof(memberType);
         }
       }
     } else if (!(baseType instanceof CFunctionType) && !baseType.isIncomplete()) {
