/*
 *  CPAchecker is a tool for configurable software verification.
 *  This file is part of CPAchecker.
 *
 *  Copyright (C) 2007-2014  Dirk Beyer
 *  All rights reserved.
 *
 *  Licensed under the Apache License, Version 2.0 (the "License");
 *  you may not use this file except in compliance with the License.
 *  You may obtain a copy of the License at
 *
 *      http://www.apache.org/licenses/LICENSE-2.0
 *
 *  Unless required by applicable law or agreed to in writing, software
 *  distributed under the License is distributed on an "AS IS" BASIS,
 *  WITHOUT WARRANTIES OR CONDITIONS OF ANY KIND, either express or implied.
 *  See the License for the specific language governing permissions and
 *  limitations under the License.
 *
 *
 *  CPAchecker web page:
 *    http://cpachecker.sosy-lab.org
 */
package org.sosy_lab.cpachecker.util.predicates.pathformula.ctoformula;

import static com.google.common.base.Preconditions.checkArgument;
import static com.google.common.base.Verify.verify;
import static org.sosy_lab.cpachecker.util.predicates.pathformula.ctoformula.CtoFormulaTypeUtils.areEqualWithMatchingPointerArray;
import static org.sosy_lab.cpachecker.util.predicates.pathformula.ctoformula.CtoFormulaTypeUtils.getRealFieldOwner;

import com.google.common.base.CharMatcher;
import com.google.common.base.Preconditions;
import com.google.common.collect.ImmutableMap;
import com.google.common.collect.ImmutableSet;
import java.io.PrintStream;
import java.util.ArrayList;
import java.util.HashMap;
import java.util.HashSet;
import java.util.List;
import java.util.Map;
import java.util.Optional;
import java.util.Set;
import java.util.function.Predicate;
import java.util.logging.Level;
import javax.annotation.Nullable;
import org.sosy_lab.common.ShutdownNotifier;
import org.sosy_lab.common.log.LogManager;
import org.sosy_lab.common.log.LogManagerWithoutDuplicates;
import org.sosy_lab.cpachecker.cfa.ast.AAstNode;
import org.sosy_lab.cpachecker.cfa.ast.c.CAssignment;
import org.sosy_lab.cpachecker.cfa.ast.c.CExpression;
import org.sosy_lab.cpachecker.cfa.ast.c.CExpressionStatement;
import org.sosy_lab.cpachecker.cfa.ast.c.CFieldReference;
import org.sosy_lab.cpachecker.cfa.ast.c.CFloatLiteralExpression;
import org.sosy_lab.cpachecker.cfa.ast.c.CFunctionCall;
import org.sosy_lab.cpachecker.cfa.ast.c.CFunctionCallAssignmentStatement;
import org.sosy_lab.cpachecker.cfa.ast.c.CFunctionCallExpression;
import org.sosy_lab.cpachecker.cfa.ast.c.CFunctionCallStatement;
import org.sosy_lab.cpachecker.cfa.ast.c.CFunctionDeclaration;
import org.sosy_lab.cpachecker.cfa.ast.c.CIdExpression;
import org.sosy_lab.cpachecker.cfa.ast.c.CInitializerList;
import org.sosy_lab.cpachecker.cfa.ast.c.CInitializers;
import org.sosy_lab.cpachecker.cfa.ast.c.CIntegerLiteralExpression;
import org.sosy_lab.cpachecker.cfa.ast.c.CLeftHandSide;
import org.sosy_lab.cpachecker.cfa.ast.c.CParameterDeclaration;
import org.sosy_lab.cpachecker.cfa.ast.c.CRightHandSide;
import org.sosy_lab.cpachecker.cfa.ast.c.CRightHandSideVisitor;
import org.sosy_lab.cpachecker.cfa.ast.c.CSimpleDeclaration;
import org.sosy_lab.cpachecker.cfa.ast.c.CStatement;
import org.sosy_lab.cpachecker.cfa.ast.c.CUnaryExpression;
import org.sosy_lab.cpachecker.cfa.ast.c.CUnaryExpression.UnaryOperator;
import org.sosy_lab.cpachecker.cfa.ast.c.CVariableDeclaration;
import org.sosy_lab.cpachecker.cfa.model.CFAEdge;
import org.sosy_lab.cpachecker.cfa.model.FunctionExitNode;
import org.sosy_lab.cpachecker.cfa.model.c.CAssumeEdge;
import org.sosy_lab.cpachecker.cfa.model.c.CDeclarationEdge;
import org.sosy_lab.cpachecker.cfa.model.c.CFunctionCallEdge;
import org.sosy_lab.cpachecker.cfa.model.c.CFunctionEntryNode;
import org.sosy_lab.cpachecker.cfa.model.c.CFunctionReturnEdge;
import org.sosy_lab.cpachecker.cfa.model.c.CFunctionSummaryEdge;
import org.sosy_lab.cpachecker.cfa.model.c.CReturnStatementEdge;
import org.sosy_lab.cpachecker.cfa.model.c.CStatementEdge;
import org.sosy_lab.cpachecker.cfa.types.MachineModel;
import org.sosy_lab.cpachecker.cfa.types.c.CArrayType;
import org.sosy_lab.cpachecker.cfa.types.c.CBasicType;
import org.sosy_lab.cpachecker.cfa.types.c.CBitFieldType;
import org.sosy_lab.cpachecker.cfa.types.c.CComplexType.ComplexTypeKind;
import org.sosy_lab.cpachecker.cfa.types.c.CCompositeType;
import org.sosy_lab.cpachecker.cfa.types.c.CCompositeType.CCompositeTypeMemberDeclaration;
import org.sosy_lab.cpachecker.cfa.types.c.CElaboratedType;
import org.sosy_lab.cpachecker.cfa.types.c.CEnumType;
import org.sosy_lab.cpachecker.cfa.types.c.CFunctionType;
import org.sosy_lab.cpachecker.cfa.types.c.CNumericTypes;
import org.sosy_lab.cpachecker.cfa.types.c.CPointerType;
import org.sosy_lab.cpachecker.cfa.types.c.CSimpleType;
import org.sosy_lab.cpachecker.cfa.types.c.CType;
import org.sosy_lab.cpachecker.cfa.types.c.CTypes;
import org.sosy_lab.cpachecker.core.AnalysisDirection;
import org.sosy_lab.cpachecker.cpa.value.AbstractExpressionValueVisitor;
import org.sosy_lab.cpachecker.cpa.value.type.NumericValue;
import org.sosy_lab.cpachecker.cpa.value.type.Value;
import org.sosy_lab.cpachecker.exceptions.UnrecognizedCFAEdgeException;
import org.sosy_lab.cpachecker.exceptions.UnrecognizedCodeException;
import org.sosy_lab.cpachecker.exceptions.UnsupportedCodeException;
import org.sosy_lab.cpachecker.util.Triple;
import org.sosy_lab.cpachecker.util.predicates.pathformula.ErrorConditions;
import org.sosy_lab.cpachecker.util.predicates.pathformula.PathFormula;
import org.sosy_lab.cpachecker.util.predicates.pathformula.SSAMap;
import org.sosy_lab.cpachecker.util.predicates.pathformula.SSAMap.SSAMapBuilder;
import org.sosy_lab.cpachecker.util.predicates.pathformula.SSAMapMerger.MergeResult;
import org.sosy_lab.cpachecker.util.predicates.pathformula.pointeraliasing.PointerTargetSet;
import org.sosy_lab.cpachecker.util.predicates.pathformula.pointeraliasing.PointerTargetSetBuilder;
import org.sosy_lab.cpachecker.util.predicates.pathformula.pointeraliasing.PointerTargetSetBuilder.DummyPointerTargetSetBuilder;
import org.sosy_lab.cpachecker.util.predicates.smt.BitvectorFormulaManagerView;
import org.sosy_lab.cpachecker.util.predicates.smt.BooleanFormulaManagerView;
import org.sosy_lab.cpachecker.util.predicates.smt.FormulaManagerView;
import org.sosy_lab.cpachecker.util.predicates.smt.FunctionFormulaManagerView;
import org.sosy_lab.cpachecker.util.predicates.smt.IntegerFormulaManagerView;
import org.sosy_lab.cpachecker.util.variableclassification.VariableClassification;
import org.sosy_lab.cpachecker.util.variableclassification.VariableClassificationBuilder;
import org.sosy_lab.java_smt.api.BitvectorFormula;
import org.sosy_lab.java_smt.api.BooleanFormula;
import org.sosy_lab.java_smt.api.FloatingPointFormula;
import org.sosy_lab.java_smt.api.FloatingPointRoundingMode;
import org.sosy_lab.java_smt.api.Formula;
import org.sosy_lab.java_smt.api.FormulaType;
import org.sosy_lab.java_smt.api.FormulaType.BitvectorType;
import org.sosy_lab.java_smt.api.FormulaType.FloatingPointType;
import org.sosy_lab.java_smt.api.FunctionDeclaration;

/**
 * Class containing all the code that converts C code into a formula.
 */
public class CtoFormulaConverter {

  // list of functions that are pure (no side-effects from the perspective of this analysis)
  static final ImmutableSet<String> PURE_EXTERNAL_FUNCTIONS =
      ImmutableSet.of(
          "abort",
          "exit",
          "__assert_fail",
          "__VERIFIER_error",
          "free",
          "kfree",
          "fprintf",
          "printf",
          "puts",
          "printk",
          "sprintf",
          "swprintf",
          "strcasecmp",
          "strchr",
          "strcmp",
          "strlen",
          "strncmp",
          "strrchr",
          "strstr");

  // set of functions that may not appear in the source code
  // the value of the map entry is the explanation for the user
  static final ImmutableMap<String, String> UNSUPPORTED_FUNCTIONS =
      ImmutableMap.of("fesetround", "floating-point rounding modes");

  //names for special variables needed to deal with functions
  @Deprecated
  private static final String RETURN_VARIABLE_NAME =
      VariableClassificationBuilder.FUNCTION_RETURN_VARIABLE;
  public static final String PARAM_VARIABLE_NAME = "__param__";

  private static final ImmutableSet<String> SAFE_VAR_ARG_FUNCTIONS = ImmutableSet.of(
      "printf", "printk"
      );

  private static final CharMatcher ILLEGAL_VARNAME_CHARACTERS = CharMatcher.anyOf("|\\");

  private final Map<String, Formula> stringLitToFormula = new HashMap<>();
  private int nextStringLitIndex = 0;

  final FormulaEncodingOptions options;
  protected final MachineModel machineModel;
  private final Optional<VariableClassification> variableClassification;
  final CtoFormulaTypeHandler typeHandler;

  protected final FormulaManagerView fmgr;
  protected final BooleanFormulaManagerView bfmgr;
  private final IntegerFormulaManagerView nfmgr;
  private final BitvectorFormulaManagerView efmgr;
  final FunctionFormulaManagerView ffmgr;
  protected final LogManagerWithoutDuplicates logger;
  protected final ShutdownNotifier shutdownNotifier;

  protected final AnalysisDirection direction;

  // Index that is used to read from variables that were not assigned yet
  private static final int VARIABLE_UNINITIALIZED = 1;

  // Index to be used for first assignment to a variable (must be higher than VARIABLE_UNINITIALIZED!)
  private static final int VARIABLE_FIRST_ASSIGNMENT = 2;

  private final FunctionDeclaration<?> stringUfDecl;

  protected final Set<CVariableDeclaration> globalDeclarations = new HashSet<>();

  public CtoFormulaConverter(FormulaEncodingOptions pOptions, FormulaManagerView fmgr,
      MachineModel pMachineModel, Optional<VariableClassification> pVariableClassification,
      LogManager logger, ShutdownNotifier pShutdownNotifier,
      CtoFormulaTypeHandler pTypeHandler, AnalysisDirection pDirection) {

    this.fmgr = fmgr;
    this.options = pOptions;
    this.machineModel = pMachineModel;
    this.variableClassification = pVariableClassification;
    this.typeHandler = pTypeHandler;

    this.bfmgr = fmgr.getBooleanFormulaManager();
    this.nfmgr = fmgr.getIntegerFormulaManager(); // NumeralMgr is only used for String-Literals, so Int or Real does not matter, however Princess only supports Int.
    this.efmgr = fmgr.getBitvectorFormulaManager();
    this.ffmgr = fmgr.getFunctionFormulaManager();
    this.logger = new LogManagerWithoutDuplicates(logger);
    this.shutdownNotifier = pShutdownNotifier;

    this.direction = pDirection;

    stringUfDecl = ffmgr.declareUF(
            "__string__", typeHandler.getPointerType(), FormulaType.IntegerType);
  }

  void logfOnce(Level level, CFAEdge edge, String msg, Object... args) {
    if (logger.wouldBeLogged(level)) {
      logger.logfOnce(level, "%s: %s: %s",
          edge.getFileLocation(),
          String.format(msg, args),
          edge.getDescription());
    }
  }

  /**
   * Returns the size in bits of the given type.
   * Always use this method instead of machineModel.getSizeOf,
   * because this method can handle dereference-types.
   * @param pType the type to calculate the size of.
   * @return the size in bits of the given type.
   */
  protected int getBitSizeof(CType pType) {
    return typeHandler.getBitSizeof(pType);
  }

  /**
   * Returns the size in bytes of the given type.
   * Always use this method instead of machineModel.getSizeOf,
   * because this method can handle dereference-types.
   * @param pType the type to calculate the size of.
   * @return the size in bytes of the given type.
   */
  protected int getSizeof(CType pType) {
    return typeHandler.getSizeof(pType);
  }

  protected boolean isRelevantField(final CCompositeType pCompositeType, final String fieldName) {
    if (!variableClassification.isPresent()
        || !options.ignoreIrrelevantVariables()
        || !options.ignoreIrrelevantFields()) {
      return true;
    }
    CCompositeType compositeType = CTypes.withoutVolatile(CTypes.withoutConst(pCompositeType));
    return variableClassification.get().getRelevantFields().containsEntry(compositeType, fieldName);
  }

  protected boolean isRelevantLeftHandSide(final CLeftHandSide lhs) {
    if (!options.trackFunctionPointers() && CTypes.isFunctionPointer(lhs.getExpressionType())) {
      return false;
    }

    if (options.useHavocAbstraction()) {
      if (!lhs.accept(new IsRelevantWithHavocAbstractionVisitor(this))) {
        return false;
      }
    }

    if (options.ignoreIrrelevantVariables() && variableClassification.isPresent()) {
      return lhs.accept(new IsRelevantLhsVisitor(this));
    } else {
      return true;
    }
  }

  protected final boolean isRelevantVariable(final CSimpleDeclaration var) {
    if (options.useHavocAbstraction()) {
      if (var instanceof CVariableDeclaration) {
        CVariableDeclaration vDecl = (CVariableDeclaration) var;
        if (vDecl.isGlobal()) {
          return false;
        } else if (vDecl.getType() instanceof CPointerType) {
          return false;
        }
      }
    }
    if (options.ignoreIrrelevantVariables() && variableClassification.isPresent()) {
      boolean isRelevantVariable = var.getName().equals(RETURN_VARIABLE_NAME) ||
          variableClassification.get().getRelevantVariables().contains(var.getQualifiedName());
      if (options.overflowVariablesAreRelevant()) {
        isRelevantVariable |=
            variableClassification.get().getIntOverflowVars().contains(var.getQualifiedName());
      }
      isRelevantVariable |= isAddressedVariable(var);
      return isRelevantVariable;
    }
    return true;
  }

  protected boolean isAddressedVariable(CSimpleDeclaration pVar) {
    // dummy
    return true;
  }

  public final FormulaType<?> getFormulaTypeFromCType(CType type) {
    type = type.getCanonicalType();
    if (type instanceof CSimpleType) {
      CSimpleType simpleType = (CSimpleType) type;
      switch (simpleType.getType()) {
        case FLOAT:
          return FormulaType.getSinglePrecisionFloatingPointType();
        case DOUBLE:
          return FormulaType.getDoublePrecisionFloatingPointType();
        default:
          break;
      }
    }

    int bitSize = typeHandler.getBitSizeof(type);

    return FormulaType.getBitvectorTypeWithSize(bitSize);
  }

  /**
   * This method produces a String representation of an arbitrary expression
   * that can be used as a variable name in a formula.
   * The name is not globally unique.
   *
   * @param e the expression which should be named
   * @return the name of the expression
   */
  static String exprToVarNameUnscoped(AAstNode e) {
    return ILLEGAL_VARNAME_CHARACTERS.replaceFrom(
        CharMatcher.whitespace().removeFrom(e.toASTString()), '_');
  }

  /**
   * This method produces a String representation of an arbitrary expression
   * that can be used as a variable name in a formula.
   * The name is local to the given function.
   *
   * @param e the expression which should be named
   * @return the name of the expression
   */
  static String exprToVarName(AAstNode e, String function) {
    return (function + "::" + exprToVarNameUnscoped(e)).intern().intern();
  }

  /** Produces a fresh new SSA index for an assignment and updates the SSA map. */
  protected int makeFreshIndex(String name, CType type, SSAMapBuilder ssa) {
    int idx = getFreshIndex(name, type, ssa);
    ssa.setIndex(name, type, idx);
    return idx;
  }

  /**
   * Produces a fresh new SSA index for an assignment,
   * but does _not_ update the SSA map.
   * Usually you should use {@link #makeFreshIndex(String, CType, SSAMapBuilder)}
   * instead, because using variables with indices that are not stored in the SSAMap
   * is not a good idea (c.f. the comment inside getIndex()).
   * If you use this method, you need to make sure to update the SSAMap correctly.
   */
  protected int getFreshIndex(String name, CType type, SSAMapBuilder ssa) {
    checkSsaSavedType(name, type, ssa.getType(name));
    int idx = ssa.getFreshIndex(name);
    if (idx <= 0) {
      idx = VARIABLE_FIRST_ASSIGNMENT;
    }
    return idx;
  }

  /**
   * This method returns the index of the given variable in the ssa map, if there
   * is none, it creates one with the value 1.
   *
   * @return the index of the variable
   */
  protected int getIndex(String name, CType type, SSAMapBuilder ssa) {
    checkSsaSavedType(name, type, ssa.getType(name));
    int idx = ssa.getIndex(name);
    if (idx <= 0) {
      logger.log(Level.ALL, "WARNING: Auto-instantiating variable:", name);
      idx = VARIABLE_UNINITIALIZED;

      // It is important to store the index in the variable here.
      // If getIndex() was called with a specific name,
      // this means that name@idx will appear in formulas.
      // Thus we need to make sure that calls to FormulaManagerView.instantiate()
      // will also add indices for this name,
      // which it does exactly if the name is in the SSAMap.
      ssa.setIndex(name, type, idx);
    }

    return idx;
  }

  protected void checkSsaSavedType(String name, CType type, CType t) {

    // Check if types match

    // Assert when a variable already exists, that it has the same type
    // TODO: Un-comment when parser and code-base is stable enough
//    Variable t;
//    assert
//         (t = ssa.getType(name)) == null
//      || CTypeUtils.equals(t, type)
//      : "Saving variables with mutliple types is not possible!";
    if (t != null && !areEqualWithMatchingPointerArray(t, type)) {

      if (!getFormulaTypeFromCType(t).equals(getFormulaTypeFromCType(type))) {
        throw new UnsupportedOperationException(
            "Variable " + name + " used with types of different sizes! " +
                "(Type1: " + t + ", Type2: " + type + ")");
      } else {
        logger.logf(Level.FINEST, "Variable %s was found with multiple types!"
                + " (Type1: %s, Type2: %s)", name, t, type);
      }
    }
  }

  /**
   * Create the necessary equivalence terms for adjusting the SSA indices
   * of a given symbol (of any type) from oldIndex to newIndex.
   *
   * @param variableName The name of the variable for which the index is adjusted.
   * @param variableType The type of the variable.
   * @param oldIndex The previous SSA index.
   * @param newIndex The new SSA index.
   * @param pts The previous PointerTargetSet.
   * @throws InterruptedException If execution is interrupted.
   */
  public BooleanFormula makeSsaUpdateTerm(
      final String variableName,
      final CType variableType,
      final int oldIndex,
      final int newIndex,
      final PointerTargetSet pts)
      throws InterruptedException {
    checkArgument(oldIndex > 0 && newIndex > oldIndex);

    final FormulaType<?> variableFormulaType = getFormulaTypeFromCType(variableType);
    final Formula oldVariable = fmgr.makeVariable(variableFormulaType, variableName, oldIndex);
    final Formula newVariable = fmgr.makeVariable(variableFormulaType, variableName, newIndex);

    return fmgr.assignment(newVariable, oldVariable);
  }

  /**
   * Create a formula for a given variable, which is assumed to be constant.
   * This method does not handle scoping!
   */
  protected Formula makeConstant(String name, CType type) {
    return fmgr.makeVariableWithoutSSAIndex(getFormulaTypeFromCType(type), name);
  }

  /**
   * Create a formula for a given variable.
   * This method does not handle scoping and the NON_DET_VARIABLE!
   *
   * This method does not update the index of the variable.
   */
  protected Formula makeVariable(String name, CType type, SSAMapBuilder ssa) {
    int useIndex = getIndex(name, type, ssa);
    return fmgr.makeVariable(this.getFormulaTypeFromCType(type), name, useIndex);
  }

  /**
   * Takes a variable name and its type and create the corresponding formula out of it. The
   * <code>pContextSSA</code> is used to supply this method with the necessary {@link SSAMap}
   * and (if necessary) the {@link PointerTargetSet} can be supplied via <code>pContextPTS</code>.
   *
   * @param pContextSSA the SSAMap indices from which the variable should be created
   * @param pContextPTS the PointerTargetSet which should be used for formula generation
   * @param pVarName the name of the variable
   * @param pType the type of the variable
   * @param forcePointerDereference (only used in CToFormulaConverterWithPointerAliasing)
   * @return the created formula
   */
  public Formula makeFormulaForVariable(
      SSAMap pContextSSA,
      PointerTargetSet pContextPTS,
      String pVarName,
      CType pType,
      boolean forcePointerDereference) {
    Preconditions.checkArgument(!(pType instanceof CEnumType));

    SSAMapBuilder ssa = pContextSSA.builder();
    Formula formula = makeVariable(pVarName, pType, ssa);

    if (!ssa.build().equals(pContextSSA)) {
      throw new IllegalArgumentException(
          "we cannot apply the SSAMap changes to the point where the"
              + " information would be needed possible problems: uninitialized variables could be"
              + " in more formulas which get conjuncted and then we get unsatisfiable formulas as a result");
    }

    return formula;
  }

  /**
   * Create a formula for a given variable with a fresh index for the left-hand
   * side of an assignment.
   * This method does not handle scoping and the NON_DET_VARIABLE!
   */
  protected Formula makeFreshVariable(String name, CType type, SSAMapBuilder ssa) {
    int useIndex;

    if (direction == AnalysisDirection.BACKWARD) {
      useIndex = getIndex(name, type, ssa);
    } else {
      useIndex = makeFreshIndex(name, type, ssa);
    }

    Formula result = fmgr.makeVariable(this.getFormulaTypeFromCType(type), name, useIndex);

    if (direction == AnalysisDirection.BACKWARD) {
      makeFreshIndex(name, type, ssa);
    }

    return result;
  }

  protected Formula makeNondet(
      final String name, final CType type, final SSAMapBuilder ssa, final Constraints constraints) {
    Formula newVariable = makeFreshVariable(name, type, ssa);
    if (options.addRangeConstraintsForNondet()) {
      addRangeConstraint(newVariable, type, constraints);
    }
    return newVariable;
  }

  Formula makeStringLiteral(String literal) {
    Formula result = stringLitToFormula.get(literal);

    if (result == null) {
      // generate a new string literal. We generate a new UIf
      int n = nextStringLitIndex++;
      result = ffmgr.callUF(
          stringUfDecl, nfmgr.makeNumber(n));
      stringLitToFormula.put(literal, result);
    }

    return result;
  }

  /**
   * Create a formula that reinterprets the raw bit values as a different type Returns {@code null}
   * if this is not implemented for the given types. Both types need to have the same size
   */
  protected @Nullable Formula makeValueReinterpretation(
      final CType pFromType, final CType pToType, Formula formula) {
    CType fromType = handlePointerAndEnumAsInt(pFromType);
    CType toType = handlePointerAndEnumAsInt(pToType);

    FormulaType<?> fromFormulaType = getFormulaTypeFromCType(fromType);
    FormulaType<?> toFormulaType = getFormulaTypeFromCType(toType);

    if (fromFormulaType.isBitvectorType() && toFormulaType.isFloatingPointType()) {
      int sourceSize = ((BitvectorType) fromFormulaType).getSize();
      int targetSize = ((FloatingPointType) toFormulaType).getTotalSize();

      if (sourceSize > targetSize) {
        formula =
            fmgr.getBitvectorFormulaManager()
                .extract((BitvectorFormula) formula, targetSize - 1, 0, false);
      } else if (sourceSize < targetSize) {
        return null; // TODO extend with nondet bits
      }

      verify(
          fmgr.getFormulaType(formula).equals(FormulaType.getBitvectorTypeWithSize(targetSize)),
          "Unexpected result type for %s",
          formula);

      return fmgr.getFloatingPointFormulaManager()
          .fromIeeeBitvector((BitvectorFormula) formula, (FloatingPointType) toFormulaType);

    } else if (fromFormulaType.isFloatingPointType() && toFormulaType.isBitvectorType()) {
      int sourceSize = ((FloatingPointType) fromFormulaType).getTotalSize();
      int targetSize = ((BitvectorType) toFormulaType).getSize();

      formula =
          fmgr.getFloatingPointFormulaManager().toIeeeBitvector((FloatingPointFormula) formula);

      if (sourceSize > targetSize) {
        formula =
            fmgr.getBitvectorFormulaManager()
                .extract((BitvectorFormula) formula, targetSize - 1, 0, false);
      } else if (sourceSize < targetSize) {
        return null; // TODO extend with nondet bits
      }

      verify(
          fmgr.getFormulaType(formula).equals(toFormulaType),
          "Unexpected result type %s for %s",
          fmgr.getFormulaType(formula),
          formula);

      return formula;

    } else {
      return null; // TODO use UF
    }
  }

  /**
   * Used for implicit and explicit type casts between CTypes.
   * Optionally, overflows can be replaced with UFs.
   * @param pFromType the origin Type of the expression.
   * @param pToType the type to cast into.
   * @param formula the formula of the expression.
   * @return the new formula after the cast.
   */
  protected Formula makeCast(final CType pFromType, final CType pToType,
      Formula formula, Constraints constraints, CFAEdge edge) throws UnrecognizedCodeException {
    Formula result = makeCast0(pFromType, pToType, formula, edge);

    if (options.encodeOverflowsWithUFs()) {
      // handles arithmetic overflows like  "x+y>MAX"  or  "x-y<MIN"  .
      // and also type-based overflows like  "char c = (int)i;"  or  "unsigned int j = (int)i;"  .
      result = encodeOverflowsWithUF(result, pToType, constraints);
    }

    return result;
  }

  /** Replace the formula with a matching ITE-structure
   *  that returns an UF (with additional constraints), if the formula causes an overflow,
   *  else the formula itself.
   *  Example:  ITE( MIN_INT <= X <= MAX_INT, X, UF(X) )  */
  private Formula encodeOverflowsWithUF(final Formula value, CType type, final Constraints constraints) {
    type = type.getCanonicalType();
    if (type instanceof CSimpleType && ((CSimpleType)type).getType().isIntegerType()) {
      final CSimpleType sType = (CSimpleType)type;
      final FormulaType<Formula> numberType = fmgr.getFormulaType(value);
      final boolean signed = machineModel.isSigned(sType);

      final Formula lowerBound =
          fmgr.makeNumber(numberType, machineModel.getMinimalIntegerValue(sType));
      final Formula upperBound =
          fmgr.makeNumber(numberType, machineModel.getMaximalIntegerValue(sType));

      BooleanFormula range = fmgr.makeRangeConstraint(value, lowerBound, upperBound, signed);

      // simplify constant formulas like "1<=2" and return the value directly.
      // benefit: divide_by_constant works without UFs
      try {
        range = fmgr.simplify(range);
      } catch (InterruptedException pE) {
        throw propagateInterruptedException(pE);
      }
      if (bfmgr.isTrue(range)) {
        return value;
      }

      // UF-string-format copied from ReplaceBitvectorWithNumeralAndFunctionTheory.getUFDecl
      final String ufName =
          String.format(
              "_%s%s(%d)_",
              "overflow",
              (signed ? "Signed" : "Unsigned"),
              machineModel.getSizeofInBits(sType));
      final Formula overflowUF = ffmgr.declareAndCallUF(ufName, numberType, value);
      addRangeConstraint(overflowUF, type, constraints);

      // TODO improvement:
      // Add special handling for a constant number of overflows (N=1 or N=2).
      // This would allow to catch overflows from ADD and SUBTRACT.

      // if (value in [MIN,MAX])   then return (value)  else return UF(value)
      return bfmgr.ifThenElse(range, value, overflowUF);

    } else {
      return value;
    }
  }

  /** Add constraint for the interval of possible values,
   *  This method should only be used for a previously declared variable,
   *  otherwise the SSA-index is invalid.
   *  Example:  MIN_INT <= X <= MAX_INT  */
  private void addRangeConstraint(final Formula variable, CType type, Constraints constraints) {
    type = type.getCanonicalType();
    if (type instanceof CSimpleType && ((CSimpleType)type).getType().isIntegerType()) {
      final CSimpleType sType = (CSimpleType)type;
      final FormulaType<Formula> numberType = fmgr.getFormulaType(variable);
      final boolean signed = machineModel.isSigned(sType);
      final Formula lowerBound =
          fmgr.makeNumber(numberType, machineModel.getMinimalIntegerValue(sType));
      final Formula upperBound =
          fmgr.makeNumber(numberType, machineModel.getMaximalIntegerValue(sType));
      constraints.addConstraint(fmgr.makeRangeConstraint(variable, lowerBound, upperBound, signed));
    }
  }

  /**
   * Used for implicit and explicit type casts between CTypes.
   * @param pFromType the origin Type of the expression.
   * @param pToType the type to cast into.
   * @param formula the formula of the expression.
   * @return the new formula after the cast.
   */
  private Formula makeCast0(final CType pFromType, final CType pToType,
      Formula formula, CFAEdge edge) throws UnrecognizedCodeException {
    // UNDEFINED: Casting a numeric value into a value that can't be represented by the target type (either directly or via static_cast)

    CType fromType = pFromType.getCanonicalType();
    CType toType = pToType.getCanonicalType();

    if (fromType.equals(toType)) {
      return formula; // No cast required;
    }

    if (fromType instanceof CFunctionType) {
      // references to functions can be seen as function pointers
      fromType = new CPointerType(false, false, fromType);
    }

    fromType = handlePointerAndEnumAsInt(fromType);
    toType = handlePointerAndEnumAsInt(toType);

    if (isSimple(fromType) && isSimple(toType)) {
      return makeSimpleCast(fromType, toType, formula);
    }

    if (fromType instanceof CPointerType ||
        toType instanceof CPointerType) {
      // Ignore casts between Pointer and right sized types
      if (getFormulaTypeFromCType(toType).equals(getFormulaTypeFromCType(fromType))) {
        return formula;
      }
    }

    if (getBitSizeof(fromType) == getBitSizeof(toType)) {
      // We can most likely just ignore this cast
      logger.logfOnce(Level.WARNING, "Ignoring cast from %s to %s.", fromType, toType);
      return formula;
    } else {
      throw new UnrecognizedCodeException(
          "Cast from " + pFromType + " to " + pToType + " not supported!", edge);
    }
  }

  private CType handlePointerAndEnumAsInt(CType pType) {
    if (pType instanceof CBitFieldType) {
      CBitFieldType type = (CBitFieldType) pType;
      CType innerType = type.getType();
      CType normalizedInnerType = handlePointerAndEnumAsInt(innerType);
      if (innerType == normalizedInnerType) {
        return pType;
      }
      return new CBitFieldType(normalizedInnerType, type.getBitFieldSize());
    }
    if (pType instanceof CPointerType) {
      return machineModel.getPointerEquivalentSimpleType();
    }
    if (pType instanceof CEnumType
        || (pType instanceof CElaboratedType && ((CElaboratedType) pType).getKind() == ComplexTypeKind.ENUM)) {
      return CNumericTypes.INT;
    }
    return pType;
  }

  protected CExpression makeCastFromArrayToPointerIfNecessary(CExpression exp, CType targetType) {
    if (exp.getExpressionType().getCanonicalType() instanceof CArrayType) {
      targetType = targetType.getCanonicalType();
      if (targetType instanceof CPointerType || targetType instanceof CSimpleType) {
        return makeCastFromArrayToPointer(exp);
      }
    }
    return exp;
  }

  private static CExpression makeCastFromArrayToPointer(CExpression arrayExpression) {
    // array-to-pointer conversion
    CArrayType arrayType = (CArrayType)arrayExpression.getExpressionType().getCanonicalType();
    CPointerType pointerType = new CPointerType(arrayType.isConst(),
        arrayType.isVolatile(), arrayType.getType());

    return new CUnaryExpression(arrayExpression.getFileLocation(), pointerType,
        arrayExpression, UnaryOperator.AMPER);
  }

  /**
   * Handles casts between simple types.
   * When the fromType is a signed type a bit-extension will be done,
   * on any other case it will be filled with 0 bits.
   */
  private Formula makeSimpleCast(CType pFromCType, CType pToCType, Formula pFormula) {
    checkSimpleCastArgument(pFromCType);
    checkSimpleCastArgument(pToCType);
    Predicate<CType> isSigned = t -> {
      if (t instanceof CSimpleType) {
        return machineModel.isSigned((CSimpleType) t);
      }
      if (t instanceof CBitFieldType) {
        CBitFieldType bitFieldType = (CBitFieldType) t;
        if (bitFieldType.getType() instanceof CSimpleType) {
          return machineModel.isSigned(((CSimpleType) bitFieldType.getType()));
        }
      }
      throw new AssertionError("Not a simple type: " + t);
    };

    final FormulaType<?> fromType = getFormulaTypeFromCType(pFromCType);
    final FormulaType<?> toType = getFormulaTypeFromCType(pToCType);

    final Formula ret;
    if (fromType.equals(toType)) {
      ret = pFormula;

    } else if (fromType.isBitvectorType() && toType.isBitvectorType()) {
      int toSize = ((FormulaType.BitvectorType)toType).getSize();
      int fromSize = ((FormulaType.BitvectorType) fromType).getSize();

      // Cf. C-Standard 6.3.1.2 (1)
      if (pToCType.getCanonicalType().equals(CNumericTypes.BOOL)) {
        Formula zeroFromSize = efmgr.makeBitvector(fromSize, 0l);
        Formula zeroToSize = efmgr.makeBitvector(toSize, 0l);
        Formula oneToSize = efmgr.makeBitvector(toSize, 1l);

        ret = bfmgr.ifThenElse(fmgr.makeEqual(zeroFromSize, pFormula), zeroToSize, oneToSize);
      } else {
        if (fromSize > toSize) {
          ret = fmgr.makeExtract(pFormula, toSize - 1, 0, isSigned.test(pFromCType));

        } else if (fromSize < toSize) {
          ret = fmgr.makeExtend(pFormula, (toSize - fromSize), isSigned.test(pFromCType));

        } else {
          ret = pFormula;
        }
      }
    } else if (fromType.isFloatingPointType()) {
      if (toType.isFloatingPointType()) {
        ret = fmgr.getFloatingPointFormulaManager().castTo((FloatingPointFormula) pFormula, toType);
      } else {
      // Cf. C-Standard 6.3.1.4 (1).
      ret =
          fmgr.getFloatingPointFormulaManager()
              .castTo(
                  (FloatingPointFormula) pFormula, toType, FloatingPointRoundingMode.TOWARD_ZERO);
      }

    } else if (toType.isFloatingPointType()) {
      ret = fmgr.getFloatingPointFormulaManager().castFrom(pFormula,
          isSigned.test(pFromCType), (FormulaType.FloatingPointType)toType);

    } else {
      throw new IllegalArgumentException("Cast from " + pFromCType + " to " + pToCType
          + " needs theory conversion between " + fromType + " and " + toType);
    }

    assert fmgr.getFormulaType(ret).equals(toType) : "types do not match: " + fmgr.getFormulaType(ret) + " vs " + toType;
    return ret;
  }

  private void checkSimpleCastArgument(CType pType) {
    if (!isSimple(pType)) {
      throw new IllegalArgumentException("Cannot make a simple cast from or to " + pType);
    }
  }

  private boolean isSimple(CType pType) {
    if (pType instanceof CSimpleType) {
      return true;
    }
    if (pType instanceof CBitFieldType) {
      CBitFieldType type = (CBitFieldType) pType;
      if (type.getType() instanceof CSimpleType) {
        return true;
      }
    }
    return false;
  }

  /**
   * If the given expression is a integer literal,
   * and the given type is a floating-point type,
   * convert the literal into a floating-point literal.
   * Otherwise return the expression unchanged.
   */
  protected CExpression convertLiteralToFloatIfNecessary(
      final CExpression pExp, final CType targetType) {
    if (!isFloatingPointType(targetType)) {
      return pExp;
    }
    CExpression e = pExp;

    boolean negative = false;
    if (e instanceof CUnaryExpression
        && ((CUnaryExpression)e).getOperator() == UnaryOperator.MINUS) {
      e = ((CUnaryExpression)e).getOperand();
      negative = true;
    }

    if (e instanceof CIntegerLiteralExpression) {
      NumericValue intValue = new NumericValue(((CIntegerLiteralExpression)e).getValue());
      if (negative) {
        intValue = intValue.negate();
      }
      Value floatValue = AbstractExpressionValueVisitor.castCValue(
          intValue, targetType, machineModel,
          logger, e.getFileLocation());
      return new CFloatLiteralExpression(e.getFileLocation(), targetType,
          floatValue.asNumericValue().bigDecimalValue());
    }

    return pExp;
  }

  private static boolean isFloatingPointType(final CType pType) {
    if (pType instanceof CSimpleType) {
      return ((CSimpleType)pType).getType().isFloatingPointType();
    }
    return false;
  }

  //  @Override
  public PathFormula makeAnd(PathFormula oldFormula, CFAEdge edge, ErrorConditions errorConditions)
      throws UnrecognizedCodeException, UnrecognizedCFAEdgeException, InterruptedException {

    String function = (edge.getPredecessor() != null)
                          ? edge.getPredecessor().getFunctionName() : null;

    SSAMapBuilder ssa = oldFormula.getSsa().builder();
    Constraints constraints = new Constraints(bfmgr);
    PointerTargetSetBuilder pts = createPointerTargetSetBuilder(oldFormula.getPointerTargetSet());

    // param-constraints must be added _before_ handling the edge (some lines below),
    // because this edge could write a global value.
    if (edge.getPredecessor() instanceof CFunctionEntryNode) {
      final CFunctionEntryNode entryNode = (CFunctionEntryNode) edge.getPredecessor();
      addParameterConstraints(edge, function, ssa, pts, constraints, errorConditions, entryNode);
      addGlobalAssignmentConstraints(edge, function, ssa, pts, constraints, errorConditions, PARAM_VARIABLE_NAME, false);

      if (entryNode.getNumEnteringEdges() == 0) {
        handleEntryFunctionParameters(entryNode, ssa, constraints);
      }
    }

    // handle the edge
    BooleanFormula edgeFormula = createFormulaForEdge(edge, function, ssa, pts, constraints, errorConditions);

    // result-constraints must be added _after_ handling the edge (some lines above),
    // because this edge could write a global value.
    if (edge.getSuccessor() instanceof FunctionExitNode) {
      addGlobalAssignmentConstraints(edge, function, ssa, pts, constraints, errorConditions, RETURN_VARIABLE_NAME, true);
    }

    edgeFormula = bfmgr.and(edgeFormula, constraints.get());

    SSAMap newSsa = ssa.build();
    PointerTargetSet newPts = pts.build();

    if (bfmgr.isTrue(edgeFormula)
        && (newSsa == oldFormula.getSsa())
        && newPts.equals(oldFormula.getPointerTargetSet())) {
      // formula is just "true" and rest is equal
      // i.e. no writes to SSAMap, no branching and length should stay the same
      return oldFormula;
    }

    BooleanFormula newFormula = bfmgr.and(oldFormula.getFormula(), edgeFormula);
    int newLength = oldFormula.getLength() + 1;
    return new PathFormula(newFormula, newSsa, newPts, newLength);
  }

  /**
   * Ensure parameters of entry function are added to the SSAMap.
   * Otherwise they would be missing and (un)instantiate would not work correctly,
   * leading to a wrong analysis if their value is relevant.
   * TODO: This would be also necessary when the analysis starts in the middle of a CFA.
   *
   * Also add range constraints for these non-deterministic parameters to strengthen analysis.
   */
  private void handleEntryFunctionParameters(
      final CFunctionEntryNode entryNode, final SSAMapBuilder ssa, final Constraints constraints) {
    for (CParameterDeclaration param : entryNode.getFunctionDefinition().getParameters()) {
      // has side-effect of adding to SSAMap!
      final Formula var =
          makeFreshVariable(
              param.getQualifiedName(), CTypes.adjustFunctionOrArrayType(param.getType()), ssa);

      if (options.addRangeConstraintsForNondet()) {
        addRangeConstraint(var, param.getType(), constraints);
      }
    }
  }

  /**
   * Create and add constraints about parameters: param1=tmp_param1, param2=tmp_param2, ...
   * The tmp-variables are also used before the function-entry as "argument-constraints".
   *
   * This function is usually only relevant with options.useParameterVariables().
   */
  private void addParameterConstraints(final CFAEdge edge, final String function,
                                       final SSAMapBuilder ssa, final PointerTargetSetBuilder pts,
                                       final Constraints constraints, final ErrorConditions errorConditions,
                                       final CFunctionEntryNode entryNode)
          throws UnrecognizedCodeException, InterruptedException {

    if (options.useParameterVariables()) {
      for (CParameterDeclaration formalParam : entryNode.getFunctionParameters()) {

        // create expressions for each formal param: "f::x" --> "f::x__param__"
        CParameterDeclaration tmpParameterExpression = new CParameterDeclaration(
                formalParam.getFileLocation(), formalParam.getType(), formalParam.getName() + PARAM_VARIABLE_NAME);
        tmpParameterExpression.setQualifiedName(formalParam.getQualifiedName() + PARAM_VARIABLE_NAME);

        CIdExpression lhs = new CIdExpression(formalParam.getFileLocation(), formalParam);
        CIdExpression rhs = new CIdExpression(formalParam.getFileLocation(), tmpParameterExpression);

        // add assignment to constraints: "f::x" = "f::x__param__"
        BooleanFormula eq = makeAssignment(lhs, rhs, edge, function, ssa, pts, constraints, errorConditions);
        constraints.addConstraint(eq);
      }
    }
  }

  /** this function is only executed, if the option useParameterVariablesForGlobals is used,
   * otherwise it does nothing.
   * create and add constraints about a global variable: tmp_1_f==global1, tmp_2_f==global2, ...
   * @param tmpAsLHS if tmpAsLHS:  tmp_result1_f := global1
   *                 else          global1       := tmp_result1_f
   */
  private void addGlobalAssignmentConstraints(final CFAEdge edge, final String function,
                                              final SSAMapBuilder ssa, final PointerTargetSetBuilder pts,
                                              final Constraints constraints, final ErrorConditions errorConditions,
                                              final String tmpNamePart, final boolean tmpAsLHS)
          throws UnrecognizedCodeException, InterruptedException {

    if (options.useParameterVariablesForGlobals()) {

      // make assignments: tmp_param1_f==global1, tmp_param2_f==global2, ...
      // function-name is important, because otherwise the name is not unique over several function-calls.
      for (final CVariableDeclaration decl : globalDeclarations) {
        final CParameterDeclaration tmpParameter = new CParameterDeclaration(
                decl.getFileLocation(), decl.getType(), decl.getName() + tmpNamePart + function);
        tmpParameter.setQualifiedName(decl.getQualifiedName() + tmpNamePart + function);

        final CIdExpression tmp = new CIdExpression(decl.getFileLocation(), tmpParameter);
        final CIdExpression glob = new CIdExpression(decl.getFileLocation(), decl);

        final BooleanFormula eq;
        if (tmpAsLHS) {
          eq = makeAssignment(tmp, glob, glob, edge, function, ssa, pts, constraints, errorConditions);
        } else {
          eq = makeAssignment(glob, glob, tmp, edge, function, ssa, pts, constraints, errorConditions);
        }
        constraints.addConstraint(eq);
      }

    }
  }

  /**
   * This helper method creates a formula for an CFA edge, given the current function, SSA map and constraints.
   *
   * @param edge the edge for which to create the formula
   * @param function the current scope
   * @param ssa the current SSA map
   * @param constraints the current constraints
   * @return the formula for the edge
   */
  private BooleanFormula createFormulaForEdge(
      final CFAEdge edge, final String function,
      final SSAMapBuilder ssa, final PointerTargetSetBuilder pts,
      final Constraints constraints, final ErrorConditions errorConditions)
<<<<<<< HEAD
          throws UnrecognizedCCodeException, UnrecognizedCFAEdgeException, InterruptedException {

=======
          throws UnrecognizedCodeException, UnrecognizedCFAEdgeException, InterruptedException {
>>>>>>> 4d8508f2
    switch (edge.getEdgeType()) {
    case StatementEdge: {
      return makeStatement((CStatementEdge) edge, function,
          ssa, pts, constraints, errorConditions);
    }

    case ReturnStatementEdge: {
      CReturnStatementEdge returnEdge = (CReturnStatementEdge)edge;
      return makeReturn(returnEdge.asAssignment(), returnEdge, function,
          ssa, pts, constraints, errorConditions);
    }

    case DeclarationEdge: {
      return makeDeclaration((CDeclarationEdge)edge, function, ssa, pts, constraints, errorConditions);
    }

    case AssumeEdge: {
      CAssumeEdge assumeEdge = (CAssumeEdge)edge;
      return makePredicate(assumeEdge.getExpression(), assumeEdge.getTruthAssumption(),
          assumeEdge, function, ssa, pts, constraints, errorConditions);
    }

    case BlankEdge: {
      return bfmgr.makeTrue();
    }

    case FunctionCallEdge: {
      return makeFunctionCall((CFunctionCallEdge)edge, function,
          ssa, pts, constraints, errorConditions);
    }

    case FunctionReturnEdge: {
      // get the expression from the summary edge
      CFunctionSummaryEdge ce = ((CFunctionReturnEdge)edge).getSummaryEdge();
      return makeExitFunction(ce, function,
          ssa, pts, constraints, errorConditions);
    }

    case CallToReturnEdge:
      CFunctionSummaryEdge ce = (CFunctionSummaryEdge)edge;
      return makeExitFunction(ce, function,
          ssa, pts, constraints, errorConditions);

    default:
      throw new UnrecognizedCFAEdgeException(edge);
    }
  }

  private BooleanFormula makeStatement(
      final CStatementEdge statement, final String function,
      final SSAMapBuilder ssa, final PointerTargetSetBuilder pts,
      final Constraints constraints, final ErrorConditions errorConditions)
          throws UnrecognizedCodeException, InterruptedException {

    CStatement stmt = statement.getStatement();
    if (stmt instanceof CAssignment) {
      CAssignment assignment = (CAssignment)stmt;
      return makeAssignment(assignment.getLeftHandSide(), assignment.getRightHandSide(),
          statement, function, ssa, pts, constraints, errorConditions);

    } else {
      if (stmt instanceof CFunctionCallStatement) {
        CRightHandSideVisitor<Formula, UnrecognizedCodeException> ev = createCRightHandSideVisitor(
            statement, function, ssa, pts, constraints, errorConditions);
        CFunctionCallStatement callStmt = (CFunctionCallStatement)stmt;
        callStmt.getFunctionCallExpression().accept(ev);

      } else if (!(stmt instanceof CExpressionStatement)) {
        throw new UnrecognizedCodeException("Unknown statement", statement, stmt);
      }

      // side-effect free statement, ignore
      return bfmgr.makeTrue();
    }
  }

  protected BooleanFormula makeDeclaration(
      final CDeclarationEdge edge, final String function,
      final SSAMapBuilder ssa, final PointerTargetSetBuilder pts,
      final Constraints constraints, final ErrorConditions errorConditions)
          throws UnrecognizedCodeException, InterruptedException {

    if (!(edge.getDeclaration() instanceof CVariableDeclaration)) {
      // struct prototype, function declaration, typedef etc.
      logfOnce(Level.FINEST, edge, "Ignoring declaration");
      return bfmgr.makeTrue();
    }

    CVariableDeclaration decl = (CVariableDeclaration)edge.getDeclaration();
    final String varName = decl.getQualifiedName();

    if (!isRelevantVariable(decl)) {
      logger.logfOnce(Level.FINEST, "%s: Ignoring declaration of unused variable: %s",
          decl.getFileLocation(), decl.toASTString());
      return bfmgr.makeTrue();
    }

    checkForLargeArray(edge, decl.getType().getCanonicalType());

    if (options.useParameterVariablesForGlobals() && decl.isGlobal()) {
      globalDeclarations.add(decl);
    }

    // if the var is unsigned, add the constraint that it should
    // be > 0
    //    if (((CSimpleType)spec).isUnsigned()) {
    //    long z = mathsat.api.msat_make_number(msatEnv, "0");
    //    long mvar = buildMsatVariable(var, idx);
    //    long t = mathsat.api.msat_make_gt(msatEnv, mvar, z);
    //    t = mathsat.api.msat_make_and(msatEnv, m1.getTerm(), t);
    //    m1 = new MathsatFormula(t);
    //    }

    // just increment index of variable in SSAMap
    // (a declaration contains an implicit assignment, even without initializer)
    // In case of an existing initializer, we increment the index twice
    // (here and below) so that the index 2 only occurs for uninitialized variables.
    // DO NOT OMIT THIS CALL, even without an initializer!
    if (direction == AnalysisDirection.FORWARD) {
      makeFreshIndex(varName, decl.getType(), ssa);
    }

    // if there is an initializer associated to this variable,
    // take it into account
    BooleanFormula result = bfmgr.makeTrue();

    if (decl.getInitializer() instanceof CInitializerList) {
      // If there is an initializer, all fields/elements not mentioned
      // in the initializer are set to 0 (C standard § 6.7.9 (21)

      int size = machineModel.getSizeof(decl.getType());
      if (size > 0) {
        Formula var = makeVariable(varName, decl.getType(), ssa);
        CType elementCType = decl.getType();
        FormulaType<?> elementFormulaType = getFormulaTypeFromCType(elementCType);
        Formula zero = fmgr.makeNumber(elementFormulaType, 0L);
        result = bfmgr.and(result, fmgr.assignment(var, zero));
      }
    }

    for (CAssignment assignment : CInitializers.convertToAssignments(decl, edge)) {
      result = bfmgr.and(result,
          makeAssignment(
              assignment.getLeftHandSide(),
              assignment.getRightHandSide(),
              edge,
              function,
              ssa,
              pts,
              constraints,
              errorConditions));
    }

    return result;
  }

  /**
   * Check whether a large array is declared and abort analysis in this case. This is a heuristic
   * for SV-COMP to avoid wasting a lot of time for programs we probably cannot handle anyway or
   * returning a wrong answer.
   */
  protected void checkForLargeArray(final CDeclarationEdge declarationEdge, CType declarationType)
      throws UnsupportedCodeException {
    if (!options.shouldAbortOnLargeArrays() || !(declarationType instanceof CArrayType)) {
      return;
    }
    CArrayType arrayType = (CArrayType) declarationType;
    CType elementType = arrayType.getType();

    if (elementType instanceof CSimpleType
        && ((CSimpleType) elementType).getType().isFloatingPointType()) {
      if (arrayType.getLengthAsInt().orElse(0) > 100) {
        throw new UnsupportedCodeException("large floating-point array", declarationEdge);
      }
    }

    if (elementType instanceof CSimpleType
        && ((CSimpleType) elementType).getType() == CBasicType.INT) {
      if (arrayType.getLengthAsInt().orElse(0) >= 10000) {
        throw new UnsupportedCodeException("large integer array", declarationEdge);
      }
    }
  }

  protected BooleanFormula makeExitFunction(
      final CFunctionSummaryEdge ce, final String calledFunction,
      final SSAMapBuilder ssa, final PointerTargetSetBuilder pts,
      final Constraints constraints, final ErrorConditions errorConditions)
          throws UnrecognizedCodeException, InterruptedException {

    addGlobalAssignmentConstraints(ce, calledFunction, ssa, pts, constraints, errorConditions, RETURN_VARIABLE_NAME, false);

    CFunctionCall retExp = ce.getExpression();
    if (retExp instanceof CFunctionCallStatement) {
      // this should be a void return, just do nothing...
      return bfmgr.makeTrue();

    } else if (retExp instanceof CFunctionCallAssignmentStatement) {
      CFunctionCallAssignmentStatement exp = (CFunctionCallAssignmentStatement)retExp;
      CFunctionCallExpression funcCallExp = exp.getRightHandSide();

      String callerFunction = ce.getSuccessor().getFunctionName();
      final com.google.common.base.Optional<CVariableDeclaration> returnVariableDeclaration =
          ce.getFunctionEntry().getReturnVariable();
      if (!returnVariableDeclaration.isPresent()) {
        throw new UnrecognizedCodeException("Void function used in assignment", ce, retExp);
      }
      final CIdExpression rhs = new CIdExpression(funcCallExp.getFileLocation(),
          returnVariableDeclaration.get());

      return makeAssignment(exp.getLeftHandSide(), rhs, ce, callerFunction, ssa, pts, constraints, errorConditions);
    } else {
      throw new UnrecognizedCodeException("Unknown function exit expression", ce, retExp);
    }
  }

  protected CType getReturnType(CFunctionCallExpression funcCallExp, CFAEdge edge)
      throws UnrecognizedCodeException {
    // NOTE: When funCallExp.getExpressionType() does always return the return type of the function we don't
    // need this function. However I'm not sure because there can be implicit casts. Just to be safe.
    CType retType;
    CFunctionDeclaration funcDecl = funcCallExp.getDeclaration();
    if (funcDecl == null) {
      // Check if we have a function pointer here.
      CExpression functionNameExpression = funcCallExp.getFunctionNameExpression();
      CType expressionType = functionNameExpression.getExpressionType().getCanonicalType();
      if (expressionType instanceof CFunctionType) {
        CFunctionType funcPtrType = (CFunctionType)expressionType;
        retType = funcPtrType.getReturnType();
      } else if (CTypes.isFunctionPointer(expressionType)) {
        CFunctionType funcPtrType = (CFunctionType) ((CPointerType) expressionType).getType().getCanonicalType();
        retType = funcPtrType.getReturnType();
      } else {
        throw new UnrecognizedCodeException("Cannot handle function pointer call with unknown type " + expressionType, edge, funcCallExp);
      }
      assert retType != null;
    } else {
      retType = funcDecl.getType().getReturnType();
    }

    CType expType = funcCallExp.getExpressionType();
    if (!expType.getCanonicalType().equals(retType.getCanonicalType())) {
      // Bit ignore for now because we sometimes just get ElaboratedType instead of CompositeType
      String functionName = funcDecl != null ? funcDecl.getName() : funcCallExp.getFunctionNameExpression().toASTString();
      logfOnce(Level.WARNING, edge,
          "Return type of function %s is %s, but result is used as type %s",
          functionName, retType, expType);
    }
    return expType;
  }


  protected BooleanFormula makeFunctionCall(
      final CFunctionCallEdge edge, final String callerFunction,
      final SSAMapBuilder ssa, final PointerTargetSetBuilder pts,
      final Constraints constraints, final ErrorConditions errorConditions)
          throws UnrecognizedCodeException, InterruptedException {

    List<CExpression> actualParams = edge.getArguments();

    CFunctionEntryNode fn = edge.getSuccessor();
    List<CParameterDeclaration> formalParams = fn.getFunctionParameters();

    if (fn.getFunctionDefinition().getType().takesVarArgs()) {
      if (formalParams.size() > actualParams.size()) {
        throw new UnrecognizedCodeException(
            "Number of parameters on function call does " + "not match function definition", edge);
      }

      if (!SAFE_VAR_ARG_FUNCTIONS.contains(fn.getFunctionName())) {
        logfOnce(Level.WARNING, edge,
            "Ignoring parameters passed as varargs to function %s",
            fn.getFunctionName());
      }

    } else {
      if (formalParams.size() != actualParams.size()) {
        throw new UnrecognizedCodeException(
            "Number of parameters on function call does " + "not match function definition", edge);
      }
    }

    int i = 0;
    BooleanFormula result = bfmgr.makeTrue();
    for (CParameterDeclaration formalParam : formalParams) {
      CExpression paramExpression = actualParams.get(i++);
      CIdExpression lhs = new CIdExpression(paramExpression.getFileLocation(), formalParam);
      final CIdExpression paramLHS;
      if (options.useParameterVariables()) {
        // make assignments: tmp_param1==arg1, tmp_param2==arg2, ...
        CParameterDeclaration tmpParameter = new CParameterDeclaration(
                formalParam.getFileLocation(), formalParam.getType(), formalParam.getName() + PARAM_VARIABLE_NAME);
        tmpParameter.setQualifiedName(formalParam.getQualifiedName() + PARAM_VARIABLE_NAME);
        paramLHS = new CIdExpression(paramExpression.getFileLocation(), tmpParameter);
      } else {
        paramLHS = lhs;
      }

      BooleanFormula eq = makeAssignment(paramLHS, lhs, paramExpression, edge, callerFunction, ssa, pts, constraints, errorConditions);
      result = bfmgr.and(result, eq);
    }

    addGlobalAssignmentConstraints(edge, fn.getFunctionName(), ssa, pts, constraints, errorConditions, PARAM_VARIABLE_NAME, true);

    return result;
  }

  protected BooleanFormula makeReturn(final com.google.common.base.Optional<CAssignment> assignment,
      final CReturnStatementEdge edge, final String function,
      final SSAMapBuilder ssa, final PointerTargetSetBuilder pts,
      final Constraints constraints, final ErrorConditions errorConditions)
          throws UnrecognizedCodeException, InterruptedException {
    if (!assignment.isPresent()) {
      // this is a return from a void function, do nothing
      return bfmgr.makeTrue();
    } else {

      return makeAssignment(assignment.get().getLeftHandSide(), assignment.get().getRightHandSide(),
          edge, function, ssa, pts, constraints, errorConditions);
    }
  }

  /**
   * Creates formula for the given assignment.
   * @param lhs the left-hand-side of the assignment
   * @param rhs the right-hand-side of the assignment
   * @return the assignment formula
   */
  private BooleanFormula makeAssignment(
      final CLeftHandSide lhs, CRightHandSide rhs,
      final CFAEdge edge, final String function,
      final SSAMapBuilder ssa, final PointerTargetSetBuilder pts,
      final Constraints constraints, final ErrorConditions errorConditions)
          throws UnrecognizedCodeException, InterruptedException {
    // lhs is used twice, also as lhsForChecking!
    return makeAssignment(lhs, lhs, rhs, edge, function, ssa, pts, constraints, errorConditions);
  }

  /**
   * Creates formula for the given assignment.
   * @param lhs the left-hand-side of the assignment
   * @param lhsForChecking a left-hand-side of the assignment (for most cases: lhs == lhsForChecking),
   *                       that is used to check, if the assignment is important.
   *                       If the assignment is not important, we return TRUE.
   * @param rhs the right-hand-side of the assignment
   * @return the assignment formula
   * @throws InterruptedException may be thrown in subclasses
   */
  protected BooleanFormula makeAssignment(
          final CLeftHandSide lhs, final CLeftHandSide lhsForChecking, CRightHandSide rhs,
          final CFAEdge edge, final String function,
          final SSAMapBuilder ssa, final PointerTargetSetBuilder pts,
          final Constraints constraints, final ErrorConditions errorConditions)
          throws UnrecognizedCodeException, InterruptedException {

    if (!isRelevantLeftHandSide(lhsForChecking)) {
      // Optimization for unused variables and fields
      return bfmgr.makeTrue();
    }

    CType lhsType = lhs.getExpressionType().getCanonicalType();

    if (lhsType instanceof CArrayType) {
      // Probably a (string) initializer, ignore assignments to arrays
      // as they cannot behandled precisely anyway.
      return bfmgr.makeTrue();
    }

    if (rhs instanceof CExpression) {
      rhs = makeCastFromArrayToPointerIfNecessary((CExpression)rhs, lhsType);
    }

    Formula l = null, r = null;
    if (direction == AnalysisDirection.BACKWARD) {
      l = buildLvalueTerm(lhs, edge, function, ssa, pts, constraints, errorConditions);
      r = buildTerm(rhs, edge, function, ssa, pts, constraints, errorConditions);
    } else {
      r = buildTerm(rhs, edge, function, ssa, pts, constraints, errorConditions);
      l = buildLvalueTerm(lhs, edge, function, ssa, pts, constraints, errorConditions);
    }

    r = makeCast(
          rhs.getExpressionType(),
          lhsType,
          r,
          constraints,
          edge);

    return fmgr.assignment(l, r);
  }

  /**
   * Convert a simple C expression to a formula consistent with the
   * current state of the {@code pFormula}.
   *
   * @param pFormula Current {@link PathFormula}.
   * @param expr Expression to convert.
   * @param edge Reference edge, used for log messages only.
   * @return Created formula.
   */
  public final Formula buildTermFromPathFormula(
      PathFormula pFormula, CIdExpression expr, CFAEdge edge) throws UnrecognizedCodeException {

    String functionName = edge.getPredecessor().getFunctionName();
    Constraints constraints = new Constraints(bfmgr);
    return buildTerm(
        expr,
        edge,
        functionName,
        pFormula.getSsa().builder(),
        createPointerTargetSetBuilder(pFormula.getPointerTargetSet()),
        constraints,
        ErrorConditions.dummyInstance(bfmgr)
    );
  }

  protected Formula buildTerm(
      CRightHandSide exp,
      CFAEdge edge,
      String function,
      SSAMapBuilder ssa,
      PointerTargetSetBuilder pts,
      Constraints constraints,
      ErrorConditions errorConditions)
      throws UnrecognizedCodeException {
    return exp.accept(createCRightHandSideVisitor(edge, function, ssa, pts, constraints, errorConditions));
  }

  protected Formula buildLvalueTerm(
      CLeftHandSide exp,
      CFAEdge edge,
      String function,
      SSAMapBuilder ssa,
      PointerTargetSetBuilder pts,
      Constraints constraints,
      ErrorConditions errorConditions)
      throws UnrecognizedCodeException {
    return exp.accept(new LvalueVisitor(this, edge, function, ssa, pts, constraints, errorConditions));
  }

  <T extends Formula> T ifTrueThenOneElseZero(FormulaType<T> type, BooleanFormula pCond) {
    T one = fmgr.makeNumber(type, 1);
    T zero = fmgr.makeNumber(type, 0);
    return bfmgr.ifThenElse(pCond, one, zero);
  }

  protected final <T extends Formula> BooleanFormula toBooleanFormula(T pF) {
    // If this is not a predicate, make it a predicate by adding a "!= 0"
    assert !fmgr.getFormulaType(pF).isBooleanType();

    T zero = fmgr.makeNumber(fmgr.getFormulaType(pF), 0);

    Optional<Triple<BooleanFormula, T, T>> split = fmgr.splitIfThenElse(pF);
    if (split.isPresent()) {
      Triple<BooleanFormula, T, T> parts = split.get();

      T one = fmgr.makeNumber(fmgr.getFormulaType(pF), 1);
      if (parts.getSecond().equals(one) && parts.getThird().equals(zero)) {
        return parts.getFirst();
      } else if (parts.getSecond().equals(zero) && parts.getThird().equals(one)) {
        return bfmgr.not(parts.getFirst());
      }
    }

    return bfmgr.not(fmgr.makeEqual(pF, zero));
  }

  /** @throws InterruptedException may be thrown in subclasses */
  protected BooleanFormula makePredicate(
      CExpression exp,
      boolean isTrue,
      CFAEdge edge,
      String function,
      SSAMapBuilder ssa,
      PointerTargetSetBuilder pts,
      Constraints constraints,
      ErrorConditions errorConditions)
      throws UnrecognizedCodeException, InterruptedException {

    Formula f = exp.accept(createCRightHandSideVisitor(edge, function, ssa, pts, constraints, errorConditions));
    BooleanFormula result = toBooleanFormula(f);

    if (!isTrue) {
      result = bfmgr.not(result);
    }
    return result;
  }

  public final BooleanFormula makePredicate(
      CExpression exp, CFAEdge edge, String function, SSAMapBuilder ssa)
      throws UnrecognizedCodeException, InterruptedException {
    PointerTargetSetBuilder pts = createPointerTargetSetBuilder(PointerTargetSet.emptyPointerTargetSet());
    Constraints constraints = new Constraints(bfmgr);
    ErrorConditions errorConditions = ErrorConditions.dummyInstance(bfmgr);
    BooleanFormula f = makePredicate(exp, true, edge, function, ssa, pts, constraints, errorConditions);
    return bfmgr.and(f, constraints.get());
  }

  /**
   * Parameters not used in {@link CtoFormulaConverter}, may be in subclasses they are.
   * @param pts the pointer target set to use initially
   */
  protected PointerTargetSetBuilder createPointerTargetSetBuilder(PointerTargetSet pts) {
    return DummyPointerTargetSetBuilder.INSTANCE;
  }

  /**
   * Parameters not used in {@link CtoFormulaConverter}, may be in subclasses they are.
   *
   * @param pts1 the first PointerTargetset
   * @param pts2 the second PointerTargetset
   * @param ssa the SSAMap to use
   * @throws InterruptedException may be thrown in subclasses
   */
  public MergeResult<PointerTargetSet> mergePointerTargetSets(
      final PointerTargetSet pts1, final PointerTargetSet pts2, final SSAMap ssa)
      throws InterruptedException {
    return MergeResult.trivial(pts1, bfmgr);
  }

  /**
   * Parameters not used in {@link CtoFormulaConverter}, may be in subclasses they are.
   * @param pEdge the edge to be visited
   * @param pFunction the current function name
   * @param ssa the current SSAMapBuilder
   * @param pts the current PointerTargetSet
   * @param constraints the constraints needed during visiting
   * @param errorConditions the error conditions
   */
  protected CRightHandSideVisitor<Formula, UnrecognizedCodeException> createCRightHandSideVisitor(
      CFAEdge pEdge, String pFunction,
      SSAMapBuilder ssa, PointerTargetSetBuilder pts,
      Constraints constraints, ErrorConditions errorConditions) {
    return new ExpressionToFormulaVisitor(this, fmgr, pEdge, pFunction, ssa, constraints);
  }

  /**
   * Creates a Formula which accesses the given bits.
   */
  private BitvectorFormula accessField(Triple<Integer, Integer, Boolean> msb_Lsb_signed, BitvectorFormula f) {
    return fmgr.makeExtract(f, msb_Lsb_signed.getFirst(), msb_Lsb_signed.getSecond(), msb_Lsb_signed.getThird());
  }

  /**
   * Creates a Formula which accesses the given Field
   */
  BitvectorFormula accessField(CFieldReference fExp, Formula f) throws UnrecognizedCodeException {
    assert options.handleFieldAccess() : "Fieldaccess if only allowed with handleFieldAccess";
    assert f instanceof BitvectorFormula : "Fields need to be represented with bitvectors";
    // Get the underlaying structure
    Triple<Integer, Integer, Boolean> msb_Lsb_signed = getFieldOffsetMsbLsb(fExp);
    return accessField(msb_Lsb_signed, (BitvectorFormula)f);
  }

  /**
   * Return the bitvector for a struct with the bits for one field replaced
   * by another bitvector, or left out completely.
   * @param fExp The field of the struct to replace.
   * @param pLVar The full struct.
   * @param pRightVariable The replacement bitvector, or nothing.
   * @return If pRightVariable is present, a formula of the same size as pLVar, but with some bits replaced.
   * If pRightVariable is not present, a formula that is smaller then pLVar (with the field bits missing).
   */
  Formula replaceField(CFieldReference fExp, Formula pLVar, Optional<Formula> pRightVariable)
      throws UnrecognizedCodeException {
    assert options.handleFieldAccess() : "Fieldaccess if only allowed with handleFieldAccess";

    Triple<Integer, Integer, Boolean> msb_Lsb = getFieldOffsetMsbLsb(fExp);

    int size = efmgr.getLength((BitvectorFormula) pLVar);
    assert size > msb_Lsb.getFirst() : "pLVar is too small";
    assert 0 <= msb_Lsb.getSecond() && msb_Lsb.getFirst() >= msb_Lsb.getSecond() : "msb_Lsb is invalid";

    // create a list with three formulas:
    // - prefix of struct (before the field)
    // - the replaced field
    // - suffix of struct (after the field)
    List<Formula> parts = new ArrayList<>(3);

    if (msb_Lsb.getFirst() + 1 < size) {
      parts.add(fmgr.makeExtract(pLVar, size - 1, msb_Lsb.getFirst() + 1, msb_Lsb.getThird()));
    }

    if (pRightVariable.isPresent()) {
      assert efmgr.getLength((BitvectorFormula) pRightVariable.get()) == msb_Lsb.getFirst() + 1 - msb_Lsb.getSecond() : "The new formula has not the right size";
      parts.add(pRightVariable.get());
    }

    if (msb_Lsb.getSecond() > 0) {
      parts.add(fmgr.makeExtract(pLVar, msb_Lsb.getSecond() - 1, 0, msb_Lsb.getThird()));
    }

    if (parts.isEmpty()) {
      // struct with no other fields, return empty bitvector
      return efmgr.makeBitvector(0, 0);
    }
    return fmgr.makeConcat(parts);
  }

  /**
   * Returns the offset of the given CFieldReference within the structure in bits.
   */
  private Triple<Integer, Integer, Boolean> getFieldOffsetMsbLsb(CFieldReference fExp) throws UnrecognizedCodeException {
    CExpression fieldRef = getRealFieldOwner(fExp);
    CCompositeType structType = (CCompositeType)fieldRef.getExpressionType().getCanonicalType();

    // f is now the structure, access it:

    int offset;
    switch (structType.getKind()) {
    case UNION:
      offset = 0;
      break;
    case STRUCT:
      offset = getFieldOffset(structType, fExp.getFieldName());
      break;
    default:
        throw new UnrecognizedCodeException("Unexpected field access", fExp);
    }

    CType type = fExp.getExpressionType();
    int fieldSize = getBitSizeof(type);

    // Crude hack for unions with zero-sized array fields produced by LDV
    // (ldv-consumption/32_7a_cilled_true_linux-3.8-rc1-32_7a-fs--ceph--ceph.ko-ldv_main7_sequence_infinite_withcheck_stateful.cil.out.c)
    if (fieldSize == 0 && structType.getKind() == ComplexTypeKind.UNION) {
      fieldSize = getBitSizeof(fieldRef.getExpressionType());
    }

    // we assume that only CSimpleTypes can be unsigned
    boolean signed = !(type instanceof CSimpleType)
        || machineModel.isSigned((CSimpleType) type);

    int lsb = offset;
    int msb = offset + fieldSize - 1;
    assert (lsb >= 0);
    assert (msb >= lsb);
    Triple<Integer, Integer, Boolean> msb_Lsb = Triple.of(msb, lsb, signed);
    return msb_Lsb;
  }

  /**
   * Returns the offset of the given field in the given struct in bits.
   *
   * This function does not handle UNIONs or ENUMs!
   */
  private int getFieldOffset(CCompositeType structType, String fieldName) {
    int off = 0;
    for (CCompositeTypeMemberDeclaration member : structType.getMembers()) {
      if (member.getName().equals(fieldName)) {
        return off;
      }

      off += getBitSizeof(member.getType());
    }

    throw new AssertionError("field " + fieldName + " was not found in " + structType);
  }

  /**
   * We call this method for unsupported Expressions and just make a new Variable.
   */
  Formula makeVariableUnsafe(CExpression exp, String function, SSAMapBuilder ssa,
      boolean makeFresh) {

    if (makeFresh) {
      logger.logOnce(Level.WARNING, "Program contains array, or pointer (multiple level of indirection), or field (enable handleFieldAccess and handleFieldAliasing) access; analysis is imprecise in case of aliasing.");
    }
    logger.logfOnce(Level.FINEST, "%s: Unhandled expression treated as free variable: %s",
        exp.getFileLocation(), exp.toASTString());

    String var = exprToVarName(exp, function);
    if (makeFresh) {
      return makeFreshVariable(var, exp.getExpressionType(), ssa);
    } else {
      return makeVariable(var, exp.getExpressionType(), ssa);
    }
  }

  /**
   * Throwing two checked exception from a visitor is not possible directly,
   * thus we have trouble handling InterruptedExceptions in visitors.
   * This method allows them to be thrown without the compiler complaining.
   * This is safe because the public methods of this package specify InterruptedException
   * to be thrown, so callers need to handle it anyway.
   */
  @SuppressWarnings("unchecked")
  public static <T extends Throwable> RuntimeException propagateInterruptedException(
      InterruptedException e) throws T {
    throw (T) e;
  }

  /**
   * Prints some information about the RegionManager.
   *
   * @param out - output stream
   */
  public void printStatistics(PrintStream out) {}
}<|MERGE_RESOLUTION|>--- conflicted
+++ resolved
@@ -1079,12 +1079,8 @@
       final CFAEdge edge, final String function,
       final SSAMapBuilder ssa, final PointerTargetSetBuilder pts,
       final Constraints constraints, final ErrorConditions errorConditions)
-<<<<<<< HEAD
-          throws UnrecognizedCCodeException, UnrecognizedCFAEdgeException, InterruptedException {
-
-=======
           throws UnrecognizedCodeException, UnrecognizedCFAEdgeException, InterruptedException {
->>>>>>> 4d8508f2
+
     switch (edge.getEdgeType()) {
     case StatementEdge: {
       return makeStatement((CStatementEdge) edge, function,
