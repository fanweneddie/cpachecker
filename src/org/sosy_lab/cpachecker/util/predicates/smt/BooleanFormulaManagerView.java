--- conflicted
+++ resolved
@@ -23,19 +23,11 @@
  */
 package org.sosy_lab.cpachecker.util.predicates.smt;
 
-<<<<<<< HEAD
-import org.sosy_lab.solver.api.BooleanFormula;
-import org.sosy_lab.solver.api.BooleanFormulaManager;
-import org.sosy_lab.solver.api.Formula;
-import org.sosy_lab.solver.api.FormulaType;
-import org.sosy_lab.solver.visitors.TraversalProcess;
-=======
 import org.sosy_lab.java_smt.api.BooleanFormula;
 import org.sosy_lab.java_smt.api.BooleanFormulaManager;
 import org.sosy_lab.java_smt.api.Formula;
 import org.sosy_lab.java_smt.api.FormulaType;
 import org.sosy_lab.java_smt.api.visitors.TraversalProcess;
->>>>>>> ce2cc198
 
 import java.util.Collection;
 import java.util.Set;
@@ -97,34 +89,21 @@
 
   @Override
   public <R> R visit(
-<<<<<<< HEAD
-      BooleanFormula formula,
-      org.sosy_lab.solver.visitors.BooleanFormulaVisitor<R> visitor) {
-=======
       BooleanFormula formula, org.sosy_lab.java_smt.api.visitors.BooleanFormulaVisitor<R> visitor) {
->>>>>>> ce2cc198
     return manager.visit(formula, visitor);
   }
 
   @Override
   public void visitRecursively(
       BooleanFormula f,
-<<<<<<< HEAD
-      org.sosy_lab.solver.visitors.BooleanFormulaVisitor<TraversalProcess> rFormulaVisitor) {
-=======
       org.sosy_lab.java_smt.api.visitors.BooleanFormulaVisitor<TraversalProcess> rFormulaVisitor) {
->>>>>>> ce2cc198
     manager.visitRecursively(f, rFormulaVisitor);
   }
 
   @Override
   public BooleanFormula transformRecursively(
-<<<<<<< HEAD
-      BooleanFormula f, org.sosy_lab.solver.visitors.BooleanFormulaTransformationVisitor pVisitor) {
-=======
       BooleanFormula f,
       org.sosy_lab.java_smt.api.visitors.BooleanFormulaTransformationVisitor pVisitor) {
->>>>>>> ce2cc198
     return manager.transformRecursively(f, pVisitor);
   }
 
@@ -201,11 +180,7 @@
    * <p>No guarantee on iteration order is made.
    */
   public static abstract class BooleanFormulaTransformationVisitor
-<<<<<<< HEAD
-      extends org.sosy_lab.solver.visitors.BooleanFormulaTransformationVisitor {
-=======
       extends org.sosy_lab.java_smt.api.visitors.BooleanFormulaTransformationVisitor {
->>>>>>> ce2cc198
 
     protected BooleanFormulaTransformationVisitor(FormulaManagerView pFmgr) {
       super(pFmgr.getRawFormulaManager());
