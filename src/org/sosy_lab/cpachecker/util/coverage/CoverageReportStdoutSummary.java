--- conflicted
+++ resolved
@@ -25,36 +25,9 @@
 
 import java.io.PrintStream;
 import java.util.Map;
-<<<<<<< HEAD
 import org.sosy_lab.cpachecker.util.statistics.StatisticsUtils;
 
 public class CoverageReportStdoutSummary {
-=======
-import org.sosy_lab.common.configuration.Configuration;
-import org.sosy_lab.common.configuration.InvalidConfigurationException;
-import org.sosy_lab.common.configuration.Option;
-import org.sosy_lab.common.configuration.Options;
-import org.sosy_lab.cpachecker.util.statistics.StatisticsUtils;
-
-@Options
-public class CoverageReportStdoutSummary implements CoverageWriter {
-
-  @Option(secure=true,
-      name="coverage.stdout",
-      description="print coverage summary to stdout")
-  private boolean enabled = true;
-
-  public CoverageReportStdoutSummary(Configuration pConfig) throws InvalidConfigurationException {
-    pConfig.inject(this);
-  }
-
-  @Override
-  public void write(Map<String, FileCoverageInformation> pCoverage, PrintStream pStdOut) {
-
-    if (!enabled) {
-      return;
-    }
->>>>>>> 1d70e57b
 
   public static void write(Map<String, FileCoverageInformation> pCoverage, PrintStream pStdOut) {
     long numTotalConditions = 0;
@@ -81,9 +54,6 @@
       }
     }
 
-    pStdOut.println("Code Coverage");
-    pStdOut.println("-----------------------------");
-
     if (numTotalFunctions > 0) {
       final double functionCoverage = numVisitedFunctions / (double) numTotalFunctions;
       StatisticsUtils.write(pStdOut, 1, 25, "Function coverage", String.format("%.3f", functionCoverage));
