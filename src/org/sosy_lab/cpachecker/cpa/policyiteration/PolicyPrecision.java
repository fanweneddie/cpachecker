package org.sosy_lab.cpachecker.cpa.policyiteration;

import com.google.common.collect.ImmutableSet;

import org.sosy_lab.cpachecker.core.interfaces.Precision;

import java.util.Iterator;
import java.util.Set;

/**
 * Policy iteration precision is simply a set of templates.
 */
public class PolicyPrecision implements Precision, Iterable<Template> {
  private final ImmutableSet<Template> templates;

  public PolicyPrecision(Set<Template> pTemplates) {
    templates = ImmutableSet.copyOf(pTemplates);
  }

  public static PolicyPrecision empty() {
    return new PolicyPrecision(ImmutableSet.<Template>of());
  }

  @Override
  public Iterator<Template> iterator() {
    return templates.iterator();
  }

  @Override
<<<<<<< HEAD
  public Precision join(Precision pOther) {
    throw new RuntimeException("Not yet implemented. Implement this method if required.");
=======
  public boolean equals(Object o) {
    if (!(o instanceof PolicyPrecision)) {
      return false;
    }
    if (o == this) {
      return true;
    }
    PolicyPrecision other = (PolicyPrecision) o;
    return other.templates.equals(templates);
  }

  @Override
  public int hashCode() {
    return templates.hashCode();
>>>>>>> a5beede5
  }
}<|MERGE_RESOLUTION|>--- conflicted
+++ resolved
@@ -27,10 +27,11 @@
   }
 
   @Override
-<<<<<<< HEAD
   public Precision join(Precision pOther) {
     throw new RuntimeException("Not yet implemented. Implement this method if required.");
-=======
+  }
+
+  @Override
   public boolean equals(Object o) {
     if (!(o instanceof PolicyPrecision)) {
       return false;
@@ -45,6 +46,5 @@
   @Override
   public int hashCode() {
     return templates.hashCode();
->>>>>>> a5beede5
   }
 }