/*
 *  CPAchecker is a tool for configurable software verification.
 *  This file is part of CPAchecker.
 *
 *  Copyright (C) 2007-2014  Dirk Beyer
 *  All rights reserved.
 *
 *  Licensed under the Apache License, Version 2.0 (the "License");
 *  you may not use this file except in compliance with the License.
 *  You may obtain a copy of the License at
 *
 *      http://www.apache.org/licenses/LICENSE-2.0
 *
 *  Unless required by applicable law or agreed to in writing, software
 *  distributed under the License is distributed on an "AS IS" BASIS,
 *  WITHOUT WARRANTIES OR CONDITIONS OF ANY KIND, either express or implied.
 *  See the License for the specific language governing permissions and
 *  limitations under the License.
 *
 *
 *  CPAchecker web page:
 *    http://cpachecker.sosy-lab.org
 */
package org.sosy_lab.cpachecker.cpa.bam;

import com.google.common.base.Preconditions;
import java.util.Collection;
import org.sosy_lab.common.ShutdownNotifier;
import org.sosy_lab.common.configuration.Configuration;
import org.sosy_lab.common.configuration.InvalidConfigurationException;
import org.sosy_lab.common.configuration.Option;
import org.sosy_lab.common.configuration.Options;
import org.sosy_lab.common.log.LogManager;
import org.sosy_lab.cpachecker.cfa.CFA;
import org.sosy_lab.cpachecker.cfa.model.CFAEdge;
import org.sosy_lab.cpachecker.core.Specification;
import org.sosy_lab.cpachecker.core.defaults.AutomaticCPAFactory;
import org.sosy_lab.cpachecker.core.interfaces.AbstractState;
import org.sosy_lab.cpachecker.core.interfaces.CPAFactory;
import org.sosy_lab.cpachecker.core.interfaces.ConfigurableProgramAnalysis;
import org.sosy_lab.cpachecker.core.interfaces.MergeOperator;
import org.sosy_lab.cpachecker.core.interfaces.StatisticsProvider;
import org.sosy_lab.cpachecker.core.interfaces.StopOperator;
import org.sosy_lab.cpachecker.core.interfaces.pcc.ProofChecker;
import org.sosy_lab.cpachecker.core.reachedset.ReachedSetFactory;
import org.sosy_lab.cpachecker.exceptions.CPAException;
import org.sosy_lab.cpachecker.exceptions.CPATransferException;


@Options(prefix = "cpa.bam")
public class BAMCPA extends AbstractBAMCPA implements StatisticsProvider, ProofChecker {

  public static CPAFactory factory() {
    return AutomaticCPAFactory.forType(BAMCPA.class);
  }

  private final BAMTransferRelation transfer;
  private final ProofChecker wrappedProofChecker;
  private final BAMDataManager data;
  private final BAMPCCManager bamPccManager;

  @Option(name = "handleRecursiveProcedures", secure = true,
      description = "BAM allows to analyse recursive procedures. This strongly depends on the underlying CPA. "
          + "The current support includes only ValueAnalysis and PredicateAnalysis (with tree interpolation enabled).")
  private boolean handleRecursiveProcedures = false;

<<<<<<< HEAD
  @Option(secure = true,
      description = "Use more fast partitioning builder, which can not handle loops")
  private boolean useExtendedPartitioningBuilder = false;

=======
>>>>>>> 110052e6
  @Option(
    secure = true,
    description =
        "If enabled, cache queries also consider blocks with " + "non-matching precision for reuse."
  )
  private boolean aggressiveCaching = false;

  public BAMCPA(
      ConfigurableProgramAnalysis pCpa,
      Configuration config,
      LogManager pLogger,
      ReachedSetFactory pReachedSetFactory,
      ShutdownNotifier pShutdownNotifier,
      Specification pSpecification,
      CFA pCfa)
      throws InvalidConfigurationException, CPAException {
    super(pCpa, config, pLogger, pShutdownNotifier, pSpecification, pCfa);
    config.inject(this);

    if (pCpa instanceof ProofChecker) {
      this.wrappedProofChecker = (ProofChecker) pCpa;
    } else {
      this.wrappedProofChecker = null;
    }

    final BAMCache cache;
    if (aggressiveCaching) {
      cache = new BAMCacheAggressiveImpl(config, getReducer(), logger);
    } else {
      cache = new BAMCacheImpl(config, getReducer(), logger);
    }
    data = new BAMDataManagerImpl(cache, pReachedSetFactory, pLogger);

    bamPccManager = new BAMPCCManager(
        wrappedProofChecker,
        config,
        blockPartitioning,
        getReducer(),
        this,
        data);

    if (handleRecursiveProcedures) {

      transfer =
          new BAMTransferRelationWithFixPointForRecursion(
              config,
              this,
              wrappedProofChecker,
              pShutdownNotifier);
    } else {
      transfer =
          new BAMTransferRelation(
              config,
              this,
              wrappedProofChecker,
              pShutdownNotifier);
    }
  }

  @Override
  public MergeOperator getMergeOperator() {
    return new BAMMergeOperator(getWrappedCpa().getMergeOperator(), bamPccManager);
  }

  @Override
  public StopOperator getStopOperator() {
    return handleRecursiveProcedures
        ? new BAMStopOperatorForRecursion(getWrappedCpa().getStopOperator())
        : new BAMStopOperator(getWrappedCpa().getStopOperator());
  }

  @Override
  public BAMPrecisionAdjustment getPrecisionAdjustment() {
    return new BAMPrecisionAdjustment(
        getWrappedCpa().getPrecisionAdjustment(), data, bamPccManager,
        logger, blockPartitioning);
  }

  @Override
  public BAMTransferRelation getTransferRelation() {
    return transfer;
  }

  @Override
  BAMDataManager getData() {
    Preconditions.checkNotNull(data);
    return data;
  }

  public BAMPCCManager getBamPccManager() {
    return bamPccManager;
  }

  @Override
  public boolean areAbstractSuccessors(AbstractState pState, CFAEdge pCfaEdge,
      Collection<? extends AbstractState> pSuccessors) throws CPATransferException, InterruptedException {
    Preconditions.checkNotNull(wrappedProofChecker, "Wrapped CPA has to implement ProofChecker interface");
    return bamPccManager.areAbstractSuccessors(pState, pCfaEdge, pSuccessors);
  }

  @Override
  public boolean isCoveredBy(AbstractState pState, AbstractState pOtherState) throws CPAException, InterruptedException {
    Preconditions.checkNotNull(wrappedProofChecker, "Wrapped CPA has to implement ProofChecker interface");
    return wrappedProofChecker.isCoveredBy(pState, pOtherState);
  }
}<|MERGE_RESOLUTION|>--- conflicted
+++ resolved
@@ -64,13 +64,6 @@
           + "The current support includes only ValueAnalysis and PredicateAnalysis (with tree interpolation enabled).")
   private boolean handleRecursiveProcedures = false;
 
-<<<<<<< HEAD
-  @Option(secure = true,
-      description = "Use more fast partitioning builder, which can not handle loops")
-  private boolean useExtendedPartitioningBuilder = false;
-
-=======
->>>>>>> 110052e6
   @Option(
     secure = true,
     description =
