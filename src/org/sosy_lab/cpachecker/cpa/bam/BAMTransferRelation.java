--- conflicted
+++ resolved
@@ -84,13 +84,8 @@
   //Stats
   int maxRecursiveDepth = 0;
 
-<<<<<<< HEAD
-  boolean breakAnalysis = false;
-
-  final boolean failInCaseOfRecursion;
-
-=======
->>>>>>> e22f4689
+  final boolean failInCaseOfRecursion = false;
+
   public BAMTransferRelation(
       Configuration pConfig,
       BAMCPA bamCpa,
@@ -103,14 +98,8 @@
     wrappedTransfer = bamCpa.getWrappedCpa().getTransferRelation();
     wrappedReducer = bamCpa.getReducer();
     bamCPA = bamCpa;
-<<<<<<< HEAD
-    failInCaseOfRecursion = bamCpa.failInCaseOfRecursion();
-    data = pData;
-    partitioning = pPartitioning;
-=======
     data = bamCpa.getData();
     partitioning = bamCpa.getBlockPartitioning();
->>>>>>> e22f4689
 
     assert wrappedReducer != null;
     bamPccManager = new BAMPCCManager(
@@ -497,13 +486,8 @@
     // both are always equal, except analysis of recursive procedures (@fixpoint-algorithm)
     data.bamCache.put(
         reducedInitialState,
-<<<<<<< HEAD
         reducedInitialPrecision,
-        currentBlock,
-=======
-        reached.getPrecision(reached.getFirstState()),
         innerSubtree,
->>>>>>> e22f4689
         reducedResult,
         rootOfBlock);
 
