--- conflicted
+++ resolved
@@ -112,15 +112,6 @@
         }
 
         final BackwardARGState newChild = finishedStates.get(child);
-<<<<<<< HEAD
-        final CFAEdge edge = currentState.getEdgeToChild(child);
-        if (edge == null) {
-          //this is a summarized call and thus an direct edge could not be found
-          //we have the transfer function to handle this case, as our reachSet is wrong
-          //(we have to use the cached ones)
-          BackwardARGState innerTree = computeCounterexampleSubgraphForBlock(
-                  currentState, reachedSet.asReachedSet().getPrecision(currentState), newChild);
-=======
 
         if (expandedToReducedCache.containsKey(child)) {
           // If child-state is an expanded state, we are at the exit-location of a block.
@@ -130,7 +121,6 @@
           // The current subtree (successors of child) is appended beyond the innerTree, to get a complete subgraph.
           final ARGState reducedTarget = (ARGState) expandedToReducedCache.get(child);
           BackwardARGState innerTree = computeCounterexampleSubgraphForBlock(currentState, reducedTarget, newChild);
->>>>>>> 90ec1e76
           if (innerTree == null) {
             ARGSubtreeRemover.removeSubtree(reachedSet, currentState);
             return null;
@@ -167,7 +157,7 @@
    * then looks for target in this reached set and constructs a tree from root to target
    * (recursively, if needed).
    *
-   * @param root the expanded initial state of the reachedSet of current block
+   * @param expandedRoot the expanded initial state of the reachedSet of current block
    * @param reducedTarget exit-state of the reachedSet of current block
    * @param newTreeTarget copy of the exit-state of the reachedSet of current block.
    *                     newTreeTarget has only children, that are all part of the Pseudo-ARG
