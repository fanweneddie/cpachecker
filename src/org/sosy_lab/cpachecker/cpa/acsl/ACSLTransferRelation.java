--- conflicted
+++ resolved
@@ -26,24 +26,14 @@
 
 public class ACSLTransferRelation extends SingleEdgeTransferRelation {
 
-<<<<<<< HEAD
   private final CFAWithACSLAnnotations cfa;
-  private final ACSLTermToCExpressionVisitor acslVisitor;
-=======
-  private final CFAWithACSLAnnotationLocations cfa;
   private final ACSLPredicateToExpressionTreeVisitor acslVisitor;
->>>>>>> 8a3f47d3
   private final ToCExpressionVisitor expressionTreeVisitor;
   private final boolean usePureExpressionsOnly;
 
   public ACSLTransferRelation(
-<<<<<<< HEAD
       CFAWithACSLAnnotations pCFA,
-      ACSLTermToCExpressionVisitor pACSLVisitor,
-=======
-      CFAWithACSLAnnotationLocations pCFA,
       ACSLPredicateToExpressionTreeVisitor pACSLVisitor,
->>>>>>> 8a3f47d3
       ToCExpressionVisitor pExpressionTreeVisitor,
       boolean pUsePureExpressionsOnly) {
     cfa = pCFA;
