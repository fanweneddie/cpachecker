--- conflicted
+++ resolved
@@ -25,14 +25,9 @@
 
 import com.google.common.collect.ImmutableList;
 import com.google.common.collect.Iterables;
-<<<<<<< HEAD
 import java.util.HashSet;
 import java.util.List;
 import java.util.Set;
-=======
-
-import java.math.BigInteger;
->>>>>>> 631bcdef
 import org.sosy_lab.cpachecker.cfa.types.c.CType;
 import org.sosy_lab.cpachecker.cpa.smg.SMGInconsistentException;
 import org.sosy_lab.cpachecker.cpa.smg.SMGState;
@@ -488,7 +483,7 @@
       if(destSmgSourceObject.isAbstract()) {
 
         /*Pick arbitrary offset of edges to see if you should increase the level.*/
-        BigInteger arbitraryOffset = edges.iterator().next().getOffset();
+        long arbitraryOffset = edges.iterator().next().getOffset();
 
         switch (destSmgSourceObject.getKind()) {
           case DLL:
@@ -695,11 +690,11 @@
     SMGNodeMapping mapping1 = pMapping1;
     SMGNodeMapping mapping2 = pMapping2;
 
-    BigInteger nf;
+    long nf;
     int length;
-    BigInteger hfo;
-    BigInteger nfo;
-    BigInteger pfo;
+    long hfo;
+    long nfo;
+    long pfo;
 
     switch (ptEdge.getTargetSpecifier()) {
       case FIRST:
@@ -713,7 +708,7 @@
           nf = ((SMGSingleLinkedList) pTarget).getNfo();
           hfo = ((SMGSingleLinkedList) pTarget).getHfo();
           nfo = nf;
-          pfo = BigInteger.valueOf(-1);
+          pfo = -1;
           length = ((SMGSingleLinkedList) pTarget).getMinimumLength();
         }
         break;
@@ -865,7 +860,7 @@
     return Pair.of(true, true);
   }
 
-  private CType getType(SMGObject pTarget, BigInteger pNf, SMG inputSMG1) {
+  private CType getType(SMGObject pTarget, long pNf, SMG inputSMG1) {
     Set<SMGEdgeHasValue> oldNfEdge =
         inputSMG1.getHVEdges(SMGEdgeHasValueFilter.objectFilter(pTarget).filterAtOffset(pNf));
 
@@ -887,11 +882,11 @@
     SMGNodeMapping mapping1 = pMapping1;
     SMGNodeMapping mapping2 = pMapping2;
 
-    BigInteger nf;
+    long nf;
     int length;
-    BigInteger hfo;
-    BigInteger nfo;
-    BigInteger pfo;
+    long hfo;
+    long nfo;
+    long pfo;
 
     switch (ptEdge.getTargetSpecifier()) {
       case FIRST:
@@ -905,7 +900,7 @@
           nf = ((SMGSingleLinkedList) pTarget).getNfo();
           hfo = ((SMGSingleLinkedList) pTarget).getHfo();
           nfo = nf;
-          pfo = BigInteger.valueOf(-1);
+          pfo = -1;
           length = ((SMGSingleLinkedList) pTarget).getMinimumLength();
         }
         break;
@@ -1061,8 +1056,8 @@
     int listLevel = pList.getLevel() + pLevelDiff;
 
     SMGObject listCopy;
-    BigInteger nfo = BigInteger.valueOf(-1);
-    BigInteger pfo = BigInteger.valueOf(-1);
+    long nfo = -1;
+    long pfo = -1;
 
     if (pMapping.containsKey(pList)) {
       listCopy = pMapping.get(pList);
@@ -1072,7 +1067,7 @@
         case DLL:
           nfo = ((SMGDoublyLinkedList) pList).getNfo();
           pfo = ((SMGDoublyLinkedList) pList).getPfo();
-          BigInteger hfo = ((SMGDoublyLinkedList) pList).getHfo();
+          long hfo = ((SMGDoublyLinkedList) pList).getHfo();
           listCopy = new SMGDoublyLinkedList(pList.getSize(), hfo, nfo, pfo,
               0, listLevel);
           break;
