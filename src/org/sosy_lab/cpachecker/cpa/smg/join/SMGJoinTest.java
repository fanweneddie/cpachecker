/*
 *  CPAchecker is a tool for configurable software verification.
 *  This file is part of CPAchecker.
 *
 *  Copyright (C) 2007-2014  Dirk Beyer
 *  All rights reserved.
 *
 *  Licensed under the Apache License, Version 2.0 (the "License");
 *  you may not use this file except in compliance with the License.
 *  You may obtain a copy of the License at
 *
 *      http://www.apache.org/licenses/LICENSE-2.0
 *
 *  Unless required by applicable law or agreed to in writing, software
 *  distributed under the License is distributed on an "AS IS" BASIS,
 *  WITHOUT WARRANTIES OR CONDITIONS OF ANY KIND, either express or implied.
 *  See the License for the specific language governing permissions and
 *  limitations under the License.
 *
 *
 *  CPAchecker web page:
 *    http://cpachecker.sosy-lab.org
 */
package org.sosy_lab.cpachecker.cpa.smg.join;

import static com.google.common.truth.Truth.assertThat;

import com.google.common.collect.ImmutableList;
import com.google.common.collect.Iterables;
<<<<<<< HEAD
import java.util.Set;
=======

import java.math.BigInteger;
>>>>>>> 631bcdef
import org.junit.Assert;
import org.junit.Before;
import org.junit.Test;
import org.sosy_lab.common.configuration.Configuration;
import org.sosy_lab.common.configuration.InvalidConfigurationException;
import org.sosy_lab.common.log.LogManager;
import org.sosy_lab.cpachecker.cfa.ast.FileLocation;
import org.sosy_lab.cpachecker.cfa.ast.c.CFunctionDeclaration;
import org.sosy_lab.cpachecker.cfa.ast.c.CParameterDeclaration;
import org.sosy_lab.cpachecker.cfa.types.MachineModel;
import org.sosy_lab.cpachecker.cfa.types.c.CFunctionType;
import org.sosy_lab.cpachecker.cfa.types.c.CNumericTypes;
import org.sosy_lab.cpachecker.cpa.smg.SMGInconsistentException;
import org.sosy_lab.cpachecker.cpa.smg.SMGOptions;
import org.sosy_lab.cpachecker.cpa.smg.SMGState;
import org.sosy_lab.cpachecker.cpa.smg.SMGValueFactory;
import org.sosy_lab.cpachecker.cpa.smg.graphs.CLangSMG;
import org.sosy_lab.cpachecker.cpa.smg.graphs.edge.SMGEdgeHasValue;
import org.sosy_lab.cpachecker.cpa.smg.graphs.edge.SMGEdgeHasValueFilter;
import org.sosy_lab.cpachecker.cpa.smg.graphs.edge.SMGEdgePointsTo;
import org.sosy_lab.cpachecker.cpa.smg.graphs.object.SMGObject;
import org.sosy_lab.cpachecker.cpa.smg.graphs.object.SMGRegion;
import org.sosy_lab.cpachecker.util.Pair;

public class SMGJoinTest {
  static private final CFunctionType functionType = CFunctionType.functionTypeWithReturnType(CNumericTypes.UNSIGNED_LONG_INT);
  static private final CFunctionDeclaration functionDeclaration = new CFunctionDeclaration(FileLocation.DUMMY, functionType, "foo", ImmutableList.<CParameterDeclaration>of());
  static private final CFunctionDeclaration functionDeclaration2 = new CFunctionDeclaration(FileLocation.DUMMY, functionType, "bar", ImmutableList.<CParameterDeclaration>of());
  static private final CFunctionDeclaration functionDeclaration3 = new CFunctionDeclaration(FileLocation.DUMMY, functionType, "main", ImmutableList.<CParameterDeclaration>of());

  private SMGState dummyState;

  private CLangSMG smg1;
  private CLangSMG smg2;

  @SuppressWarnings("unchecked")
  @Before
  public void setUp() throws InvalidConfigurationException {
    dummyState = new SMGState(LogManager.createTestLogManager(), MachineModel.LINUX32,
        new SMGOptions(Configuration.defaultConfiguration()));
    smg1 = new CLangSMG(MachineModel.LINUX64);
    smg2 = new CLangSMG(MachineModel.LINUX64);
  }

  // Testing condition: adds an identical global variable to both SMGs
  private void addGlobalWithoutValueToBoth(String pVarName) {
    SMGRegion global1 = new SMGRegion(64, pVarName);
    SMGRegion global2 = new SMGRegion(64, pVarName);

    smg1.addGlobalObject(global1);
    smg2.addGlobalObject(global2);
  }

  // Testing condition: adds an identical global variable to both SMGs
  private Pair<SMGRegion, SMGRegion> addGlobalWithoutValueToBoth(String pVarName, int size) {
    SMGRegion global1 = new SMGRegion(size, pVarName);
    SMGRegion global2 = new SMGRegion(size, pVarName);

    smg1.addGlobalObject(global1);
    smg2.addGlobalObject(global2);

    return Pair.of(global1, global2);
  }

  // Testing condition: adds an identical local variable to both SMGs
  private Pair<SMGRegion, SMGRegion> addLocalWithoutValueToBoth(String pVarName, int size) {
    SMGRegion local1 = new SMGRegion(size, pVarName);
    SMGRegion local2 = new SMGRegion(size, pVarName);

    smg1.addStackObject(local1);
    smg2.addStackObject(local2);

    return Pair.of(local1, local2);
  }

  // Testing condition: adds an identical local variable to both SMGs
  private Pair<SMGRegion, SMGRegion> addHeapWithoutValueToBoth(String pVarName, int size) {
    SMGRegion local1 = new SMGRegion(size, pVarName);
    SMGRegion local2 = new SMGRegion(size, pVarName);

    smg1.addHeapObject(local1);
    smg2.addHeapObject(local2);

    return Pair.of(local1, local2);
  }

  //Testing condition: adds an identical value to both SMGs
  private void addValueToBoth(Pair<? extends SMGObject, ? extends SMGObject> var, BigInteger pOffset,
      int pValue, int pSizeInBits) {

    if(!smg1.getValues().contains(pValue)) {
      smg1.addValue(pValue);
    }

    if(!smg2.getValues().contains(pValue)) {
      smg2.addValue(pValue);
    }

    SMGEdgeHasValue hv1 = new SMGEdgeHasValue(pSizeInBits, pOffset, var.getFirst(), pValue);
    SMGEdgeHasValue hv2 = new SMGEdgeHasValue(pSizeInBits, pOffset, var.getSecond(), pValue);

    smg1.addHasValueEdge(hv1);
    smg2.addHasValueEdge(hv2);
  }

  //Testing condition: adds a pointer to both SMGs
  private void addPointerToBoth(Pair<? extends SMGObject, ? extends SMGObject> target, BigInteger pOffset,
      int pValue) {

    if(!smg1.getValues().contains(pValue)) {
      smg1.addValue(pValue);
    }

    if(!smg2.getValues().contains(pValue)) {
      smg2.addValue(pValue);
    }

    SMGEdgePointsTo pt1 = new SMGEdgePointsTo(pValue, target.getFirst(), pOffset);
    SMGEdgePointsTo pt2 = new SMGEdgePointsTo(pValue, target.getSecond(), pOffset);

    smg1.addPointsToEdge(pt1);
    smg2.addPointsToEdge(pt2);
  }

  //Testing condition: adds a pointer to both SMGs
  private void addPointerValueToBoth(Pair<? extends SMGObject, ? extends SMGObject> var,
                                     BigInteger pOffset, int pValue, int pSize,
      Pair<? extends SMGObject, ? extends SMGObject> target, BigInteger pTargetOffset) {

    addValueToBoth(var, pOffset, pValue, pSize);
    addPointerToBoth(target, pTargetOffset, pValue);
  }

  // Testing condition: adds an identical local variable to both SMGs
  private void addLocalWithoutValueToBoth(String pVarName) {
    SMGRegion local1 = new SMGRegion(64, pVarName);
    SMGRegion local2 = new SMGRegion(64, pVarName);

    smg1.addStackObject(local1);
    smg2.addStackObject(local2);
  }

  // Testing condition: adds an identical global variable to both SMGs, with value
  private void addGlobalWithValueToBoth(String pVarName) {
    SMGRegion global1 = new SMGRegion(64, pVarName);
    SMGRegion global2 = new SMGRegion(64, pVarName);
    Integer value1 = SMGValueFactory.getNewValue();
    Integer value2 = SMGValueFactory.getNewValue();
    SMGEdgeHasValue hv1 = new SMGEdgeHasValue(32, BigInteger.valueOf(0), global1, value1);
    SMGEdgeHasValue hv2 = new SMGEdgeHasValue(32, BigInteger.valueOf(0), global2, value2);

    smg1.addGlobalObject(global1);
    smg2.addGlobalObject(global2);
    smg1.addValue(value1);
    smg2.addValue(value2);
    smg1.addHasValueEdge(hv1);
    smg2.addHasValueEdge(hv2);
  }

  // Testing condition: adds an identical local value to both SMGs, with value
  private void addLocalWithValueToBoth(String pVarName) {
    SMGRegion local1 = new SMGRegion(64, pVarName);
    SMGRegion local2 = new SMGRegion(64, pVarName);
    Integer value1 = SMGValueFactory.getNewValue();
    Integer value2 = SMGValueFactory.getNewValue();
    SMGEdgeHasValue hv1 = new SMGEdgeHasValue(32, BigInteger.valueOf(0), local1, value1);
    SMGEdgeHasValue hv2 = new SMGEdgeHasValue(32, BigInteger.valueOf(0), local2, value2);

    smg1.addStackObject(local1);
    smg2.addStackObject(local2);
    smg1.addValue(value1);
    smg2.addValue(value2);
    smg1.addHasValueEdge(hv1);
    smg2.addHasValueEdge(hv2);
  }

  private void assertObjectCounts(CLangSMG pSMG, int pGlobals, int pHeap, int pFrames) {
    assertThat(pSMG.getGlobalObjects()).hasSize(pGlobals);
    assertThat(pSMG.getHeapObjects()).hasSize(pHeap);
    assertThat(pSMG.getStackFrames()).hasSize(pFrames);
  }

  @Test
  public void simpleGlobalVarJoinTest() throws SMGInconsistentException {
    String varName = "variableName";
    addGlobalWithoutValueToBoth(varName);
    SMGJoin join = new SMGJoin(smg1, smg2, null, null);
    Assert.assertTrue(join.isDefined());
    assertThat(join.getStatus()).isEqualTo(SMGJoinStatus.EQUAL);

    CLangSMG resultSMG = join.getJointSMG();
    assertThat(resultSMG.getGlobalObjects()).containsKey(varName);
    assertObjectCounts(resultSMG, 1, 1, 0);
  }

  @Test
  public void simpleLocalVarJoinTest() throws SMGInconsistentException {
    String varName = "variableName";
    smg1.addStackFrame(functionDeclaration);
    smg2.addStackFrame(functionDeclaration);
    addLocalWithoutValueToBoth(varName);

    SMGJoin join = new SMGJoin(smg1, smg2, null, null);
    Assert.assertTrue(join.isDefined());
    assertThat(join.getStatus()).isEqualTo(SMGJoinStatus.EQUAL);

    CLangSMG resultSMG = join.getJointSMG();
    Assert.assertTrue(Iterables.get(resultSMG.getStackFrames(), 0).containsVariable(varName));
    assertObjectCounts(resultSMG, 0, 1, 1);
  }

  @Test
  public void globalVarWithValueJoinTest() throws SMGInconsistentException {
    String varName = "variableName";
    addGlobalWithValueToBoth(varName);
    SMGJoin join = new SMGJoin(smg1, smg2, dummyState, dummyState);
    Assert.assertTrue(join.isDefined());
    assertThat(join.getStatus()).isEqualTo(SMGJoinStatus.EQUAL);

    CLangSMG resultSMG = join.getJointSMG();
    assertThat(resultSMG.getGlobalObjects()).containsKey(varName);
    assertObjectCounts(resultSMG, 1, 1, 0);

    SMGObject global = resultSMG.getGlobalObjects().get(varName);
    SMGEdgeHasValueFilter filter = SMGEdgeHasValueFilter.objectFilter(global).filterAtOffset(
        BigInteger.valueOf(0));
    Set<SMGEdgeHasValue> edges = resultSMG.getHVEdges(filter);
    SMGEdgeHasValue edge = Iterables.getOnlyElement(edges);
    assertThat(resultSMG.getValues()).contains(Integer.valueOf(edge.getValue()));
  }

  @Test
  public void localVarWithValueJoinTest() throws SMGInconsistentException {
    String varName = "variableName";
    smg1.addStackFrame(functionDeclaration);
    smg2.addStackFrame(functionDeclaration);
    addLocalWithValueToBoth(varName);
    SMGJoin join = new SMGJoin(smg1, smg2, dummyState, dummyState);
    Assert.assertTrue(join.isDefined());
    assertThat(join.getStatus()).isEqualTo(SMGJoinStatus.EQUAL);

    CLangSMG resultSMG = join.getJointSMG();
    Assert.assertTrue(Iterables.get(resultSMG.getStackFrames(), 0).containsVariable(varName));
    assertObjectCounts(resultSMG, 0, 1, 1);

<<<<<<< HEAD
    SMGObject global = Iterables.get(resultSMG.getStackFrames(), 0).getVariable(varName);
    SMGEdgeHasValueFilter filter = SMGEdgeHasValueFilter.objectFilter(global).filterAtOffset(0);
=======
    SMGObject global = resultSMG.getStackFrames().getFirst().getVariable(varName);
    SMGEdgeHasValueFilter filter = SMGEdgeHasValueFilter.objectFilter(global).filterAtOffset(
        BigInteger.valueOf(0));
>>>>>>> 631bcdef
    Set<SMGEdgeHasValue> edges = resultSMG.getHVEdges(filter);
    SMGEdgeHasValue edge = Iterables.getOnlyElement(edges);
    assertThat(resultSMG.getValues()).contains(Integer.valueOf(edge.getValue()));
  }

  @Test
  public void complexJoinTestNoAbstraction() throws SMGInconsistentException {

    smg1.addStackFrame(functionDeclaration3);
    smg2.addStackFrame(functionDeclaration3);
    Pair<SMGRegion, SMGRegion> global = addGlobalWithoutValueToBoth("global", 64);
    Pair<SMGRegion, SMGRegion> l1 = addHeapWithoutValueToBoth("l1", 96);
    Pair<SMGRegion, SMGRegion> l2 = addHeapWithoutValueToBoth("l2", 96);
    Pair<SMGRegion, SMGRegion> l3 = addHeapWithoutValueToBoth("l3", 96);
    Pair<SMGRegion, SMGRegion> l4 = addHeapWithoutValueToBoth("l4", 96);
    addPointerValueToBoth(global, BigInteger.valueOf(0), 100, 32, l1, BigInteger.valueOf(0));
    addPointerValueToBoth(l1, BigInteger.valueOf(0), 102, 32, l2, BigInteger.valueOf(0));
    addPointerValueToBoth(l2, BigInteger.valueOf(0), 103, 32, l3, BigInteger.valueOf(0));
    addPointerValueToBoth(l3, BigInteger.valueOf(0), 104, 32, l4, BigInteger.valueOf(0));
    addPointerValueToBoth(l4, BigInteger.valueOf(0), 109, 32, global, BigInteger.valueOf(0));
    addPointerValueToBoth(global, BigInteger.valueOf(32), 105, 32, l4, BigInteger.valueOf(0));
    addPointerValueToBoth(l4, BigInteger.valueOf(32), 106, 32, l3, BigInteger.valueOf(0));
    addPointerValueToBoth(l3, BigInteger.valueOf(32), 107, 32, l2, BigInteger.valueOf(0));
    addPointerValueToBoth(l2, BigInteger.valueOf(32), 108, 32, l1, BigInteger.valueOf(0));
    addPointerValueToBoth(l1, BigInteger.valueOf(32), 110, 32, global, BigInteger.valueOf(0));
    addValueToBoth(l1, BigInteger.valueOf(64), 5, 8);
    addValueToBoth(l2, BigInteger.valueOf(64), 5, 8);
    addValueToBoth(l3, BigInteger.valueOf(64), 5, 8);
    addValueToBoth(l4, BigInteger.valueOf(64), 5, 8);
    Pair<SMGRegion, SMGRegion> a1 = addLocalWithoutValueToBoth("a", 32);
    addValueToBoth(a1, BigInteger.valueOf(0), 5, 32);
    Pair<SMGRegion, SMGRegion> b1 = addLocalWithoutValueToBoth("b", 32);
    addValueToBoth(b1, BigInteger.valueOf(0), 100, 32);
    smg1.addStackFrame(functionDeclaration2);
    smg2.addStackFrame(functionDeclaration2);
    Pair<SMGRegion, SMGRegion> b2 = addLocalWithoutValueToBoth("b", 32);
    addValueToBoth(b2, BigInteger.valueOf(0), 100, 32);
    Pair<SMGRegion, SMGRegion> c2 = addLocalWithoutValueToBoth("c", 32);
    addValueToBoth(c2, BigInteger.valueOf(0), 104, 32);
    smg1.addStackFrame(functionDeclaration);
    smg2.addStackFrame(functionDeclaration);
    Pair<SMGRegion, SMGRegion> a3 = addLocalWithoutValueToBoth("a", 32);
    addValueToBoth(a3, BigInteger.valueOf(0), 5, 32);
    Pair<SMGRegion, SMGRegion> c3 = addLocalWithoutValueToBoth("c", 32);
    addValueToBoth(c3, BigInteger.valueOf(0), 104, 32);

    SMGJoin join = new SMGJoin(smg1, smg2, null, null);
    Assert.assertTrue(join.isDefined());
    assertThat(join.getStatus()).isEqualTo(SMGJoinStatus.EQUAL);
  }

  private void joinUpdateUnit(SMGJoinStatus firstOperand, SMGJoinStatus forLe, SMGJoinStatus forRe) {
    Assert.assertEquals(firstOperand, SMGJoinStatus.updateStatus(firstOperand, SMGJoinStatus.EQUAL));
    Assert.assertEquals(forLe, SMGJoinStatus.updateStatus(firstOperand, SMGJoinStatus.LEFT_ENTAIL));
    Assert.assertEquals(forRe, SMGJoinStatus.updateStatus(firstOperand, SMGJoinStatus.RIGHT_ENTAIL));
    Assert.assertEquals(SMGJoinStatus.INCOMPARABLE,
        SMGJoinStatus.updateStatus(firstOperand, SMGJoinStatus.INCOMPARABLE));
  }

  @Test
  public void joinUpdateTest() {
    joinUpdateUnit(SMGJoinStatus.EQUAL, SMGJoinStatus.LEFT_ENTAIL,
        SMGJoinStatus.RIGHT_ENTAIL);
    joinUpdateUnit(SMGJoinStatus.LEFT_ENTAIL, SMGJoinStatus.LEFT_ENTAIL,
        SMGJoinStatus.INCOMPARABLE);
    joinUpdateUnit(SMGJoinStatus.RIGHT_ENTAIL, SMGJoinStatus.INCOMPARABLE,
        SMGJoinStatus.RIGHT_ENTAIL);
    joinUpdateUnit(SMGJoinStatus.INCOMPARABLE, SMGJoinStatus.INCOMPARABLE,
        SMGJoinStatus.INCOMPARABLE);
  }
}<|MERGE_RESOLUTION|>--- conflicted
+++ resolved
@@ -27,12 +27,7 @@
 
 import com.google.common.collect.ImmutableList;
 import com.google.common.collect.Iterables;
-<<<<<<< HEAD
 import java.util.Set;
-=======
-
-import java.math.BigInteger;
->>>>>>> 631bcdef
 import org.junit.Assert;
 import org.junit.Before;
 import org.junit.Test;
@@ -120,7 +115,7 @@
   }
 
   //Testing condition: adds an identical value to both SMGs
-  private void addValueToBoth(Pair<? extends SMGObject, ? extends SMGObject> var, BigInteger pOffset,
+  private void addValueToBoth(Pair<? extends SMGObject, ? extends SMGObject> var, long pOffset,
       int pValue, int pSizeInBits) {
 
     if(!smg1.getValues().contains(pValue)) {
@@ -139,7 +134,7 @@
   }
 
   //Testing condition: adds a pointer to both SMGs
-  private void addPointerToBoth(Pair<? extends SMGObject, ? extends SMGObject> target, BigInteger pOffset,
+  private void addPointerToBoth(Pair<? extends SMGObject, ? extends SMGObject> target, long pOffset,
       int pValue) {
 
     if(!smg1.getValues().contains(pValue)) {
@@ -159,8 +154,8 @@
 
   //Testing condition: adds a pointer to both SMGs
   private void addPointerValueToBoth(Pair<? extends SMGObject, ? extends SMGObject> var,
-                                     BigInteger pOffset, int pValue, int pSize,
-      Pair<? extends SMGObject, ? extends SMGObject> target, BigInteger pTargetOffset) {
+      long pOffset, int pValue, int pSize,
+      Pair<? extends SMGObject, ? extends SMGObject> target, long pTargetOffset) {
 
     addValueToBoth(var, pOffset, pValue, pSize);
     addPointerToBoth(target, pTargetOffset, pValue);
@@ -181,8 +176,8 @@
     SMGRegion global2 = new SMGRegion(64, pVarName);
     Integer value1 = SMGValueFactory.getNewValue();
     Integer value2 = SMGValueFactory.getNewValue();
-    SMGEdgeHasValue hv1 = new SMGEdgeHasValue(32, BigInteger.valueOf(0), global1, value1);
-    SMGEdgeHasValue hv2 = new SMGEdgeHasValue(32, BigInteger.valueOf(0), global2, value2);
+    SMGEdgeHasValue hv1 = new SMGEdgeHasValue(32, 0, global1, value1);
+    SMGEdgeHasValue hv2 = new SMGEdgeHasValue(32, 0, global2, value2);
 
     smg1.addGlobalObject(global1);
     smg2.addGlobalObject(global2);
@@ -198,8 +193,8 @@
     SMGRegion local2 = new SMGRegion(64, pVarName);
     Integer value1 = SMGValueFactory.getNewValue();
     Integer value2 = SMGValueFactory.getNewValue();
-    SMGEdgeHasValue hv1 = new SMGEdgeHasValue(32, BigInteger.valueOf(0), local1, value1);
-    SMGEdgeHasValue hv2 = new SMGEdgeHasValue(32, BigInteger.valueOf(0), local2, value2);
+    SMGEdgeHasValue hv1 = new SMGEdgeHasValue(32, 0, local1, value1);
+    SMGEdgeHasValue hv2 = new SMGEdgeHasValue(32, 0, local2, value2);
 
     smg1.addStackObject(local1);
     smg2.addStackObject(local2);
@@ -257,8 +252,7 @@
     assertObjectCounts(resultSMG, 1, 1, 0);
 
     SMGObject global = resultSMG.getGlobalObjects().get(varName);
-    SMGEdgeHasValueFilter filter = SMGEdgeHasValueFilter.objectFilter(global).filterAtOffset(
-        BigInteger.valueOf(0));
+    SMGEdgeHasValueFilter filter = SMGEdgeHasValueFilter.objectFilter(global).filterAtOffset(0);
     Set<SMGEdgeHasValue> edges = resultSMG.getHVEdges(filter);
     SMGEdgeHasValue edge = Iterables.getOnlyElement(edges);
     assertThat(resultSMG.getValues()).contains(Integer.valueOf(edge.getValue()));
@@ -278,14 +272,8 @@
     Assert.assertTrue(Iterables.get(resultSMG.getStackFrames(), 0).containsVariable(varName));
     assertObjectCounts(resultSMG, 0, 1, 1);
 
-<<<<<<< HEAD
     SMGObject global = Iterables.get(resultSMG.getStackFrames(), 0).getVariable(varName);
     SMGEdgeHasValueFilter filter = SMGEdgeHasValueFilter.objectFilter(global).filterAtOffset(0);
-=======
-    SMGObject global = resultSMG.getStackFrames().getFirst().getVariable(varName);
-    SMGEdgeHasValueFilter filter = SMGEdgeHasValueFilter.objectFilter(global).filterAtOffset(
-        BigInteger.valueOf(0));
->>>>>>> 631bcdef
     Set<SMGEdgeHasValue> edges = resultSMG.getHVEdges(filter);
     SMGEdgeHasValue edge = Iterables.getOnlyElement(edges);
     assertThat(resultSMG.getValues()).contains(Integer.valueOf(edge.getValue()));
@@ -301,36 +289,36 @@
     Pair<SMGRegion, SMGRegion> l2 = addHeapWithoutValueToBoth("l2", 96);
     Pair<SMGRegion, SMGRegion> l3 = addHeapWithoutValueToBoth("l3", 96);
     Pair<SMGRegion, SMGRegion> l4 = addHeapWithoutValueToBoth("l4", 96);
-    addPointerValueToBoth(global, BigInteger.valueOf(0), 100, 32, l1, BigInteger.valueOf(0));
-    addPointerValueToBoth(l1, BigInteger.valueOf(0), 102, 32, l2, BigInteger.valueOf(0));
-    addPointerValueToBoth(l2, BigInteger.valueOf(0), 103, 32, l3, BigInteger.valueOf(0));
-    addPointerValueToBoth(l3, BigInteger.valueOf(0), 104, 32, l4, BigInteger.valueOf(0));
-    addPointerValueToBoth(l4, BigInteger.valueOf(0), 109, 32, global, BigInteger.valueOf(0));
-    addPointerValueToBoth(global, BigInteger.valueOf(32), 105, 32, l4, BigInteger.valueOf(0));
-    addPointerValueToBoth(l4, BigInteger.valueOf(32), 106, 32, l3, BigInteger.valueOf(0));
-    addPointerValueToBoth(l3, BigInteger.valueOf(32), 107, 32, l2, BigInteger.valueOf(0));
-    addPointerValueToBoth(l2, BigInteger.valueOf(32), 108, 32, l1, BigInteger.valueOf(0));
-    addPointerValueToBoth(l1, BigInteger.valueOf(32), 110, 32, global, BigInteger.valueOf(0));
-    addValueToBoth(l1, BigInteger.valueOf(64), 5, 8);
-    addValueToBoth(l2, BigInteger.valueOf(64), 5, 8);
-    addValueToBoth(l3, BigInteger.valueOf(64), 5, 8);
-    addValueToBoth(l4, BigInteger.valueOf(64), 5, 8);
+    addPointerValueToBoth(global, 0, 100, 32, l1, 0);
+    addPointerValueToBoth(l1, 0, 102, 32, l2, 0);
+    addPointerValueToBoth(l2, 0, 103, 32, l3, 0);
+    addPointerValueToBoth(l3, 0, 104, 32, l4, 0);
+    addPointerValueToBoth(l4, 0, 109, 32, global, 0);
+    addPointerValueToBoth(global, 32, 105, 32, l4, 0);
+    addPointerValueToBoth(l4, 32, 106, 32, l3, 0);
+    addPointerValueToBoth(l3, 32, 107, 32, l2, 0);
+    addPointerValueToBoth(l2, 32, 108, 32, l1, 0);
+    addPointerValueToBoth(l1, 32, 110, 32, global, 0);
+    addValueToBoth(l1, 64, 5, 8);
+    addValueToBoth(l2, 64, 5, 8);
+    addValueToBoth(l3, 64, 5, 8);
+    addValueToBoth(l4, 64, 5, 8);
     Pair<SMGRegion, SMGRegion> a1 = addLocalWithoutValueToBoth("a", 32);
-    addValueToBoth(a1, BigInteger.valueOf(0), 5, 32);
+    addValueToBoth(a1, 0, 5, 32);
     Pair<SMGRegion, SMGRegion> b1 = addLocalWithoutValueToBoth("b", 32);
-    addValueToBoth(b1, BigInteger.valueOf(0), 100, 32);
+    addValueToBoth(b1, 0, 100, 32);
     smg1.addStackFrame(functionDeclaration2);
     smg2.addStackFrame(functionDeclaration2);
     Pair<SMGRegion, SMGRegion> b2 = addLocalWithoutValueToBoth("b", 32);
-    addValueToBoth(b2, BigInteger.valueOf(0), 100, 32);
+    addValueToBoth(b2, 0, 100, 32);
     Pair<SMGRegion, SMGRegion> c2 = addLocalWithoutValueToBoth("c", 32);
-    addValueToBoth(c2, BigInteger.valueOf(0), 104, 32);
+    addValueToBoth(c2, 0, 104, 32);
     smg1.addStackFrame(functionDeclaration);
     smg2.addStackFrame(functionDeclaration);
     Pair<SMGRegion, SMGRegion> a3 = addLocalWithoutValueToBoth("a", 32);
-    addValueToBoth(a3, BigInteger.valueOf(0), 5, 32);
+    addValueToBoth(a3, 0, 5, 32);
     Pair<SMGRegion, SMGRegion> c3 = addLocalWithoutValueToBoth("c", 32);
-    addValueToBoth(c3, BigInteger.valueOf(0), 104, 32);
+    addValueToBoth(c3, 0, 104, 32);
 
     SMGJoin join = new SMGJoin(smg1, smg2, null, null);
     Assert.assertTrue(join.isDefined());
