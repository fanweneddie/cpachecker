--- conflicted
+++ resolved
@@ -476,16 +476,6 @@
 
       SMGState newState = currentState;
       if (options.getZeroingMemoryAllocation().contains(functionName)) {
-<<<<<<< HEAD
-        currentState =
-            smgTransferRelation.writeValue(
-                currentState,
-                new_address.getObject(),
-                0,
-                AnonymousTypes.createTypeWithLength(size * machineModel.getSizeofCharInBits()),
-                SMGKnownSymValue.ZERO,
-                cfaEdge);
-=======
         newState =
             expressionEvaluator.writeValue(
                 currentState,
@@ -500,7 +490,6 @@
       // If malloc can fail, handle fail with alternative state
       if (options.isEnableMallocFailure()) {
         result.add(SMGAddressValueAndState.of(currentState.copyOf(), SMGZeroValue.INSTANCE));
->>>>>>> 901e65cb
       }
     }
 
@@ -528,13 +517,6 @@
       if (address.isUnknown()) {
         logger.log(Level.INFO, "Free on expression ", pointerExp.toASTString(),
             " is invalid, because the target of the address could not be calculated.");
-<<<<<<< HEAD
-        SMGState invalidFreeState = currentState.setInvalidFree();
-        invalidFreeState.setErrorDescription(
-            "Free on expression "
-                + pointerExp.toASTString()
-                + " is invalid, because the target of the address could not be calculated.");
-=======
         SMGState invalidFreeState =
             currentState
                 .withInvalidFree()
@@ -542,7 +524,6 @@
                     "Free on expression "
                         + pointerExp.toASTString()
                         + " is invalid, because the target of the address could not be calculated.");
->>>>>>> 901e65cb
         resultStates.add(invalidFreeState);
         continue;
       }
@@ -636,21 +617,11 @@
           SMGExplicitValue explicitSizeValue = sizeValueAndState.getObject();
 
           if (!targetObject.isUnknown() && !sourceObject.isUnknown()) {
-<<<<<<< HEAD
-            SMGValueAndStateList sizeSymbolicValueAndStates =
-                evaluateExpressionValue(currentState, pCfaEdge, sizeExpr);
-            int symbolicValueSize =
-                smgTransferRelation.expressionEvaluator.getBitSizeof(
-                    pCfaEdge, sizeExpr.getExpressionType(), currentState);
-            for (SMGValueAndState sizeSymbolicValueAndState : sizeSymbolicValueAndStates
-                .getValueAndStateList()) {
-=======
             int symbolicValueSize =
                 expressionEvaluator.getBitSizeof(
                     pCfaEdge, sizeExpr.getExpressionType(), currentState);
             for (SMGValueAndState sizeSymbolicValueAndState :
                 evaluateExpressionValue(currentState, pCfaEdge, sizeExpr)) {
->>>>>>> 901e65cb
               SMGSymbolicValue symbolicValue = sizeSymbolicValueAndState.getObject();
 
               int sourceRangeOffset = sourceObject.getOffset().getAsInt() / machineModel.getSizeofCharInBits();
@@ -662,23 +633,6 @@
               int availableTarget = targetSize - targetRangeOffset;
 
               if (explicitSizeValue.isUnknown() && !symbolicValue.isUnknown()) {
-<<<<<<< HEAD
-                if (!currentState.isObjectExternallyAllocated(sourceObject.getObject())) {
-                  currentState.addErrorPredicate(
-                      symbolicValue,
-                      symbolicValueSize,
-                      SMGKnownExpValue.valueOf(availableSource),
-                      symbolicValueSize,
-                      pCfaEdge);
-                }
-                if (!currentState.isObjectExternallyAllocated(targetObject.getObject())) {
-                  currentState.addErrorPredicate(
-                      symbolicValue,
-                      symbolicValueSize,
-                      SMGKnownExpValue.valueOf(availableTarget),
-                      symbolicValueSize,
-                      pCfaEdge);
-=======
                 if (!currentState.getHeap().isObjectExternallyAllocated(sourceObject.getObject())) {
                   currentState.addErrorPredicate(symbolicValue, symbolicValueSize, SMGKnownExpValue
                       .valueOf(availableSource), symbolicValueSize, pCfaEdge);
@@ -686,7 +640,6 @@
                 if (!currentState.getHeap().isObjectExternallyAllocated(targetObject.getObject())) {
                   currentState.addErrorPredicate(symbolicValue, symbolicValueSize, SMGKnownExpValue
                       .valueOf(availableTarget), symbolicValueSize, pCfaEdge);
->>>>>>> 901e65cb
                 }
               }
             }
@@ -724,17 +677,6 @@
               currentState.withInvalidRead().withErrorDescription("Can't evaluate memcpy src");
         }
       }
-<<<<<<< HEAD
-      if (!sourceStr2Address.isUnknown()
-          && sourceStr2Address.getObject().equals(SMGNullObject.INSTANCE)) {
-        currentState = currentState.setInvalidRead();
-        currentState.setErrorDescription("Memcpy src is null pointer");
-      }
-      if (!targetStr1Address.isUnknown()
-          && targetStr1Address.getObject().equals(SMGNullObject.INSTANCE)) {
-        currentState = currentState.setInvalidWrite();
-        currentState.setErrorDescription("Memcpy to null pointer dst");
-=======
       if (!sourceStr2Address.isUnknown() && sourceStr2Address.getObject().equals(SMGNullObject.INSTANCE)) {
         currentState =
             currentState.withInvalidRead().withErrorDescription("Memcpy src is null pointer");
@@ -742,7 +684,6 @@
       if (!targetStr1Address.isUnknown() && targetStr1Address.getObject().equals(SMGNullObject.INSTANCE)) {
         currentState =
             currentState.withInvalidWrite().withErrorDescription("Memcpy to null pointer dst");
->>>>>>> 901e65cb
       }
 
       if (targetStr1Address.isUnknown()) {
@@ -764,19 +705,10 @@
     long targetOffset = targetStr1Address.getOffset().getAsLong();
 
     if (sourceLastCopyBitOffset > source.getSize()) {
-<<<<<<< HEAD
-      currentState = currentState.setInvalidRead();
-      currentState.setErrorDescription("Overread on memcpy");
-    } else if (targetOffset
-        > target.getSize() - (sizeValue.getAsLong() * machineModel.getSizeofCharInBits())) {
-      currentState = currentState.setInvalidWrite();
-      currentState.setErrorDescription("Overwrite on memcpy");
-=======
       currentState = currentState.withInvalidRead().withErrorDescription("Overread on memcpy");
     } else if (targetOffset > target.getSize() - (sizeValue.getAsLong() * machineModel
         .getSizeofCharInBits())) {
       currentState = currentState.withInvalidWrite().withErrorDescription("Overwrite on memcpy");
->>>>>>> 901e65cb
     } else {
       currentState.copy(source, target, sourceOffset, sourceLastCopyBitOffset, targetOffset);
     }
