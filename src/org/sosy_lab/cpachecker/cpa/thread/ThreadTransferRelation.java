--- conflicted
+++ resolved
@@ -26,19 +26,13 @@
 import static com.google.common.collect.FluentIterable.from;
 
 import com.google.common.base.Optional;
-<<<<<<< HEAD
-=======
 import com.google.common.collect.ImmutableSet;
->>>>>>> 5425dfd8
 import java.util.ArrayList;
 import java.util.Collection;
 import java.util.Collections;
 import java.util.List;
-<<<<<<< HEAD
-=======
 import java.util.Map;
 import java.util.TreeMap;
->>>>>>> 5425dfd8
 import org.sosy_lab.common.configuration.Configuration;
 import org.sosy_lab.common.configuration.InvalidConfigurationException;
 import org.sosy_lab.common.configuration.Option;
@@ -57,15 +51,8 @@
 import org.sosy_lab.cpachecker.core.interfaces.AbstractState;
 import org.sosy_lab.cpachecker.core.interfaces.Precision;
 import org.sosy_lab.cpachecker.core.interfaces.Statistics;
-<<<<<<< HEAD
-import org.sosy_lab.cpachecker.cpa.thread.ThreadLabel.LabelStatus;
-import org.sosy_lab.cpachecker.cpa.thread.ThreadState.SimpleThreadState;
-import org.sosy_lab.cpachecker.exceptions.CPATransferException;
-
-=======
 import org.sosy_lab.cpachecker.cpa.thread.ThreadState.ThreadStatus;
 import org.sosy_lab.cpachecker.exceptions.CPATransferException;
->>>>>>> 5425dfd8
 
 @Options(prefix = "cpa.thread")
 public class ThreadTransferRelation extends SingleEdgeTransferRelation {
@@ -123,19 +110,11 @@
       if (newState != null) {
         return Collections.singleton(newState);
       } else {
-<<<<<<< HEAD
-        return Collections.emptySet();
-      }
-    } catch (CPATransferException e) {
-      if (skipTheSameThread) {
-        return Collections.emptySet();
-=======
         return ImmutableSet.of();
       }
     } catch (CPATransferException e) {
       if (skipTheSameThread) {
         return ImmutableSet.of();
->>>>>>> 5425dfd8
       } else {
         throw e;
       }
@@ -144,13 +123,9 @@
     }
   }
 
-<<<<<<< HEAD
-  private ThreadState handleFunctionCall(ThreadState state, CFunctionCallEdge pCfaEdge)
-=======
   private ThreadState handleFunctionCall(
       ThreadState state,
       CFunctionCallEdge pCfaEdge)
->>>>>>> 5425dfd8
       throws CPATransferException {
 
     ThreadState newState = state;
@@ -165,10 +140,6 @@
     } else if (isThreadJoinFunction(fCall)) {
       threadStatistics.threadJoins.inc();
       newState = joinThread(state, (CThreadJoinStatement) fCall);
-<<<<<<< HEAD
-    }
-    return newState;
-=======
     }
     return newState;
   }
@@ -252,7 +223,6 @@
       }
     }
     return state;
->>>>>>> 5425dfd8
   }
 
   private boolean isThreadCreateFunction(CFunctionCall statement) {
@@ -266,88 +236,4 @@
   public Statistics getStatistics() {
     return threadStatistics;
   }
-
-  private ThreadState joinThread(ThreadState state, CThreadJoinStatement stmt) {
-    if (simpleMode) {
-      return state;
-    }
-    // If we found several labels for different functions
-    // it means, that there are several thread created for one thread variable.
-    // Not a good situation, but it is not forbidden, so join the last assigned thread
-    List<ThreadLabel> tSet = state.getThreadSet();
-    Optional<ThreadLabel> result =
-        from(tSet).filter(l -> l.getVarName().equals(stmt.getVariableName())).last();
-    // Do not self-join
-    if (result.isPresent() && !result.get().isCreatedThread()) {
-      List<ThreadLabel> newSet = new ArrayList<>(tSet);
-      newSet.remove(result.get());
-      return createState(newSet, state.getRemovedSet());
-    } else {
-      return null;
-    }
-
-  }
-
-  private ThreadState handleChildThread(ThreadState state, CThreadCreateStatement tCall)
-      throws CPATransferException {
-    return createThread(state, tCall, LabelStatus.CREATED_THREAD);
-  }
-
-  private ThreadState handleParentThread(ThreadState state, CThreadCreateStatement tCall)
-      throws CPATransferException {
-    return createThread(state, tCall, LabelStatus.PARENT_THREAD);
-  }
-
-  private ThreadState createThread(ThreadState state, CThreadCreateStatement tCall, LabelStatus pParentThread)
-      throws CPATransferException {
-    final String pVarName = tCall.getVariableName();
-    // Just to info
-    final String pFunctionName =
-        tCall.getFunctionCallExpression().getFunctionNameExpression().toASTString();
-
-    List<ThreadLabel> oldTSet = state.getThreadSet();
-    List<ThreadLabel> newTSet = new ArrayList<>();
-    boolean isSelfParallel = false;
-
-    for (ThreadLabel l : oldTSet) {
-      if (l.getName().equals(pFunctionName)
-          && l.getVarName().equals(pVarName)
-          && pParentThread == LabelStatus.CREATED_THREAD) {
-
-        if (supportSelfCreation) {
-          isSelfParallel = true;
-          continue;
-
-        } else {
-          throw new CPATransferException(
-              "Can not create thread " + pFunctionName + ", it was already created");
-        }
-      } else {
-        newTSet.add(l);
-      }
-      isSelfParallel |= l.isSelfParallel();
-    }
-
-    ThreadLabel label = new ThreadLabel(pFunctionName, pVarName, pParentThread);
-    if (isSelfParallel) {
-      // Can add only the same status
-      label = label.toSelfParallelLabel();
-    }
-
-    if (simpleMode) {
-      // Store only current creation
-      newTSet.clear();
-    }
-
-    newTSet.add(label);
-    return createState(newTSet, state.getRemovedSet());
-  }
-
-  private ThreadState createState(List<ThreadLabel> tSet, List<ThreadLabel> rSet) {
-    if (simpleMode) {
-      return new SimpleThreadState(tSet, rSet);
-    } else {
-      return new ThreadState(tSet, rSet);
-    }
-  }
 }
