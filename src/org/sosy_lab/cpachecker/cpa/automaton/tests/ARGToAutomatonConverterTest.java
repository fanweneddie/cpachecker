--- conflicted
+++ resolved
@@ -88,16 +88,12 @@
 
   private static Object[] simpleTask(String program, boolean verdict) {
     String label = String.format("SimpleTest(%s is %s)", program, verdict);
-<<<<<<< HEAD
-    return new Object[] {label, program, verdict};
-=======
     return new Object[] {label, program, verdict, false};
   }
 
   private static Object[] simpleTaskForOverflow(String program, boolean verdict) {
     String label = String.format("SimpleTestForOverflow(%s is %s)", program, verdict);
     return new Object[] {label, program, verdict, true};
->>>>>>> 6e588acf
   }
 
   @Test
