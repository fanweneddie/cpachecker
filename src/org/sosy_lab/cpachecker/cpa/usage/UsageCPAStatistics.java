--- conflicted
+++ resolved
@@ -110,7 +110,6 @@
           .put(innerAnalysisTimer)
         .put(extractStatesTimer);
 
-<<<<<<< HEAD
     ReachedSet reachedSet;
     if (reached instanceof ForwardingReachedSet) {
       reachedSet = ((ForwardingReachedSet) reached).getDelegate();
@@ -119,8 +118,6 @@
     }
     UsageReachedSet uReached = (UsageReachedSet) reachedSet;
 
-=======
->>>>>>> f77035ab
     if (printUnsafesInCaseOfUnknown || result != Result.UNKNOWN) {
       printUnsafesTimer.start();
       try {
@@ -138,11 +135,7 @@
           default:
             throw new UnsupportedOperationException("Unknown type " + outputFileType);
         }
-<<<<<<< HEAD
         errPrinter.printErrorTraces(uReached);
-=======
-        errPrinter.printErrorTraces(reached);
->>>>>>> f77035ab
         errPrinter.printStatistics(writer);
       } catch (InvalidConfigurationException e) {
         logger.log(Level.SEVERE, "Cannot create error trace printer: " + e.getMessage());
@@ -152,10 +145,7 @@
 
     printStatisticsTimer.start();
     UsageState.get(reached.getFirstState()).getStatistics().printStatistics(writer);
-<<<<<<< HEAD
     uReached.printStatistics(writer);
-=======
->>>>>>> f77035ab
     writer.put(printUnsafesTimer);
     printStatisticsTimer.stop();
     writer.put(printStatisticsTimer);
