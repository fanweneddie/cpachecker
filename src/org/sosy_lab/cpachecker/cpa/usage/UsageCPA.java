--- conflicted
+++ resolved
@@ -55,10 +55,7 @@
 import org.sosy_lab.cpachecker.core.interfaces.StatisticsProvider;
 import org.sosy_lab.cpachecker.core.interfaces.StopOperator;
 import org.sosy_lab.cpachecker.core.interfaces.TransferRelation;
-<<<<<<< HEAD
 import org.sosy_lab.cpachecker.cpa.local.LocalState.DataType;
-=======
->>>>>>> 30c6dbe7
 import org.sosy_lab.cpachecker.cpa.lock.LockCPA;
 import org.sosy_lab.cpachecker.cpa.lock.LockTransferRelation;
 import org.sosy_lab.cpachecker.util.CPAs;
@@ -100,30 +97,18 @@
     pConfig.inject(this);
     config = pConfig;
     this.cfa = pCfa;
-<<<<<<< HEAD
-    LockCPA LockCPA = CPAs.retrieveCPA(this, LockCPA.class);
-=======
-    this.stopOperator = new UsageStopOperator(pCpa.getStopOperator());
-    this.mergeOperator = new UsageMergeOperator(pCpa.getMergeOperator());
-
     LockCPA lockCPA = CPAs.retrieveCPA(this, LockCPA.class);
->>>>>>> 30c6dbe7
     this.statistics =
         new UsageCPAStatistics(
             pConfig,
             pLogger,
             pCfa,
-<<<<<<< HEAD
-            LockCPA != null ? (LockTransferRelation) LockCPA.getTransferRelation() : null);
+            lockCPA != null ? (LockTransferRelation) lockCPA.getTransferRelation() : null);
     this.stopOperator = new UsageStopOperator(pCpa.getStopOperator(), statistics);
     this.mergeOperator = new UsageMergeOperator(pCpa.getMergeOperator(), statistics);
 
     this.precisionAdjustment =
         new UsagePrecisionAdjustment(pCpa.getPrecisionAdjustment(), statistics);
-=======
-            lockCPA != null ? (LockTransferRelation) lockCPA.getTransferRelation() : null);
-    this.precisionAdjustment = new UsagePrecisionAdjustment(pCpa.getPrecisionAdjustment());
->>>>>>> 30c6dbe7
     if (pCpa instanceof ConfigurableProgramAnalysisWithBAM) {
       Reducer wrappedReducer = ((ConfigurableProgramAnalysisWithBAM) pCpa).getReducer();
       reducer = new UsageReducer(wrappedReducer);
@@ -133,7 +118,6 @@
     logger = pLogger;
     this.transferRelation =
         new UsageTransferRelation(pCpa.getTransferRelation(), pConfig, pLogger, statistics);
-<<<<<<< HEAD
 
     PresisionParser parser = new PresisionParser(cfa, logger);
     localMap = parser.parse(outputFileName);
@@ -144,8 +128,6 @@
             localMap,
             transferRelation.getBinderFunctionInfo());
     shutdownNotifier = pShutdownNotifier;
-=======
->>>>>>> 30c6dbe7
   }
 
   @Override
