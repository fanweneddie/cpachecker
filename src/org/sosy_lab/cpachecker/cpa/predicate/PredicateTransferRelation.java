
/*
 *  CPAchecker is a tool for configurable software verification.
 *  This file is part of CPAchecker.
 *
 *  Copyright (C) 2007-2014  Dirk Beyer
 *  All rights reserved.
 *
 *  Licensed under the Apache License, Version 2.0 (the "License");
 *  you may not use this file except in compliance with the License.
 *  You may obtain a copy of the License at
 *
 *      http://www.apache.org/licenses/LICENSE-2.0
 *
 *  Unless required by applicable law or agreed to in writing, software
 *  distributed under the License is distributed on an "AS IS" BASIS,
 *  WITHOUT WARRANTIES OR CONDITIONS OF ANY KIND, either express or implied.
 *  See the License for the specific language governing permissions and
 *  limitations under the License.
 *
 *
 *  CPAchecker web page:
 *    http://cpachecker.sosy-lab.org
 */
package org.sosy_lab.cpachecker.cpa.predicate;

import static com.google.common.collect.FluentIterable.from;
import static org.sosy_lab.cpachecker.cpa.predicate.PredicateAbstractState.mkNonAbstractionStateWithNewPathFormula;

<<<<<<< HEAD
=======
import com.google.common.collect.ImmutableSet;
>>>>>>> 74c27f18
import com.google.common.collect.Sets;
import java.util.Collection;
import java.util.Collections;
import java.util.HashSet;
<<<<<<< HEAD
import java.util.List;
=======
>>>>>>> 74c27f18
import java.util.Map;
import java.util.Set;
import java.util.logging.Level;
import org.sosy_lab.common.collect.PersistentMap;
import org.sosy_lab.common.log.LogManager;
import org.sosy_lab.cpachecker.cfa.ast.c.CAssignment;
import org.sosy_lab.cpachecker.cfa.ast.c.CExpression;
import org.sosy_lab.cpachecker.cfa.model.CFAEdge;
import org.sosy_lab.cpachecker.cfa.model.CFANode;
import org.sosy_lab.cpachecker.cfa.model.c.CStatementEdge;
import org.sosy_lab.cpachecker.cfa.types.c.CProblemType;
import org.sosy_lab.cpachecker.core.AnalysisDirection;
import org.sosy_lab.cpachecker.core.defaults.EmptyEdge;
import org.sosy_lab.cpachecker.core.defaults.SingleEdgeTransferRelation;
import org.sosy_lab.cpachecker.core.defaults.WrapperCFAEdge;
import org.sosy_lab.cpachecker.core.interfaces.AbstractEdge;
import org.sosy_lab.cpachecker.core.interfaces.AbstractState;
import org.sosy_lab.cpachecker.core.interfaces.AbstractStateWithAssumptions;
import org.sosy_lab.cpachecker.core.interfaces.AbstractStateWithEdge;
import org.sosy_lab.cpachecker.core.interfaces.FormulaReportingState;
import org.sosy_lab.cpachecker.core.interfaces.Precision;
import org.sosy_lab.cpachecker.cpa.assumptions.storage.AssumptionStorageState;
import org.sosy_lab.cpachecker.exceptions.CPATransferException;
import org.sosy_lab.cpachecker.util.AbstractStates;
import org.sosy_lab.cpachecker.util.CFAUtils;
import org.sosy_lab.cpachecker.util.Pair;
import org.sosy_lab.cpachecker.util.predicates.AbstractionFormula;
import org.sosy_lab.cpachecker.util.predicates.AbstractionPredicate;
import org.sosy_lab.cpachecker.util.predicates.BlockOperator;
import org.sosy_lab.cpachecker.util.predicates.pathformula.PathFormula;
import org.sosy_lab.cpachecker.util.predicates.pathformula.PathFormulaManager;
import org.sosy_lab.cpachecker.util.predicates.smt.BooleanFormulaManagerView;
import org.sosy_lab.cpachecker.util.predicates.smt.FormulaManagerView;
import org.sosy_lab.cpachecker.util.statistics.ThreadSafeTimerContainer.TimerWrapper;
import org.sosy_lab.java_smt.api.BooleanFormula;
import org.sosy_lab.java_smt.api.SolverException;

/**
 * Transfer relation for symbolic predicate abstraction. First it computes the strongest post for
 * the given CFA edge. Afterwards it optionally computes an abstraction.
 */
public final class PredicateTransferRelation extends SingleEdgeTransferRelation {

  private final LogManager logger;
  private final PredicateAbstractionManager formulaManager;
  private final PathFormulaManager precisePathFormulaManager;
  private final PathFormulaManager imprecisePathFormulaManager;

  private final BlockOperator blk;
  private final FormulaManagerView fmgr;
  private final BooleanFormulaManagerView bfmgr;

  private final AnalysisDirection direction;
  private final PredicateStatistics statistics;
  private final PredicateCpaOptions options;

  private final TimerWrapper postTimer;
  private final TimerWrapper satCheckTimer;
  private final TimerWrapper pathFormulaTimer;
  private final TimerWrapper strengthenTimer;
  private final TimerWrapper strengthenCheckTimer;
  private final TimerWrapper abstractionCheckTimer;
  private final TimerWrapper prepareTimer;
  private final TimerWrapper convertingTimer;
  private final TimerWrapper makeOrTimer;
  private final TimerWrapper environmentTimer;
  private final TimerWrapper relevanceTimer;

  public PredicateTransferRelation(
      LogManager pLogger,
      AnalysisDirection pDirection,
      FormulaManagerView pFmgr,
      PathFormulaManager preciseFmgr,
      PathFormulaManager impreciseFmgr,
      BlockOperator pBlk,
      PredicateAbstractionManager pPredAbsManager,
      PredicateStatistics pStatistics,
      PredicateCpaOptions pOptions) {
    logger = pLogger;
    formulaManager = pPredAbsManager;
    precisePathFormulaManager = preciseFmgr;
    imprecisePathFormulaManager = impreciseFmgr;
    fmgr = pFmgr;
    bfmgr = fmgr.getBooleanFormulaManager();
    blk = pBlk;
    direction = pDirection;
    statistics = pStatistics;
    options = pOptions;

    postTimer = statistics.postTimer.getNewTimer();
    satCheckTimer = statistics.satCheckTimer.getNewTimer();
    pathFormulaTimer = statistics.pathFormulaTimer.getNewTimer();
    strengthenTimer = statistics.strengthenTimer.getNewTimer();
    strengthenCheckTimer = statistics.strengthenCheckTimer.getNewTimer();
    abstractionCheckTimer = statistics.abstractionCheckTimer.getNewTimer();
    prepareTimer = statistics.prepareTimer.getNewTimer();
    convertingTimer = statistics.convertingTimer.getNewTimer();
    makeOrTimer = statistics.makeOrTimer.getNewTimer();
    environmentTimer = statistics.environmentTimer.getNewTimer();
    relevanceTimer = statistics.environmentTimer.getNewTimer();
  }

  @Override
  public Collection<? extends AbstractState> getAbstractSuccessorsForEdge(
      AbstractState pElement, Precision pPrecision, CFAEdge edge)
          throws CPATransferException, InterruptedException {

    postTimer.start();
    try {
      PredicateAbstractState element = (PredicateAbstractState) pElement;

      // Check whether abstraction is false.
      // Such elements might get created when precision adjustment computes an abstraction.
      if (element.getAbstractionFormula().isFalse()) {
        return ImmutableSet.of();
      }

      // calculate strongest post
      PathFormula pathFormula =
          convertEdgeToPathFormula(element.getPathFormula(), edge, (PredicatePrecision) pPrecision);
      logger.log(Level.ALL, "New path formula is", pathFormula);

      // Check whether we should do a SAT check.s
      boolean satCheck = shouldDoSatCheck(edge, pathFormula);
      logger.log(Level.FINEST, "Handling non-abstraction location",
          (satCheck ? "with satisfiability check" : ""));

      try {
        if (satCheck && unsatCheck(element.getAbstractionFormula(), pathFormula)) {
          return ImmutableSet.of();
        }
      } catch (SolverException e) {
        throw new CPATransferException("Solver failed during successor generation", e);
      }

      return Collections.singleton(
          mkNonAbstractionStateWithNewPathFormula(pathFormula, element));

    } finally {
      postTimer.stop();
    }
  }

  private boolean shouldDoSatCheck(CFAEdge edge, PathFormula pathFormula) {
    if ((options.getSatCheckBlockSize() > 0)
        && (pathFormula.getLength() >= options.getSatCheckBlockSize())) {
      return true;
    }
    if (options.satCheckAtAbstraction()) {
      CFANode loc = getAnalysisSuccessor(edge);
      if (blk.isBlockEnd(loc, pathFormula.getLength())) {
        return true;
      }
    }
    return false;
  }

  private CFANode getAnalysisSuccessor(CFAEdge pEdge) {
    if (direction == AnalysisDirection.BACKWARD) {
      return pEdge.getPredecessor();
    } else {
      return pEdge.getSuccessor();
    }
  }

  /**
   * Checks if lastAbstraction & pathFromLastAbstraction is unsat.
   * Collects sat check information for statistics
   */
  private boolean unsatCheck(final AbstractionFormula lastAbstraction, final PathFormula pathFormulaFromLastAbstraction)
      throws SolverException, InterruptedException {
    satCheckTimer.start();

    boolean unsat = formulaManager.unsat(lastAbstraction, pathFormulaFromLastAbstraction);

    satCheckTimer.stop();

    if (unsat) {
      statistics.numSatChecksFalse.setNextValue(1);
      logger.log(Level.FINEST, "Abstraction & PathFormula is unsatisfiable.");
    }

    return unsat;
  }

  /**
   * Converts an edge into a formula and creates a conjunction of it with the
   * previous pathFormula.
   *
   * This method implements the strongest post operator.
   *
   * @param pathFormula The previous pathFormula.
   * @param edge  The edge to analyze.
   * @return  The new pathFormula.
   */
  private PathFormula
      convertEdgeToPathFormula(PathFormula pathFormula, CFAEdge edge, PredicatePrecision precision)
          throws CPATransferException, InterruptedException {
    pathFormulaTimer.start();

    try {
      PathFormula preciseFormula = precisePathFormulaManager.makeAnd(pathFormula, edge);

      if (imprecisePathFormulaManager == null
          || precision.getNodesWithCompleteFormulas().contains(edge.getPredecessor())) {
        // compute new pathFormula with the operation on the edge
        return preciseFormula;
      } else {
        PathFormula impreciseFormula = imprecisePathFormulaManager.makeAnd(pathFormula, edge);
        // We need to update ssa even if we create empty formula
        PathFormula updatedFormula =
            imprecisePathFormulaManager.makeNewPathFormula(
                impreciseFormula,
                preciseFormula.getSsa(),
                preciseFormula.getPointerTargetSet());

        return updatedFormula;
      }
    } finally {
      pathFormulaTimer.stop();
    }
  }

  private PathFormula convertEdgeToPathFormula(PathFormula pathFormula, CFAEdge edge)
      throws CPATransferException, InterruptedException {
    pathFormulaTimer.start();
    try {
      // compute new pathFormula with the operation on the edge
      return precisePathFormulaManager.makeAnd(pathFormula, edge);
    } finally {
      pathFormulaTimer.stop();
    }
  }

  /*
   * Here is some code that checks memory safety properties with predicate analysis.
   * It used two configuration flags to enable these checks,
   * and relied on PredicateAbstractState to implement Targetable.
   * This is both not desired (especially the former),
   * since specifications should not be hard-coded in analysis,
   * but instead given as automata.
   * Furthermore, these checks were too expensive to be usable.
   * Thus this code is disabled now.
   * If it is one day desired to re-add these checks,
   * the checks should get executed on request of the AutomatonCPA,
   * possibly via the AbstractQueryableState interface or strengthen.

      Pair<PathFormula, ErrorConditions> edgeResult;
      pathFormulaTimer.start();
      try {
        edgeResult = pathFormulaManager.makeAndWithErrorConditions(element.getPathFormula(), edge);
      } finally {
        pathFormulaTimer.stop();
      }

      PathFormula pathFormula = edgeResult.getFirst();
      ErrorConditions conditions = edgeResult.getSecond();

      // check whether to do abstraction
      boolean doAbstraction = blk.isBlockEnd(edge, pathFormula);

      BooleanFormula invalidDerefCondition = conditions.getInvalidDerefCondition();
      BooleanFormula invalidFreeCondition = conditions.getInvalidFreeCondition();

      if (bfmgr.isTrue(invalidDerefCondition)) {
        return createState(element, pathFormula, loc, doAbstraction, ViolatedProperty.VALID_DEREF);
      }
      if (bfmgr.isTrue(invalidFreeCondition)) {
        return createState(element, pathFormula, loc, doAbstraction, ViolatedProperty.VALID_FREE);
      }

      List<PredicateAbstractState> newStates = new ArrayList<>(2);

      if (checkValidDeref && !bfmgr.isFalse(invalidDerefCondition)) {
        logger.log(Level.ALL, "Adding invalid-deref condition", invalidDerefCondition);
        PathFormula targetPathFormula = pathFormulaManager.makeAnd(edgeResult.getFirst(), invalidDerefCondition);
        newStates.addAll(createState(element, targetPathFormula, loc, doAbstraction,
            ViolatedProperty.VALID_DEREF));

        pathFormula = pathFormulaManager.makeAnd(pathFormula,
            bfmgr.not(invalidDerefCondition));
      }

      if (checkValidFree && !bfmgr.isFalse(invalidFreeCondition)) {
        logger.log(Level.ALL, "Adding invalid-free condition", invalidFreeCondition);
        PathFormula targetPathFormula = pathFormulaManager.makeAnd(edgeResult.getFirst(), invalidFreeCondition);
        newStates.addAll(createState(element, targetPathFormula, loc, doAbstraction,
            ViolatedProperty.VALID_FREE));

        pathFormula = pathFormulaManager.makeAnd(pathFormula,
            bfmgr.not(invalidFreeCondition));
      }
   */


  @Override
  public Collection<? extends AbstractState> strengthen(
      AbstractState pElement,
      Iterable<AbstractState> otherElements,
      CFAEdge edge,
      Precision pPrecision)
      throws CPATransferException, InterruptedException {

    strengthenTimer.start();
    try {

      PredicateAbstractState element = (PredicateAbstractState) pElement;
      if (element.isAbstractionState()) {
        // can't do anything with this object because the path formula of
        // abstraction elements has to stay "true"
        return Collections.singleton(element);
      }

      // TODO: replace with Iterables.getOnlyElement(AbstractStates.extractLocations(otherElements));
      // when the special case for PredicateCPA in CompositeTransferRelation#callStrengthen
      // is removed.
      final CFANode currentLocation;
      if (edge == null) {
        currentLocation = null;
      } else {
        currentLocation = getAnalysisSuccessor(edge);
      }

      boolean errorFound = false;
      for (AbstractState lElement : otherElements) {
        if (lElement instanceof AssumptionStorageState) {
          element = strengthen(element, (AssumptionStorageState) lElement);
        }

        /*
         * Add additional assumptions from an automaton state.
         */
        if (!options.ignoreStateAssumptions() && lElement instanceof AbstractStateWithAssumptions) {
          element = strengthen(element, (AbstractStateWithAssumptions) lElement, edge);
          if (element == null) {
            return ImmutableSet.of();
          }
        }

        if (options.strengthenWithFormulaReportingStates()
            && lElement instanceof FormulaReportingState) {
          element = strengthen(element, (FormulaReportingState) lElement);
        }

        if (AbstractStates.isTargetState(lElement)) {
          errorFound = true;
        }
      }

      // check satisfiability in case of error
      // (not necessary for abstraction elements)
      if (errorFound && options.targetStateSatCheck()) {
        element = strengthenSatCheck(element, currentLocation);
        if (element == null) {
          // successor not reachable
          return ImmutableSet.of();
        }
      }

      return Collections.singleton(element);
    } catch (SolverException e) {
      throw new CPATransferException("Solver failed during strengthen sat check", e);

    } finally {
      strengthenTimer.stop();
    }
  }

  private PredicateAbstractState strengthen(
      PredicateAbstractState pElement, AbstractStateWithAssumptions pAssumeElement, CFAEdge pEdge)
      throws CPATransferException, InterruptedException, SolverException {

    PathFormula pf = pElement.getPathFormula();

    Collection<AbstractState> oldStates = pAssumeElement.getStatesForPreconditions();
    com.google.common.base.Optional<PredicateAbstractState> optionalPreviousPredicateState =
        AbstractStates.projectToType(oldStates, PredicateAbstractState.class).first();

    if (optionalPreviousPredicateState.isPresent() && optionalPreviousPredicateState.get().getPathFormula() != null) {
      assert !pElement.equals(optionalPreviousPredicateState.get())
          : "Found current state as state for preconditions."
              + " Most likely this means strengthen of the PredicateCPA is called after strengthen of the OverflowCPA!";
      PathFormula previousPathFormula = optionalPreviousPredicateState.get().getPathFormula();
      for (CExpression preconditionAssumption : from(pAssumeElement.getPreconditionAssumptions())
          .filter(CExpression.class)) {
        if (CFAUtils.getIdExpressionsOfExpression(preconditionAssumption)
            .anyMatch(var -> var.getExpressionType() instanceof CProblemType)) {
          continue;
        }
        pathFormulaTimer.start();
        try {
          // compute a pathFormula where the SSAMap/ PointerTargetSet is set back to the previous state:
          PathFormula temp = new PathFormula(
              pf.getFormula(),
              previousPathFormula.getSsa(),
              previousPathFormula.getPointerTargetSet(),
              previousPathFormula.getLength());
          // add the assumption, which is now instantiated with the right indices:
          temp = precisePathFormulaManager.makeAnd(temp, preconditionAssumption);
          // add back the original SSAMap ant PointerTargetSet:
          pf = new PathFormula(
              temp.getFormula(),
              pf.getSsa(),
              pf.getPointerTargetSet(),
              pf.getLength() + 1);
        } finally {
          pathFormulaTimer.stop();
        }
      }
    }

    if (options.assumptionStrengtheningSatCheck()) {
      PathFormula f =
          precisePathFormulaManager.makeFormulaForPath(Collections.singletonList(pEdge));
      for (CExpression assumption :
          from(pAssumeElement.getAssumptions()).filter(CExpression.class)) {
        f = precisePathFormulaManager.makeAnd(f, assumption);
      }
      AbstractionFormula dummy = formulaManager.makeTrueAbstractionFormula(f);
      if (formulaManager.unsat(dummy, f)) {
        // if automaton has conflict with edge, do not return a successor
        //        PredicateAbstractState.mkAbstractionState(f, pA, pAbstractionLocations);
        return null;
      }
    }

    for (CExpression assumption : from(pAssumeElement.getAssumptions()).filter(CExpression.class)) {
      // assumptions do not contain compete type nor scope information
      // hence, not all types can be resolved, so ignore these
      // TODO: the witness automaton is complete in that regard, so use that in future
      if (CFAUtils.getIdExpressionsOfExpression(assumption)
          .anyMatch(var -> var.getExpressionType() instanceof CProblemType)) {
        logger.log(Level.INFO, "Ignoring assumption", assumption, "because of CProblemType");
        continue;
      }
      pathFormulaTimer.start();
      try {
        // compute new pathFormula with the operation on the edge
        pf = precisePathFormulaManager.makeAnd(pf, assumption);
      } finally {
        pathFormulaTimer.stop();
      }
    }

    if (pf != pElement.getPathFormula()) {
      return replacePathFormula(pElement, pf);
    } else {
      return pElement;
    }
  }

  private PredicateAbstractState strengthen(PredicateAbstractState pElement,
      AssumptionStorageState pElement2) {

    if (pElement2.isAssumptionTrue() || pElement2.isAssumptionFalse()) {
      // we don't add the assumption false in order to not forget the content of the path formula
      // (we need it for post-processing)
      return pElement;
    }

    String asmpt = pElement2.getAssumptionAsString().toString();

    PathFormula pf =
        precisePathFormulaManager.makeAnd(pElement.getPathFormula(), fmgr.parse(asmpt));

    return replacePathFormula(pElement, pf);
  }

  private PredicateAbstractState strengthen(
      PredicateAbstractState pElement, FormulaReportingState pFormulaReportingState) {

    BooleanFormula formula =
        pFormulaReportingState.getFormulaApproximation(fmgr);

    BooleanFormulaManagerView bfmgr = fmgr.getBooleanFormulaManager();
    if (bfmgr.isTrue(formula) || bfmgr.isFalse(formula)) {
      return pElement;
    }

    PathFormula previousPathFormula = pElement.getPathFormula();
    PathFormula newPathFormula = precisePathFormulaManager.makeAnd(previousPathFormula, formula);

    return replacePathFormula(pElement, newPathFormula);
  }

  /**
   * Returns a new state with a given pathFormula. All other fields stay equal.
   */
  private PredicateAbstractState replacePathFormula(PredicateAbstractState oldElement, PathFormula newPathFormula) {
    assert !oldElement.isAbstractionState();
    return mkNonAbstractionStateWithNewPathFormula(newPathFormula, oldElement);
  }

  private PredicateAbstractState strengthenSatCheck(
      PredicateAbstractState pElement, CFANode loc)
          throws SolverException, InterruptedException {
    logger.log(Level.FINEST, "Checking for feasibility of path because error has been found");

    strengthenCheckTimer.start();
    PathFormula pathFormula = pElement.getPathFormula();
    boolean unsat = formulaManager.unsat(pElement.getAbstractionFormula(), pathFormula);
    strengthenCheckTimer.stop();

    if (unsat) {
      statistics.numStrengthenChecksFalse.setNextValue(1);
      logger.log(Level.FINEST, "Path is infeasible.");
      return null;
    } else {
      // although this is not an abstraction location, we fake an abstraction
      // because refinement code expects it to be like this
      logger.log(Level.FINEST, "Last part of the path is not infeasible.");

      // set abstraction to true (we don't know better)
      AbstractionFormula abs = formulaManager.makeTrueAbstractionFormula(pathFormula);

      PathFormula newPathFormula = precisePathFormulaManager.makeEmptyPathFormula(pathFormula);

      // update abstraction locations map
      PersistentMap<CFANode, Integer> abstractionLocations = pElement.getAbstractionLocationsOnPath();
      Integer newLocInstance = abstractionLocations.getOrDefault(loc, 0) + 1;
      abstractionLocations = abstractionLocations.putAndCopy(loc, newLocInstance);

      return PredicateAbstractState.mkAbstractionState(newPathFormula,
          abs, abstractionLocations);
    }
  }

  boolean areAbstractSuccessors(
      AbstractState pElement,
      CFAEdge pCfaEdge,
      Collection<? extends AbstractState> pSuccessors,
      Map<PredicateAbstractState, PathFormula> computedPathFormulae)
      throws SolverException, CPATransferException, InterruptedException {
    PredicateAbstractState predicateElement = (PredicateAbstractState) pElement;
    PathFormula pathFormula = computedPathFormulae.get(predicateElement);
    if (pathFormula == null) {
      pathFormula =
          precisePathFormulaManager.makeEmptyPathFormula(predicateElement.getPathFormula());
    }
    boolean result = true;

    if (pSuccessors.isEmpty()) {
      // if pSuccessors is empty than successor formula needs to be unsat
      PathFormula pFormula = convertEdgeToPathFormula(pathFormula, pCfaEdge);
      if (!unsatCheck(predicateElement.getAbstractionFormula(), pFormula)) {
        result = false;
      }
      return result;
    }

    for (AbstractState e : pSuccessors) {
      PredicateAbstractState successor = (PredicateAbstractState) e;

      if (successor.isAbstractionState()) {
        pathFormula = convertEdgeToPathFormula(pathFormula, pCfaEdge);
        // check abstraction
        abstractionCheckTimer.start();
        if (!formulaManager.checkCoverage(predicateElement.getAbstractionFormula(), pathFormula,
            successor.getAbstractionFormula())) {
          result = false;
        }
        abstractionCheckTimer.stop();
      } else {
        // check abstraction
        abstractionCheckTimer.start();
        if (!successor.getAbstractionFormula().equals(predicateElement.getAbstractionFormula())) {
          result = false;
        }
        abstractionCheckTimer.stop();

        // compute path formula
        PathFormula computedPathFormula = convertEdgeToPathFormula(pathFormula, pCfaEdge);
        PathFormula mergeWithPathFormula = computedPathFormulae.get(successor);
        if (mergeWithPathFormula != null) {
          computedPathFormulae.put(
              successor,
              precisePathFormulaManager.makeOr(mergeWithPathFormula, computedPathFormula));
        } else {
          computedPathFormulae.put(successor, computedPathFormula);
        }
      }
    }

    return result;
  }

  @Override
  public Collection<? extends AbstractState>
      getAbstractSuccessors(AbstractState pElement, Precision pPrecision)
          throws CPATransferException, InterruptedException {

    AbstractStateWithEdge state = (AbstractStateWithEdge) pElement;
    AbstractEdge edge = state.getAbstractEdge();
    if (edge instanceof WrapperCFAEdge) {
      return getAbstractSuccessorsForEdge(
          pElement,
          pPrecision,
          ((WrapperCFAEdge) edge).getCFAEdge());
    } else if (edge == EmptyEdge.getInstance()) {
      // Empty environment action
      // Need to omit edge part, so return the same state, but without edge
      PredicateAbstractState predecessor = (PredicateAbstractState) pElement;

      PredicateAbstractState newState =
          PredicateAbstractState
              .mkAbstractionState(
                  predecessor.getPathFormula(),
                  predecessor.getAbstractionFormula(),
                  predecessor.getAbstractionLocationsOnPath());
      return Collections.singleton(newState);
    } else if (edge instanceof PredicateAbstractEdge) {
      environmentTimer.start();
      PredicateAbstractState predecessor = (PredicateAbstractState) pElement;

      PathFormula oldFormula = predecessor.getPathFormula();
      AbstractionFormula oldAbstraction = predecessor.getAbstractionFormula();
      PersistentMap<CFANode, Integer> abstractionLocations =
          predecessor.getAbstractionLocationsOnPath();

      PredicatePrecision prec = (PredicatePrecision) pPrecision;
<<<<<<< HEAD
      PathFormula currentFormula = pathFormulaManager.makeEmptyPathFormula(oldFormula);
      BooleanFormulaManagerView bfmgr = fmgr.getBooleanFormulaManager();

      if (bfmgr.isTrue(oldAbstraction.asFormula())) {
=======
      PathFormula currentFormula = precisePathFormulaManager.makeEmptyPathFormula(oldFormula);

      if (bfmgr.isTrue(oldAbstraction.asFormula())) {
        // Do not delete! There may be value effects, and then the composite optimization will not
        // work
>>>>>>> 74c27f18
        // Need to omit edge part, so return the same state, but without edge
        PredicateAbstractState newState =
            PredicateAbstractState
                .mkAbstractionState(currentFormula, oldAbstraction, abstractionLocations);
        environmentTimer.stop();
        return Collections.singleton(newState);
      }

      boolean changed = false;

      Pair<Set<String>, Set<String>> extractedPredicateInfo = null;

<<<<<<< HEAD
      if (options.applyRelevantEffects()) {
        prepareTimer.start();
        extractedPredicateInfo = preparePredicates(prec.getLocalPredicates().values());
        prepareTimer.stop();
      }

      for (CAssignment c : ((PredicateAbstractEdge) edge).getAssignments()) {
        CFAEdge fakeEdge =
            new CStatementEdge(
                "environment",
                c,
                c.getFileLocation(),
                new CFANode("dummy"),
                new CFANode("dummy"));

        boolean needToApply = true;

        if (options.applyRelevantEffects()) {
          PathFormula emptyFormula = pathFormulaManager.makeEmptyPathFormula(oldFormula);
          convertingTimer.start();
          PathFormula testFormula = convertEdgeToPathFormula(emptyFormula, fakeEdge);
          convertingTimer.stop();

          needToApply = isRelevant(testFormula.getFormula(), extractedPredicateInfo);
        }

        if (needToApply) {
          convertingTimer.start();
          PathFormula edgeFormula = convertEdgeToPathFormula(oldFormula, fakeEdge);
          convertingTimer.stop();
          makeOrTimer.start();
          currentFormula = pathFormulaManager.makeOr(currentFormula, edgeFormula);
          makeOrTimer.stop();
          changed = true;
=======
      if (edge == PredicateAbstractEdge.getHavocEdgeInstance()) {
        currentFormula = precisePathFormulaManager.resetSharedVariables(oldFormula);
        changed = true;
      } else {

        if (options.applyRelevantEffects()) {
          prepareTimer.start();
          extractedPredicateInfo = preparePredicates(prec.getLocalPredicates().values());
          prepareTimer.stop();
        }

        for (CAssignment c : ((PredicateAbstractEdge) edge).getAssignments()) {
          CFAEdge fakeEdge =
              new CStatementEdge(
                  "environment",
                  c,
                  c.getFileLocation(),
                  new CFANode("dummy"),
                  new CFANode("dummy"));

          boolean needToApply = true;

          if (options.applyRelevantEffects()) {
            PathFormula emptyFormula = precisePathFormulaManager.makeEmptyPathFormula(oldFormula);
            convertingTimer.start();
            PathFormula testFormula = convertEdgeToPathFormula(emptyFormula, fakeEdge, prec);
            convertingTimer.stop();

            needToApply = isRelevant(testFormula.getFormula(), extractedPredicateInfo);
          }

          if (needToApply) {
            convertingTimer.start();
            PathFormula edgeFormula = convertEdgeToPathFormula(oldFormula, fakeEdge, prec);
            convertingTimer.stop();
            makeOrTimer.start();
            currentFormula = precisePathFormulaManager.makeOr(currentFormula, edgeFormula);
            makeOrTimer.stop();
            changed = true;
          }
>>>>>>> 74c27f18
        }
      }

      environmentTimer.stop();
      if (changed) {
        PredicateAbstractState newState =
            PredicateAbstractState
                .mkNonAbstractionState(currentFormula, oldAbstraction, abstractionLocations);
        return Collections.singleton(newState);
      } else {
        // Need to omit edge part, so return the same state, but without edge
        PredicateAbstractState newState =
            PredicateAbstractState
                .mkAbstractionState(currentFormula, oldAbstraction, abstractionLocations);
        return Collections.singleton(newState);
      }
    } else {
      throw new CPATransferException("Unsupported edge: " + edge.getClass());
    }
  }

  private boolean isRelevant(BooleanFormula formula, Pair<Set<String>, Set<String>> predicates) {
    relevanceTimer.start();
    Set<String> vars = fmgr.extractVariableNames(fmgr.uninstantiate(formula));
    Set<String> funcs = fmgr.extractFunctionNames(fmgr.uninstantiate(formula));
    Set<String> onlyUFs = Sets.difference(funcs, vars);
    if (vars.isEmpty() && onlyUFs.isEmpty()) {
      relevanceTimer.stop();
      return true;
    }
    Set<String> predVars = predicates.getFirst();
    Set<String> predFuncs = predicates.getSecond();
    if (!Sets.intersection(vars, predVars).isEmpty()
        || !Sets.intersection(onlyUFs, predFuncs).isEmpty()) {
      relevanceTimer.stop();
      return true;
    }
    relevanceTimer.stop();
    return false;
  }

  private Pair<Set<String>, Set<String>>
      preparePredicates(Collection<AbstractionPredicate> predicates) {
    Set<String> resultingVars = new HashSet<>();
    Set<String> resultingFuncs = new HashSet<>();
<<<<<<< HEAD
    BooleanFormulaManagerView bfmgr = fmgr.getBooleanFormulaManager();
=======
>>>>>>> 74c27f18

    for (AbstractionPredicate pred : predicates) {
      if (bfmgr.isFalse(pred.getSymbolicAtom())) {
        // Ignore predicate "false", it means "check for satisfiability".
        continue;
      }
      Set<String> predVars = fmgr.extractVariableNames(pred.getSymbolicAtom());
      Set<String> predFuncs = fmgr.extractFunctionNames(pred.getSymbolicAtom());
      Set<String> predOnlyUFs = Sets.difference(predFuncs, predVars);
      resultingVars.addAll(predVars);
      resultingFuncs.addAll(predOnlyUFs);
    }
    return Pair.of(resultingVars, resultingFuncs);
  }
}<|MERGE_RESOLUTION|>--- conflicted
+++ resolved
@@ -27,18 +27,11 @@
 import static com.google.common.collect.FluentIterable.from;
 import static org.sosy_lab.cpachecker.cpa.predicate.PredicateAbstractState.mkNonAbstractionStateWithNewPathFormula;
 
-<<<<<<< HEAD
-=======
 import com.google.common.collect.ImmutableSet;
->>>>>>> 74c27f18
 import com.google.common.collect.Sets;
 import java.util.Collection;
 import java.util.Collections;
 import java.util.HashSet;
-<<<<<<< HEAD
-import java.util.List;
-=======
->>>>>>> 74c27f18
 import java.util.Map;
 import java.util.Set;
 import java.util.logging.Level;
@@ -89,7 +82,6 @@
 
   private final BlockOperator blk;
   private final FormulaManagerView fmgr;
-  private final BooleanFormulaManagerView bfmgr;
 
   private final AnalysisDirection direction;
   private final PredicateStatistics statistics;
@@ -122,7 +114,6 @@
     precisePathFormulaManager = preciseFmgr;
     imprecisePathFormulaManager = impreciseFmgr;
     fmgr = pFmgr;
-    bfmgr = fmgr.getBooleanFormulaManager();
     blk = pBlk;
     direction = pDirection;
     statistics = pStatistics;
@@ -659,18 +650,12 @@
           predecessor.getAbstractionLocationsOnPath();
 
       PredicatePrecision prec = (PredicatePrecision) pPrecision;
-<<<<<<< HEAD
-      PathFormula currentFormula = pathFormulaManager.makeEmptyPathFormula(oldFormula);
+      PathFormula currentFormula = precisePathFormulaManager.makeEmptyPathFormula(oldFormula);
       BooleanFormulaManagerView bfmgr = fmgr.getBooleanFormulaManager();
-
-      if (bfmgr.isTrue(oldAbstraction.asFormula())) {
-=======
-      PathFormula currentFormula = precisePathFormulaManager.makeEmptyPathFormula(oldFormula);
 
       if (bfmgr.isTrue(oldAbstraction.asFormula())) {
         // Do not delete! There may be value effects, and then the composite optimization will not
         // work
->>>>>>> 74c27f18
         // Need to omit edge part, so return the same state, but without edge
         PredicateAbstractState newState =
             PredicateAbstractState
@@ -683,42 +668,6 @@
 
       Pair<Set<String>, Set<String>> extractedPredicateInfo = null;
 
-<<<<<<< HEAD
-      if (options.applyRelevantEffects()) {
-        prepareTimer.start();
-        extractedPredicateInfo = preparePredicates(prec.getLocalPredicates().values());
-        prepareTimer.stop();
-      }
-
-      for (CAssignment c : ((PredicateAbstractEdge) edge).getAssignments()) {
-        CFAEdge fakeEdge =
-            new CStatementEdge(
-                "environment",
-                c,
-                c.getFileLocation(),
-                new CFANode("dummy"),
-                new CFANode("dummy"));
-
-        boolean needToApply = true;
-
-        if (options.applyRelevantEffects()) {
-          PathFormula emptyFormula = pathFormulaManager.makeEmptyPathFormula(oldFormula);
-          convertingTimer.start();
-          PathFormula testFormula = convertEdgeToPathFormula(emptyFormula, fakeEdge);
-          convertingTimer.stop();
-
-          needToApply = isRelevant(testFormula.getFormula(), extractedPredicateInfo);
-        }
-
-        if (needToApply) {
-          convertingTimer.start();
-          PathFormula edgeFormula = convertEdgeToPathFormula(oldFormula, fakeEdge);
-          convertingTimer.stop();
-          makeOrTimer.start();
-          currentFormula = pathFormulaManager.makeOr(currentFormula, edgeFormula);
-          makeOrTimer.stop();
-          changed = true;
-=======
       if (edge == PredicateAbstractEdge.getHavocEdgeInstance()) {
         currentFormula = precisePathFormulaManager.resetSharedVariables(oldFormula);
         changed = true;
@@ -759,7 +708,6 @@
             makeOrTimer.stop();
             changed = true;
           }
->>>>>>> 74c27f18
         }
       }
 
@@ -805,10 +753,7 @@
       preparePredicates(Collection<AbstractionPredicate> predicates) {
     Set<String> resultingVars = new HashSet<>();
     Set<String> resultingFuncs = new HashSet<>();
-<<<<<<< HEAD
     BooleanFormulaManagerView bfmgr = fmgr.getBooleanFormulaManager();
-=======
->>>>>>> 74c27f18
 
     for (AbstractionPredicate pred : predicates) {
       if (bfmgr.isFalse(pred.getSymbolicAtom())) {
