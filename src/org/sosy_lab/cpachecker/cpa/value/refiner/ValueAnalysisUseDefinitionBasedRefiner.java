/*
 *  CPAchecker is a tool for configurable software verification.
 *  This file is part of CPAchecker.
 *
 *  Copyright (C) 2007-2014  Dirk Beyer
 *  All rights reserved.
 *
 *  Licensed under the Apache License, Version 2.0 (the "License");
 *  you may not use this file except in compliance with the License.
 *  You may obtain a copy of the License at
 *
 *      http://www.apache.org/licenses/LICENSE-2.0
 *
 *  Unless required by applicable law or agreed to in writing, software
 *  distributed under the License is distributed on an "AS IS" BASIS,
 *  WITHOUT WARRANTIES OR CONDITIONS OF ANY KIND, either express or implied.
 *  See the License for the specific language governing permissions and
 *  limitations under the License.
 *
 *
 *  CPAchecker web page:
 *    http://cpachecker.sosy-lab.org
 */
package org.sosy_lab.cpachecker.cpa.value.refiner;

import static com.google.common.collect.FluentIterable.from;

import java.io.PrintStream;
import java.util.ArrayDeque;
import java.util.Collection;
import java.util.List;

import org.sosy_lab.common.Pair;
import org.sosy_lab.common.configuration.InvalidConfigurationException;
import org.sosy_lab.common.log.LogManager;
import org.sosy_lab.cpachecker.cfa.CFA;
import org.sosy_lab.cpachecker.cfa.model.CFAEdge;
import org.sosy_lab.cpachecker.cfa.model.CFANode;
import org.sosy_lab.cpachecker.core.CPAcheckerResult.Result;
import org.sosy_lab.cpachecker.core.CounterexampleInfo;
import org.sosy_lab.cpachecker.core.ShutdownNotifier;
import org.sosy_lab.cpachecker.core.counterexample.Model;
import org.sosy_lab.cpachecker.core.interfaces.ConfigurableProgramAnalysis;
import org.sosy_lab.cpachecker.core.interfaces.Precision;
import org.sosy_lab.cpachecker.core.interfaces.Statistics;
import org.sosy_lab.cpachecker.core.interfaces.StatisticsProvider;
import org.sosy_lab.cpachecker.core.interfaces.WrapperCPA;
import org.sosy_lab.cpachecker.core.reachedset.ReachedSet;
import org.sosy_lab.cpachecker.core.reachedset.UnmodifiableReachedSet;
import org.sosy_lab.cpachecker.cpa.arg.ARGPath;
import org.sosy_lab.cpachecker.cpa.arg.ARGReachedSet;
import org.sosy_lab.cpachecker.cpa.arg.AbstractARGBasedRefiner;
import org.sosy_lab.cpachecker.cpa.value.ValueAnalysisCPA;
import org.sosy_lab.cpachecker.cpa.value.ValueAnalysisPrecision;
import org.sosy_lab.cpachecker.cpa.value.ValueAnalysisState;
import org.sosy_lab.cpachecker.cpa.value.ValueAnalysisState.MemoryLocation;
import org.sosy_lab.cpachecker.cpa.value.refiner.utils.ErrorPathClassifier;
import org.sosy_lab.cpachecker.cpa.value.refiner.utils.InitialAssumptionUseDefinitionCollector;
import org.sosy_lab.cpachecker.cpa.value.refiner.utils.ValueAnalysisFeasibilityChecker;
import org.sosy_lab.cpachecker.exceptions.CPAException;
import org.sosy_lab.cpachecker.exceptions.RefinementFailedException;
import org.sosy_lab.cpachecker.exceptions.RefinementFailedException.Reason;
import org.sosy_lab.cpachecker.util.Precisions;

import com.google.common.collect.HashMultimap;
import com.google.common.collect.Multimap;

/**
 * Refiner implementation that extracts a precision increment solely based on syntactical information from error traces.
 */
public class ValueAnalysisUseDefinitionBasedRefiner extends AbstractARGBasedRefiner implements Statistics, StatisticsProvider {
  // statistics
  private int numberOfRefinements           = 0;
  private int numberOfSuccessfulRefinements = 0;

  private final CFA cfa;

  private final LogManager logger;
  private final ShutdownNotifier shutdownNotifier;

  public static ValueAnalysisUseDefinitionBasedRefiner create(ConfigurableProgramAnalysis cpa) throws InvalidConfigurationException {
    if (!(cpa instanceof WrapperCPA)) {
      throw new InvalidConfigurationException(ValueAnalysisUseDefinitionBasedRefiner.class.getSimpleName() + " could not find the ValueAnalysisCPA");
    }

    ValueAnalysisCPA valueAnalysisCpa = ((WrapperCPA)cpa).retrieveWrappedCpa(ValueAnalysisCPA.class);
    if (valueAnalysisCpa == null) {
      throw new InvalidConfigurationException(ValueAnalysisUseDefinitionBasedRefiner.class.getSimpleName() + " needs a ValueAnalysisCPA");
    }

    ValueAnalysisUseDefinitionBasedRefiner refiner = initialiseRefiner(cpa, valueAnalysisCpa);
    valueAnalysisCpa.getStats().addRefiner(refiner);
    valueAnalysisCpa.injectRefinablePrecision();

    return refiner;
  }

  private static ValueAnalysisUseDefinitionBasedRefiner initialiseRefiner(
      ConfigurableProgramAnalysis cpa, ValueAnalysisCPA pValueAnalysisCpa)
          throws InvalidConfigurationException {
    LogManager logger = pValueAnalysisCpa.getLogger();

    return new ValueAnalysisUseDefinitionBasedRefiner(
        logger,
        pValueAnalysisCpa.getShutdownNotifier(),
        cpa,
        pValueAnalysisCpa.getCFA());
  }

  protected ValueAnalysisUseDefinitionBasedRefiner(
      final LogManager pLogger,
      final ShutdownNotifier pShutdownNotifier,
      final ConfigurableProgramAnalysis pCpa,
      final CFA pCfa) throws InvalidConfigurationException {
    super(pCpa);

    cfa               = pCfa;
    logger            = pLogger;
    shutdownNotifier  = pShutdownNotifier;
  }

  @Override
  protected CounterexampleInfo performRefinement(final ARGReachedSet reached, final ARGPath errorPath)
      throws CPAException, InterruptedException {

    // if path is infeasible, try to refine the precision
    if (isPathFeasable(errorPath)) {
      ValueAnalysisConcreteErrorPathAllocator va = new ValueAnalysisConcreteErrorPathAllocator(logger, shutdownNotifier);

      Model model = va.allocateAssignmentsToPath(errorPath, cfa.getMachineModel());

      return CounterexampleInfo.feasible(errorPath, model);
    }

    else if (performValueAnalysisRefinement(reached, errorPath)) {
      return CounterexampleInfo.spurious();
    }

    throw new RefinementFailedException(Reason.RepeatedCounterexample, errorPath);
  }

  /**
   * This method performs an value-analysis refinement.
   *
   * @param reached the current reached set
   * @param errorPath the current error path
   * @returns true, if the value-analysis refinement was successful, else false
   * @throws CPAException when value-analysis interpolation fails
   */
  private boolean performValueAnalysisRefinement(final ARGReachedSet reached, ARGPath errorPath) throws CPAException, InterruptedException {
    numberOfRefinements++;

    try {
      ValueAnalysisFeasibilityChecker checker = new ValueAnalysisFeasibilityChecker(logger, cfa);
<<<<<<< HEAD
      List<ARGPath> prefixes = checker.getInfeasilbePrefixes(errorPath, new ValueAnalysisState(), new ArrayDeque<ValueAnalysisState>());
      errorPath = new ErrorPathClassifier(cfa.getVarClassification()).obtainPrefixWithLowestScore(prefixes);
=======
      List<ARGPath> prefixes = checker.getInfeasilbePrefixes(errorPath, new ValueAnalysisState());
      errorPath = new ErrorPathClassifier(cfa.getVarClassification()).obtainBestPrefix(prefixes);
>>>>>>> 4b2e0da0
    } catch (InvalidConfigurationException e) {
      throw new CPAException("Configuring ValueAnalysisFeasibilityChecker failed: " + e.getMessage(), e);
    }

    Multimap<CFANode, MemoryLocation> increment = obtainPrecisionIncrement(errorPath);

    // no increment - refinement was not successful
    if(increment.isEmpty()) {
      return false;
    }

    UnmodifiableReachedSet reachedSet             = reached.asReachedSet();
    Precision precision                           = reachedSet.getPrecision(reachedSet.getLastState());
    ValueAnalysisPrecision valueAnalysisPrecision = Precisions.extractPrecisionByType(precision, ValueAnalysisPrecision.class);

    reached.removeSubtree(errorPath.get(1).getFirst(),
        new ValueAnalysisPrecision(valueAnalysisPrecision, increment),
        ValueAnalysisPrecision.class);

    numberOfSuccessfulRefinements++;
    return true;
  }

  private Multimap<CFANode, MemoryLocation> obtainPrecisionIncrement(ARGPath errorPath) {
    List<CFAEdge> cfaTrace = from(errorPath).transform(Pair.<CFAEdge>getProjectionToSecond()).toList();
    Multimap<CFANode, MemoryLocation> increment = HashMultimap.create();

    // just add each variable referenced in the use-def set to a BOGUS PROGRAM LOCATION (i.e., initial location)
    for(String referencedVariable : new InitialAssumptionUseDefinitionCollector().obtainUseDefInformation(cfaTrace)) {
      increment.put(cfaTrace.get(0).getSuccessor(), MemoryLocation.valueOf(referencedVariable));
    }

    return increment;
  }

  @Override
  public void collectStatistics(Collection<Statistics> pStatsCollection) {
    pStatsCollection.add(this);
  }

  @Override
  public String getName() {
    return "ValueAnalysisUseDefinitionBasedRefiner";
  }

  @Override
  public void printStatistics(PrintStream out, Result result, ReachedSet reached) {
    out.println("  number of refinements:                      " + numberOfRefinements);
    out.println("  number of successful refinements:           " + numberOfSuccessfulRefinements);
  }

  /**
   * This method checks if the given path is feasible, when doing a full-precision check.
   *
   * @param path the path to check
   * @return true, if the path is feasible, else false
   * @throws CPAException if the path check gets interrupted
   */
  boolean isPathFeasable(ARGPath path) throws CPAException {
    try {
      return new ValueAnalysisFeasibilityChecker(logger, cfa).isFeasible(path);
    }
    catch (InterruptedException | InvalidConfigurationException e) {
      throw new CPAException("counterexample-check failed: ", e);
    }
  }
}<|MERGE_RESOLUTION|>--- conflicted
+++ resolved
@@ -152,13 +152,8 @@
 
     try {
       ValueAnalysisFeasibilityChecker checker = new ValueAnalysisFeasibilityChecker(logger, cfa);
-<<<<<<< HEAD
       List<ARGPath> prefixes = checker.getInfeasilbePrefixes(errorPath, new ValueAnalysisState(), new ArrayDeque<ValueAnalysisState>());
-      errorPath = new ErrorPathClassifier(cfa.getVarClassification()).obtainPrefixWithLowestScore(prefixes);
-=======
-      List<ARGPath> prefixes = checker.getInfeasilbePrefixes(errorPath, new ValueAnalysisState());
       errorPath = new ErrorPathClassifier(cfa.getVarClassification()).obtainBestPrefix(prefixes);
->>>>>>> 4b2e0da0
     } catch (InvalidConfigurationException e) {
       throw new CPAException("Configuring ValueAnalysisFeasibilityChecker failed: " + e.getMessage(), e);
     }
