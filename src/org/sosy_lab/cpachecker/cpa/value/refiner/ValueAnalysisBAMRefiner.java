--- conflicted
+++ resolved
@@ -44,11 +44,7 @@
     refiner = ValueAnalysisRefiner.create(pCpa);
   }
 
-<<<<<<< HEAD
-  public static AbstractBAMBasedRefiner create(ConfigurableProgramAnalysis pCpa) throws CPAException, InvalidConfigurationException {
-=======
-  public static Refiner create(ConfigurableProgramAnalysis pCpa) throws InvalidConfigurationException {
->>>>>>> cad5ab16
+  public static AbstractBAMBasedRefiner create(ConfigurableProgramAnalysis pCpa) throws InvalidConfigurationException {
     return new ValueAnalysisBAMRefiner(pCpa);
   }
 
