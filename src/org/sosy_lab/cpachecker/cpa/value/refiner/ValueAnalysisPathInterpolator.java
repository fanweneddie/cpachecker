--- conflicted
+++ resolved
@@ -23,6 +23,7 @@
  */
 package org.sosy_lab.cpachecker.cpa.value.refiner;
 
+import java.io.PrintStream;
 import java.util.Collections;
 import java.util.Map;
 
@@ -34,20 +35,10 @@
 import org.sosy_lab.common.configuration.Options;
 import org.sosy_lab.common.log.LogManager;
 import org.sosy_lab.cpachecker.cfa.CFA;
-<<<<<<< HEAD
-=======
-import org.sosy_lab.cpachecker.cfa.model.BlankEdge;
->>>>>>> 6977c85a
 import org.sosy_lab.cpachecker.cfa.model.CFAEdge;
 import org.sosy_lab.cpachecker.cfa.model.CFANode;
-<<<<<<< HEAD
-import org.sosy_lab.cpachecker.core.ShutdownNotifier;
-=======
-import org.sosy_lab.cpachecker.cfa.model.FunctionCallEdge;
 import org.sosy_lab.cpachecker.core.CPAcheckerResult.Result;
-import org.sosy_lab.cpachecker.core.interfaces.Statistics;
 import org.sosy_lab.cpachecker.core.reachedset.ReachedSet;
->>>>>>> 6977c85a
 import org.sosy_lab.cpachecker.cpa.arg.ARGPath;
 import org.sosy_lab.cpachecker.cpa.arg.ARGState;
 import org.sosy_lab.cpachecker.cpa.arg.MutableARGPath;
@@ -55,56 +46,30 @@
 import org.sosy_lab.cpachecker.cpa.value.ValueAnalysisState;
 import org.sosy_lab.cpachecker.cpa.value.refiner.utils.UseDefBasedInterpolator;
 import org.sosy_lab.cpachecker.cpa.value.refiner.utils.ValueAnalysisEdgeInterpolator;
-import org.sosy_lab.cpachecker.cpa.value.refiner.utils.ValueAnalysisFeasibilityChecker;
-<<<<<<< HEAD
 import org.sosy_lab.cpachecker.cpa.value.refiner.utils.ValueAnalysisInterpolantManager;
-=======
-import org.sosy_lab.cpachecker.cpa.value.refiner.utils.ValueAnalysisPrefixProvider;
->>>>>>> 6977c85a
 import org.sosy_lab.cpachecker.exceptions.CPAException;
 import org.sosy_lab.cpachecker.exceptions.RefinementFailedException;
 import org.sosy_lab.cpachecker.exceptions.RefinementFailedException.Reason;
 import org.sosy_lab.cpachecker.util.AbstractStates;
-<<<<<<< HEAD
-import org.sosy_lab.cpachecker.util.refiner.ErrorPathClassifier;
-import org.sosy_lab.cpachecker.util.refiner.ErrorPathClassifier.PrefixPreference;
-import org.sosy_lab.cpachecker.util.refiner.FeasibilityChecker;
-import org.sosy_lab.cpachecker.util.refiner.GenericPathInterpolator;
-import org.sosy_lab.cpachecker.util.refiner.InterpolantManager;
-import org.sosy_lab.cpachecker.util.refiner.StrongestPostOperator;
-import org.sosy_lab.cpachecker.util.refiner.UseDefRelation;
-=======
-import org.sosy_lab.cpachecker.util.refinement.InfeasiblePrefix;
-import org.sosy_lab.cpachecker.util.refinement.PrefixSelector;
 import org.sosy_lab.cpachecker.util.refinement.PrefixSelector.PrefixPreference;
->>>>>>> 6977c85a
+import org.sosy_lab.cpachecker.util.refinement.FeasibilityChecker;
+import org.sosy_lab.cpachecker.util.refinement.GenericPathInterpolator;
+import org.sosy_lab.cpachecker.util.refinement.GenericPrefixProvider;
+import org.sosy_lab.cpachecker.util.refinement.StrongestPostOperator;
+import org.sosy_lab.cpachecker.util.refinement.UseDefRelation;
 import org.sosy_lab.cpachecker.util.states.MemoryLocation;
 import org.sosy_lab.cpachecker.util.statistics.StatCounter;
 import org.sosy_lab.cpachecker.util.statistics.StatInt;
 import org.sosy_lab.cpachecker.util.statistics.StatKind;
 import org.sosy_lab.cpachecker.util.statistics.StatTimer;
+import org.sosy_lab.cpachecker.util.statistics.StatisticsWriter;
 
 import com.google.common.collect.HashMultimap;
 import com.google.common.collect.Multimap;
 
-<<<<<<< HEAD
-@Options(prefix="cpa.value.refiner")
+@Options(prefix="cpa.value.refinement")
 public class ValueAnalysisPathInterpolator
     extends GenericPathInterpolator<ValueAnalysisState, ValueAnalysisInterpolant> {
-=======
-@Options(prefix="cpa.value.refinement")
-public class ValueAnalysisPathInterpolator implements Statistics {
-  /**
-   * whether or not to do lazy-abstraction, i.e., when true, the re-starting node
-   * for the re-exploration of the ARG will be the node closest to the root
-   * where new information is made available through the current refinement
-   */
-  @Option(secure=true, description="whether or not to do lazy-abstraction")
-  private boolean doLazyAbstraction = true;
-
-  @Option(secure=true, description="whether or not to perform path slicing before interpolation")
-  private boolean pathSlicing = true;
->>>>>>> 6977c85a
 
   @Option(secure=true, description="whether to perform (more precise) edge-based interpolation or (more efficient) path-based interpolation")
   private boolean performEdgeBasedInterpolation = true;
@@ -125,7 +90,6 @@
   private StatInt totalInterpolationQueries = new StatInt(StatKind.SUM, "Number of interpolation queries");
   private StatInt sizeOfInterpolant         = new StatInt(StatKind.AVG, "Size of interpolant");
   private StatTimer timerInterpolation      = new StatTimer("Time for interpolation");
-
   private final StatInt totalPrefixes             = new StatInt(StatKind.SUM, "Number of infeasible sliced prefixes");
   private final StatTimer prefixExtractionTime    = new StatTimer("Extracting infeasible sliced prefixes");
   private final StatTimer prefixSelectionTime     = new StatTimer("Selecting infeasible sliced prefixes");
@@ -138,18 +102,19 @@
   private final CFA cfa;
 
   private final ValueAnalysisInterpolantManager interpolantManager;
+  private final LogManager logger;
+  private final Configuration config;
 
   public ValueAnalysisPathInterpolator(
       final FeasibilityChecker<ValueAnalysisState> pFeasibilityChecker,
       final StrongestPostOperator<ValueAnalysisState> pStrongestPostOperator,
-      final ErrorPathClassifier pPathClassifier,
+      final GenericPrefixProvider<ValueAnalysisState> pPrefixProvider,
       final Configuration pConfig,
       final LogManager pLogger,
       final ShutdownNotifier pShutdownNotifier,
       final CFA pCfa)
       throws InvalidConfigurationException {
 
-<<<<<<< HEAD
     super(new ValueAnalysisEdgeInterpolator(pFeasibilityChecker,
             pStrongestPostOperator,
             pConfig,
@@ -157,151 +122,42 @@
             pShutdownNotifier,
             pCfa),
         pFeasibilityChecker,
-        pPathClassifier,
+        pPrefixProvider,
         pConfig,
         pLogger,
         pShutdownNotifier,
         pCfa);
-=======
-    logger           = pLogger;
-    cfa              = pCfa;
-    shutdownNotifier = pShutdownNotifier;
-    interpolator     = new ValueAnalysisEdgeInterpolator(pConfig, logger, shutdownNotifier, cfa);
-  }
-
-  protected Map<ARGState, ValueAnalysisInterpolant> performInterpolation(ARGPath errorPath,
-      ValueAnalysisInterpolant interpolant) throws CPAException, InterruptedException {
-    totalInterpolations.inc();
-    timerInterpolation.start();
-
-    interpolationOffset = -1;
-
-    ARGPath errorPathPrefix = performRefinementSelection(errorPath, interpolant);
-
-    Map<ARGState, ValueAnalysisInterpolant> interpolants =
-        performEdgeBasedInterpolation
-        ? performEdgeBasedInterpolation(errorPathPrefix, interpolant)
-        : performPathBasedInterpolation(errorPathPrefix);
->>>>>>> 6977c85a
 
     pConfig.inject(this);
     cfa              = pCfa;
     interpolantManager = ValueAnalysisInterpolantManager.getInstance();
-  }
-
-<<<<<<< HEAD
+    logger = pLogger;
+    config = pConfig;
+  }
+
   @Override
   public Map<ARGState, ValueAnalysisInterpolant> performInterpolation(
       final ARGPath errorPath,
       final ValueAnalysisInterpolant interpolant
-  ) throws CPAException {
-=======
-  /**
-   * This path obtains a sliced infeasible prefix of the error path.
-   *
-   * @param errorPath the original error path
-   * @param interpolant the initial interpolant, i.e. the initial state, with which to check the error path.
-   * @return a sliced infeasible prefix of the error path
-   * @throws CPAException
-   */
-  private ARGPath performRefinementSelection(ARGPath errorPath, final ValueAnalysisInterpolant interpolant) throws CPAException {
-
-    if(prefixPreference == PrefixPreference.NONE) {
-      return errorPath;
-    }
-
-    List<InfeasiblePrefix> infeasilbePrefixes = extractInfeasibleSlicedPrefixes(errorPath, interpolant);
-
-    if(!infeasilbePrefixes.isEmpty()) {
-      totalPrefixes.setNextValue(infeasilbePrefixes.size());
-
-      prefixSelectionTime.start();
-      PrefixSelector selector = new PrefixSelector(cfa.getVarClassification(), cfa.getLoopStructure());
-      errorPath = selector.selectSlicedPrefix(prefixPreference, infeasilbePrefixes).getPath();
-      prefixSelectionTime.stop();
-    }
-
-    return errorPath;
-  }
-
-  private List<InfeasiblePrefix> extractInfeasibleSlicedPrefixes(ARGPath errorPath, ValueAnalysisInterpolant interpolant)
-      throws CPAException {
-
-    try {
-      ValueAnalysisPrefixProvider prefixProvider = new ValueAnalysisPrefixProvider(logger, cfa, config);
-
-      prefixExtractionTime.start();
-      List<InfeasiblePrefix> prefixes = prefixProvider.extractInfeasilbePrefixes(errorPath, interpolant.createValueAnalysisState());
-      prefixExtractionTime.stop();
-
-      return prefixes;
-    } catch (InvalidConfigurationException e) {
-      throw new CPAException("Configuring ValueAnalysisFeasibilityChecker failed: " + e.getMessage(), e);
-    }
-  }
-
-  /**
-   * This method performs interpolation on each edge of the path, using the
-   * {@link ValueAnalysisEdgeInterpolator}.
-   *
-   * @param errorPathPrefix the error path prefix to interpolate
-   * @param interpolant an initial interpolant (only non-trivial when interpolating error path suffixes in global refinement)
-   * @return the mapping of {@link ARGState}s to {@link ValueAnalysisInterpolant}s
-   * @throws InterruptedException
-   * @throws CPAException
-   */
-  private Map<ARGState, ValueAnalysisInterpolant> performEdgeBasedInterpolation(ARGPath errorPathPrefix,
-      ValueAnalysisInterpolant interpolant)
-      throws InterruptedException, CPAException {
-
-    if (pathSlicing && prefixPreference != PrefixPreference.NONE) {
-      errorPathPrefix = sliceErrorPath(errorPathPrefix);
-    }
-
-    Map<ARGState, ValueAnalysisInterpolant> pathInterpolants = new LinkedHashMap<>(errorPathPrefix.size());
-
-    PathIterator pathIterator = errorPathPrefix.pathIterator();
-    Deque<ValueAnalysisState> callstack = new ArrayDeque<>();
-    while (pathIterator.hasNext()) {
-      shutdownNotifier.shutdownIfNecessary();
-
-      // interpolate at each edge as long the previous interpolant is not false
-      if (!interpolant.isFalse()) {
-        interpolant = interpolator.deriveInterpolant(errorPathPrefix,
-            pathIterator.getOutgoingEdge(),
-            callstack,
-            pathIterator.getIndex(),
-            interpolant);
-      }
-
-      totalInterpolationQueries.setNextValue(interpolator.getNumberOfInterpolationQueries());
-
-      if (!interpolant.isTrivial() && interpolationOffset == -1) {
-        interpolationOffset = pathIterator.getIndex();
-      }
-
-      sizeOfInterpolant.setNextValue(interpolant.getSize());
-
-      pathIterator.advance();
-
-      pathInterpolants.put(pathIterator.getAbstractState(), interpolant);
-
-      if (!pathIterator.hasNext()) {
-        assert interpolant.isFalse() : "final interpolant is not false: " + interpolant;
-      }
-    }
->>>>>>> 6977c85a
+  ) throws CPAException, InterruptedException {
 
     if (performEdgeBasedInterpolation) {
       return super.performInterpolation(errorPath, interpolant);
 
-<<<<<<< HEAD
     } else {
       totalInterpolations.inc();
       timerInterpolation.start();
-
-      ARGPath errorPathPrefix = obtainErrorPathPrefix(errorPath, interpolant);
-=======
+      ARGPath errorPathPrefix = performRefinementSelection(errorPath, interpolant);
+
+      Map<ARGState, ValueAnalysisInterpolant> interpolants =
+          performPathBasedInterpolation(errorPathPrefix);
+
+      timerInterpolation.stop();
+
+      return interpolants;
+    }
+  }
+
   /**
    * This method performs interpolation on the complete path, based on the
    * use-def-relation. It creates fake interpolants that are not inductive.
@@ -337,97 +193,13 @@
     return interpolants;
   }
 
-  /**
-   * This utility method checks if the given path is feasible.
-   */
-  private boolean isFeasible(ARGPath slicedErrorPathPrefix) throws CPAException, InterruptedException {
-    try {
-       return new ValueAnalysisFeasibilityChecker(logger, cfa, config).isFeasible(slicedErrorPathPrefix);
-    } catch (InvalidConfigurationException e) {
-      throw new CPAException("Configuring ValueAnalysisFeasibilityChecker failed: " + e.getMessage(), e);
-    }
-  }
-
-  /**
-   * This method returns a sliced error path (prefix). In case the sliced error path becomes feasible,
-   * i.e., because slicing is not fully precise in presence of, e.g., structs or arrays, the original
-   * error path (prefix) that was given as input is returned.
-   *
-   * @throws InterruptedException
-   * @throws CPAException
-   */
-  private ARGPath sliceErrorPath(final ARGPath errorPathPrefix) throws CPAException, InterruptedException {
-
-    Set<ARGState> useDefStates = new UseDefRelation(errorPathPrefix,
-        cfa.getVarClassification().isPresent()
-          ? cfa.getVarClassification().get().getIntBoolVars()
-          : Collections.<String>emptySet()).getUseDefStates();
-
-    ArrayDeque<Pair<FunctionCallEdge, Boolean>> functionCalls = new ArrayDeque<>();
-    ArrayList<CFAEdge> abstractEdges = Lists.newArrayList(errorPathPrefix.asEdgesList());
-
-    PathIterator iterator = errorPathPrefix.pathIterator();
-    while (iterator.hasNext()) {
-      CFAEdge originalEdge = iterator.getOutgoingEdge();
-
-      // slice edge if there is neither a use nor a definition at the current state
-      if (!useDefStates.contains(iterator.getAbstractState())) {
-        abstractEdges.set(iterator.getIndex(), BlankEdge.buildNoopEdge(
-            originalEdge.getPredecessor(),
-            originalEdge.getSuccessor()));
-      }
->>>>>>> 6977c85a
-
-      Map<ARGState, ValueAnalysisInterpolant> interpolants =
-          performPathBasedInterpolation(errorPathPrefix);
-
-      timerInterpolation.stop();
-
-      return interpolants;
-    }
-  }
-
-<<<<<<< HEAD
-  /**
-   * This method performs interpolation on the complete path, based on the
-   * use-def-relation. It creates fake interpolants that are not inductive.
-   *
-   * @param errorPathPrefix the error path prefix to interpolate
-   * @return
-   */
-  private Map<ARGState, ValueAnalysisInterpolant> performPathBasedInterpolation(ARGPath errorPathPrefix) {
-
-    assert(prefixPreference != PrefixPreference.DEFAULT)
-    : "static path-based interpolation requires a sliced infeasible prefix"
-    + " - set cpa.value.refiner.prefixPreference, e.g. to " + PrefixPreference.DOMAIN_BEST_DEEP;
-
-    Map<ARGState, ValueAnalysisInterpolant> interpolants = new UseDefBasedInterpolator(
-        errorPathPrefix,
-        new UseDefRelation(errorPathPrefix,
-            cfa.getVarClassification().isPresent()
-              ? cfa.getVarClassification().get().getIntBoolVars()
-              : Collections.<String>emptySet())).obtainInterpolants();
-
-    totalInterpolationQueries.setNextValue(1);
-
-    int size = 0;
-    for(ValueAnalysisInterpolant itp : interpolants.values()) {
-      size = size + itp.getSize();
-    }
-    sizeOfInterpolant.setNextValue(size);
-
-    return interpolants;
-  }
-
   @Override
   public String getName() {
     return getClass().getSimpleName();
   }
 
-=======
->>>>>>> 6977c85a
   public Multimap<CFANode, MemoryLocation> determinePrecisionIncrement(MutableARGPath errorPath)
-      throws CPAException {
+      throws CPAException, InterruptedException {
 
     assignments = AbstractStates.extractStateByType(errorPath.getLast().getFirst(),
         UniqueAssignmentsInPathConditionState.class);
@@ -494,13 +266,6 @@
     else {
       return errorPath.get(1);
     }
-  }
-<<<<<<< HEAD
-=======
-
-  @Override
-  public String getName() {
-    return getClass().getSimpleName();
   }
 
   @Override
@@ -518,5 +283,4 @@
   public int getInterpolationOffset() {
     return interpolationOffset;
   }
->>>>>>> 6977c85a
 }