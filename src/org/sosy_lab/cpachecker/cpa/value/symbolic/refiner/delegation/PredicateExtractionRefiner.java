/*
 * CPAchecker is a tool for configurable software verification.
 *  This file is part of CPAchecker.
 *
 *  Copyright (C) 2007-2015  Dirk Beyer
 *  All rights reserved.
 *
 *  Licensed under the Apache License, Version 2.0 (the "License");
 *  you may not use this file except in compliance with the License.
 *  You may obtain a copy of the License at
 *
 *      http://www.apache.org/licenses/LICENSE-2.0
 *
 *  Unless required by applicable law or agreed to in writing, software
 *  distributed under the License is distributed on an "AS IS" BASIS,
 *  WITHOUT WARRANTIES OR CONDITIONS OF ANY KIND, either express or implied.
 *  See the License for the specific language governing permissions and
 *  limitations under the License.
 *
 *
 *  CPAchecker web page:
 *    http://cpachecker.sosy-lab.org
 */
package org.sosy_lab.cpachecker.cpa.value.symbolic.refiner.delegation;

import org.sosy_lab.common.configuration.Configuration;
import org.sosy_lab.common.configuration.InvalidConfigurationException;
import org.sosy_lab.common.log.LogManager;
import org.sosy_lab.cpachecker.core.interfaces.ConfigurableProgramAnalysis;
import org.sosy_lab.cpachecker.core.interfaces.Refiner;
import org.sosy_lab.cpachecker.cpa.arg.AbstractARGBasedRefiner;
import org.sosy_lab.cpachecker.cpa.constraints.ConstraintsCPA;
import org.sosy_lab.cpachecker.cpa.constraints.refiner.precision.RefinableConstraintsPrecision;
import org.sosy_lab.cpachecker.cpa.predicate.PredicateCPA;
import org.sosy_lab.cpachecker.cpa.predicate.PredicateCPARefinerFactory;
import org.sosy_lab.cpachecker.cpa.predicate.PredicateRefiner;
import org.sosy_lab.cpachecker.cpa.predicate.RefinementStrategy;
import org.sosy_lab.cpachecker.cpa.value.ValueAnalysisCPA;
import org.sosy_lab.cpachecker.util.CPAs;

/**
 * {@link Refiner} for {@link ValueAnalysisCPA} using symbolic values and {@link ConstraintsCPA}
 * that extracts a precision for both CPAs from the precision created by {@link PredicateRefiner}.
 */
public abstract class PredicateExtractionRefiner implements Refiner {

  public static Refiner create(final ConfigurableProgramAnalysis pCpa)
      throws InvalidConfigurationException {

    final ValueAnalysisCPA valueAnalysisCpa = CPAs.retrieveCPA(pCpa, ValueAnalysisCPA.class);
    final ConstraintsCPA constraintsCpa = CPAs.retrieveCPA(pCpa, ConstraintsCPA.class);
    final PredicateCPA predicateCPA = CPAs.retrieveCPA(pCpa, PredicateCPA.class);

    if (valueAnalysisCpa == null) {
      throw new InvalidConfigurationException(
          PredicateExtractionRefiner.class.getSimpleName()
              + " needs a ValueAnalysisCPA");
    }

    if (constraintsCpa == null) {
      throw new InvalidConfigurationException(
          PredicateExtractionRefiner.class.getSimpleName()
              + " needs a ConstraintsCPA");
    }

    if (predicateCPA == null) {
      throw new InvalidConfigurationException(
          PredicateExtractionRefiner.class.getSimpleName()
              + " needs a PredicateCPA");
    }

    final Configuration config = valueAnalysisCpa.getConfiguration();

    valueAnalysisCpa.injectRefinablePrecision();
    constraintsCpa.injectRefinablePrecision(new RefinableConstraintsPrecision(config));

    final LogManager logger = valueAnalysisCpa.getLogger();

    RefinementStrategy strategy =
        new SymbolicPrecisionRefinementStrategy(
            config,
            logger,
            predicateCPA.getPredicateManager(),
<<<<<<< HEAD
            predicateCPA.getSolver());
=======
            predicateCPA.getStaticRefinerForMining(),
            predicateCPA.getSolver(),
            predicateCPA.getSolver().getFormulaManager(),
            predicateCPA.getCfa().getLoopStructure()
            );
>>>>>>> aaaa126a

    return AbstractARGBasedRefiner.forARGBasedRefiner(
        new PredicateCPARefinerFactory(pCpa).forbidStaticRefinements().create(strategy), pCpa);
  }
}<|MERGE_RESOLUTION|>--- conflicted
+++ resolved
@@ -23,16 +23,15 @@
  */
 package org.sosy_lab.cpachecker.cpa.value.symbolic.refiner.delegation;
 
+import org.sosy_lab.common.ShutdownNotifier;
 import org.sosy_lab.common.configuration.Configuration;
 import org.sosy_lab.common.configuration.InvalidConfigurationException;
 import org.sosy_lab.common.log.LogManager;
 import org.sosy_lab.cpachecker.core.interfaces.ConfigurableProgramAnalysis;
 import org.sosy_lab.cpachecker.core.interfaces.Refiner;
-import org.sosy_lab.cpachecker.cpa.arg.AbstractARGBasedRefiner;
 import org.sosy_lab.cpachecker.cpa.constraints.ConstraintsCPA;
 import org.sosy_lab.cpachecker.cpa.constraints.refiner.precision.RefinableConstraintsPrecision;
 import org.sosy_lab.cpachecker.cpa.predicate.PredicateCPA;
-import org.sosy_lab.cpachecker.cpa.predicate.PredicateCPARefinerFactory;
 import org.sosy_lab.cpachecker.cpa.predicate.PredicateRefiner;
 import org.sosy_lab.cpachecker.cpa.predicate.RefinementStrategy;
 import org.sosy_lab.cpachecker.cpa.value.ValueAnalysisCPA;
@@ -75,23 +74,19 @@
     constraintsCpa.injectRefinablePrecision(new RefinableConstraintsPrecision(config));
 
     final LogManager logger = valueAnalysisCpa.getLogger();
+    final ShutdownNotifier shutdownNotifier = valueAnalysisCpa.getShutdownNotifier();
 
     RefinementStrategy strategy =
-        new SymbolicPrecisionRefinementStrategy(
-            config,
+        new SymbolicPrecisionRefinementStrategy(config,
             logger,
+            shutdownNotifier,
             predicateCPA.getPredicateManager(),
-<<<<<<< HEAD
-            predicateCPA.getSolver());
-=======
             predicateCPA.getStaticRefinerForMining(),
             predicateCPA.getSolver(),
             predicateCPA.getSolver().getFormulaManager(),
             predicateCPA.getCfa().getLoopStructure()
             );
->>>>>>> aaaa126a
 
-    return AbstractARGBasedRefiner.forARGBasedRefiner(
-        new PredicateCPARefinerFactory(pCpa).forbidStaticRefinements().create(strategy), pCpa);
+    return PredicateRefiner.create(pCpa, strategy);
   }
 }