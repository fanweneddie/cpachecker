--- conflicted
+++ resolved
@@ -2,7 +2,7 @@
  *  CPAchecker is a tool for configurable software verification.
  *  This file is part of CPAchecker.
  *
- *  Copyright (C) 2007-2012  Dirk Beyer
+ *  Copyright (C) 2007-2013  Dirk Beyer
  *  All rights reserved.
  *
  *  Licensed under the Apache License, Version 2.0 (the "License");
@@ -25,12 +25,8 @@
 
 import org.sosy_lab.common.Appender;
 import org.sosy_lab.cpachecker.core.interfaces.AbstractState;
-<<<<<<< HEAD
-import org.sosy_lab.cpachecker.util.predicates.interfaces.Formula;
-=======
 import org.sosy_lab.cpachecker.util.predicates.interfaces.BooleanFormula;
 import org.sosy_lab.cpachecker.util.predicates.interfaces.view.FormulaManagerView;
->>>>>>> 30d65383
 
 import com.google.common.base.Preconditions;
 
@@ -42,21 +38,10 @@
 
   // this formula provides the assumption generated from other sources than heuristics,
   // e.g. assumptions for arithmetic overflow
-  private final Formula assumption;
+  private final BooleanFormula assumption;
 
   // if a heuristic told us to stop the analysis, this formula provides the reason
   // if it is TRUE, there is no reason -> don't stop
-<<<<<<< HEAD
-  private final Formula stopFormula;
-
-  // the assumption represented by this class is always the conjunction of "assumption" and "stopFormula"
-
-  public AssumptionStorageState(Formula pAssumption, Formula pStopFormula) {
-    assumption = Preconditions.checkNotNull(pAssumption);
-    stopFormula = Preconditions.checkNotNull(pStopFormula);
-
-    assert !assumption.isFalse(); // FALSE would mean "stop the analysis", but this should be signaled by stopFormula
-=======
   private final BooleanFormula stopFormula;
 
   private final FormulaManagerView fmgr;
@@ -69,26 +54,12 @@
     fmgr = pFmgr;
 
     assert !fmgr.getBooleanFormulaManager().isFalse(assumption); // FALSE would mean "stop the analysis", but this should be signaled by stopFormula
->>>>>>> 30d65383
   }
 
-  public Formula getAssumption() {
+  public BooleanFormula getAssumption() {
     return assumption;
   }
 
-<<<<<<< HEAD
-  public Formula getStopFormula() {
-    return stopFormula;
-  }
-
-  @Override
-  public String toString() {
-    return (stopFormula.isTrue() ? "" : "<STOP> ") + "assume: (" + assumption + " & " + stopFormula + ")";
-  }
-
-  public boolean isStop() {
-    return !stopFormula.isTrue();
-=======
   public Appender getAssumptionAsString() {
     return fmgr.dumpFormula(assumption);
   }
@@ -120,7 +91,6 @@
 
   public boolean isStop() {
     return !fmgr.getBooleanFormulaManager().isTrue(stopFormula);
->>>>>>> 30d65383
   }
 
   @Override
