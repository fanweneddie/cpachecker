/*
 *  CPAchecker is a tool for configurable software verification.
 *  This file is part of CPAchecker.
 *
 *  Copyright (C) 2007-2012  Dirk Beyer
 *  All rights reserved.
 *
 *  Licensed under the Apache License, Version 2.0 (the "License");
 *  you may not use this file except in compliance with the License.
 *  You may obtain a copy of the License at
 *
 *      http://www.apache.org/licenses/LICENSE-2.0
 *
 *  Unless required by applicable law or agreed to in writing, software
 *  distributed under the License is distributed on an "AS IS" BASIS,
 *  WITHOUT WARRANTIES OR CONDITIONS OF ANY KIND, either express or implied.
 *  See the License for the specific language governing permissions and
 *  limitations under the License.
 *
 *
 *  CPAchecker web page:
 *    http://cpachecker.sosy-lab.org
 */
package org.sosy_lab.cpachecker.cpa.explicit;

import static com.google.common.base.Preconditions.checkNotNull;

import java.util.HashMap;
import java.util.Map;
import java.util.Set;

import org.sosy_lab.cpachecker.core.interfaces.AbstractQueryableElement;
import org.sosy_lab.cpachecker.core.interfaces.FormulaReportingElement;
import org.sosy_lab.cpachecker.exceptions.InvalidQueryException;
import org.sosy_lab.cpachecker.util.predicates.interfaces.Formula;
import org.sosy_lab.cpachecker.util.predicates.interfaces.FormulaManager;

import com.google.common.base.Preconditions;

public class ExplicitElement implements AbstractQueryableElement, FormulaReportingElement {
<<<<<<< HEAD
  /**
   * the map that keeps the name of variables and their constant values
   */
=======

  // map that keeps the name of variables and their constant values
>>>>>>> caea63f8
  private final Map<String, Long> constantsMap;

  /**
   * the element from the previous context, needed for return edges
   */
  private final ExplicitElement previousElement;

<<<<<<< HEAD
  public ExplicitElement() {
    constantsMap    = new HashMap<String, Long>();
    previousElement = null;
  }

  public ExplicitElement(ExplicitElement previousElement) {
    constantsMap          = new HashMap<String, Long>();
    this.previousElement  = previousElement;
  }

  public ExplicitElement(Map<String, Long> constantsMap, ExplicitElement previousElement) {
    this.constantsMap     = constantsMap;
    this.previousElement  = previousElement;
=======
  ExplicitElement() {
    constantsMap = new HashMap<String, Long>();
    previousElement = null;
  }

  ExplicitElement(ExplicitElement previousElement) {
    constantsMap = new HashMap<String, Long>();
    this.previousElement = previousElement;
  }

  private ExplicitElement(Map<String, Long> constantsMap, ExplicitElement previousElement) {
    this.constantsMap = constantsMap;
    this.previousElement = previousElement;
>>>>>>> caea63f8
  }

  /**
   * Assigns a value to the variable and puts it in the map
   * @param variableName name of the variable.
   * @param value value to be assigned.
   */
  void assignConstant(String variableName, Long value) {
<<<<<<< HEAD
    if(constantsMap.containsKey(variableName) && constantsMap.get(variableName).equals(value))
=======
    if (constantsMap.containsKey(variableName) && constantsMap.get(variableName).equals(value)) {
>>>>>>> caea63f8
      return;
    }

    constantsMap.put(variableName, value);
  }

<<<<<<< HEAD
  void forget(String variableName) {
    if(constantsMap.containsKey(variableName)) {
=======
  void copyConstant(ExplicitElement other, String variableName) {
    constantsMap.put(variableName, other.constantsMap.get(variableName));
  }

  void forget(String variableName) {
    if (constantsMap.containsKey(variableName)) {
>>>>>>> caea63f8
      constantsMap.remove(variableName);
    }
  }

  public Long getValueFor(String variableName) {
    return checkNotNull(constantsMap.get(variableName));
  }

  public boolean contains(String variableName) {
    return constantsMap.containsKey(variableName);
  }

  ExplicitElement getPreviousElement() {
    return previousElement;
  }

  public int getSize() {
    return constantsMap.size();
  }

  /**
   * This element joins this element with another element.
   *
   * @param other the other element to join with this element
   * @return a new element representing the join of this element and the other element
   */
<<<<<<< HEAD
  public ExplicitElement join(ExplicitElement other) {
=======
  ExplicitElement join(ExplicitElement other) {
>>>>>>> caea63f8
    int size = Math.min(constantsMap.size(), other.constantsMap.size());

    Map<String, Long> newConstantsMap = new HashMap<String, Long>(size);

<<<<<<< HEAD
    for(Map.Entry<String, Long> otherEntry : other.constantsMap.entrySet()) {
=======
    for (Map.Entry<String, Long> otherEntry : other.constantsMap.entrySet()) {
>>>>>>> caea63f8
      String otherKey = otherEntry.getKey();
      Long otherValue = constantsMap.get(otherKey);

      // both constant maps contain a value for the same constant ...
<<<<<<< HEAD
      if(otherValue != null) {
        // ... having identical values
        if(otherValue.equals(otherEntry.getValue())) {
=======
      if (otherValue != null) {
        // ... having identical values
        if (otherValue.equals(otherEntry.getValue())) {
>>>>>>> caea63f8
          newConstantsMap.put(otherKey, otherValue);
        }
      }
    }

    return new ExplicitElement(newConstantsMap, this.getPreviousElement());
  }

  /**
   * This method decides if this element is less or equal than the other element, based on the order imposed by the lattice.
   *
   * @param other the other element
   * @return true, if this element is less or equal than the other element, based on the order imposed by the lattice
   */
<<<<<<< HEAD
  public boolean isLessOrEqual(ExplicitElement other) {
    // this element is not less or equal than the other element, if the previous elements differ
    if(previousElement != other.previousElement) {
=======
  boolean isLessOrEqual(ExplicitElement other) {
    // this element is not less or equal than the other element, if the previous elements differ
    if (previousElement != other.previousElement) {
>>>>>>> caea63f8
      return false;
    }

    // also, this element is not less or equal than the other element, if it contains less elements
<<<<<<< HEAD
    if(constantsMap.size() < other.constantsMap.size()) {
=======
    if (constantsMap.size() < other.constantsMap.size()) {
>>>>>>> caea63f8
      return false;
    }

    // also, this element is not less or equal than the other element,
    // if any one constant's value of the other element differs from the constant's value in this element
<<<<<<< HEAD
    for(Map.Entry<String, Long> entry : other.constantsMap.entrySet())
    {
      if(!entry.getValue().equals(constantsMap.get(entry.getKey()))) {
=======
    for (Map.Entry<String, Long> entry : other.constantsMap.entrySet()) {
      if (!entry.getValue().equals(constantsMap.get(entry.getKey()))) {
>>>>>>> caea63f8
        return false;
      }
    }

    return true;
  }

  @Override
  public ExplicitElement clone() {
    ExplicitElement newElement = new ExplicitElement(previousElement);

<<<<<<< HEAD
    for(String variableName: constantsMap.keySet()) {
=======
    for (String variableName : constantsMap.keySet()) {
>>>>>>> caea63f8
      newElement.constantsMap.put(variableName, constantsMap.get(variableName));
    }

    return newElement;
  }

  @Override
  public boolean equals(Object other) {
<<<<<<< HEAD
    if(this == other) {
=======
    if (this == other) {
>>>>>>> caea63f8
      return true;
    }

    if (other == null) {
      return false;
    }

<<<<<<< HEAD
    if(!getClass().equals(other.getClass())) {
=======
    if (!getClass().equals(other.getClass())) {
>>>>>>> caea63f8
      return false;
    }

    ExplicitElement otherElement = (ExplicitElement) other;
<<<<<<< HEAD
    if(otherElement.previousElement != previousElement) {
      return false;
    }

    if(otherElement.constantsMap.size() != constantsMap.size()) {
      return false;
    }

    for(String s: constantsMap.keySet()) {
      if(!otherElement.constantsMap.containsKey(s)) {
        return false;
      }

      if(otherElement.constantsMap.get(s).longValue() != constantsMap.get(s)) {
=======
    if (otherElement.previousElement != previousElement) {
      return false;
    }

    if (otherElement.constantsMap.size() != constantsMap.size()) {
      return false;
    }

    for (String s : constantsMap.keySet()) {
      if (!otherElement.constantsMap.containsKey(s)) {
        return false;
      }

      if (otherElement.constantsMap.get(s).longValue() != constantsMap.get(s)) {
>>>>>>> caea63f8
        return false;
      }
    }

    return true;
  }

  @Override
  public int hashCode() {
    return constantsMap.hashCode();
  }

  @Override
  public String toString() {
    StringBuilder sb = new StringBuilder();
    sb.append("[");
<<<<<<< HEAD
    for (Map.Entry<String, Long> entry: constantsMap.entrySet()) {
=======
    for (Map.Entry<String, Long> entry : constantsMap.entrySet()) {
>>>>>>> caea63f8
      String key = entry.getKey();
      sb.append(" <");
      sb.append(key);
      sb.append(" = ");
      sb.append(entry.getValue());
      sb.append(">\n");
    }

    return sb.append("] size->  ").append(constantsMap.size()).toString();
  }

  @Override
  public Object evaluateProperty(String pProperty) throws InvalidQueryException {
    pProperty = pProperty.trim();

<<<<<<< HEAD
    if(pProperty.startsWith("contains(")) {
      String varName = pProperty.substring("contains(".length(), pProperty.length() - 1);
      return this.constantsMap.containsKey(varName);
    } else {
      String[] parts = pProperty.split("==");
      if(parts.length != 2) {
        Long value = this.constantsMap.get(pProperty);
        if(value != null) {
          return value;
        } else {
          throw new InvalidQueryException("The Query \"" + pProperty + "\" is invalid. Could not find the variable \"" + pProperty + "\"");
        }
      }

      else {
=======
    if (pProperty.startsWith("contains(")) {
      String varName = pProperty.substring("contains(".length(), pProperty.length() - 1);
      return this.constantsMap.containsKey(varName);
    }

    else {
      String[] parts = pProperty.split("==");
      if (parts.length != 2) {
        Long value = this.constantsMap.get(pProperty);
        if (value != null) {
          return value;
        } else {
          throw new InvalidQueryException("The Query \"" + pProperty + "\" is invalid. Could not find the variable \""
              + pProperty + "\"");
        }
      } else {
>>>>>>> caea63f8
        return checkProperty(pProperty);
      }
    }
  }

  @Override
  public boolean checkProperty(String pProperty) throws InvalidQueryException {
    // e.g. "x==5" where x is a variable. Returns if 5 is the associated constant
    String[] parts = pProperty.split("==");

<<<<<<< HEAD
    if(parts.length != 2) {
      throw new InvalidQueryException("The Query \"" + pProperty + "\" is invalid. Could not split the property string correctly.");
    } else {
      Long value = this.constantsMap.get(parts[0]);

      if(value == null) {
        return false;
      }

      else {
        try {
          return value.longValue() == Long.parseLong(parts[1]);
        }
        catch (NumberFormatException e) {
=======
    if (parts.length != 2) {
      throw new InvalidQueryException("The Query \"" + pProperty
          + "\" is invalid. Could not split the property string correctly.");
    } else {
      Long value = this.constantsMap.get(parts[0]);

      if (value == null) {
        return false;
      } else {
        try {
          return value.longValue() == Long.parseLong(parts[1]);
        } catch (NumberFormatException e) {
>>>>>>> caea63f8
          // The command might contains something like "main::p==cmd" where the user wants to compare the variable p to the variable cmd (nearest in scope)
          // perhaps we should omit the "main::" and find the variable via static scoping ("main::p" is also not intuitive for a user)
          // TODO: implement Variable finding via static scoping
          throw new InvalidQueryException("The Query \"" + pProperty + "\" is invalid. Could not parse the long \""
              + parts[1] + "\"");
        }
      }
    }
  }

  @Override
  public void modifyProperty(String pModification) throws InvalidQueryException {
    Preconditions.checkNotNull(pModification);

    // either "deletevalues(methodname::varname)" or "setvalue(methodname::varname:=1929)"
    String[] statements = pModification.split(";");
    for (int i = 0; i < statements.length; i++) {
      String statement = statements[i].trim().toLowerCase();
<<<<<<< HEAD
      if(statement.startsWith("deletevalues(")) {
        if(!statement.endsWith(")")) {
          throw new InvalidQueryException(statement +" should end with \")\"");
=======
      if (statement.startsWith("deletevalues(")) {
        if (!statement.endsWith(")")) {
          throw new InvalidQueryException(statement + " should end with \")\"");
>>>>>>> caea63f8
        }

        String varName = statement.substring("deletevalues(".length(), statement.length() - 1);

        Object x = this.constantsMap.remove(varName);

<<<<<<< HEAD
        if(x == null) {
=======
        if (x == null) {
>>>>>>> caea63f8
          // varname was not present in one of the maps
          // i would like to log an error here, but no logger is available
        }
      }

      else if (statement.startsWith("setvalue(")) {
<<<<<<< HEAD
        if(!statement.endsWith(")")) {
          throw new InvalidQueryException(statement +" should end with \")\"");
=======
        if (!statement.endsWith(")")) {
          throw new InvalidQueryException(statement + " should end with \")\"");
>>>>>>> caea63f8
        }

        String assignment = statement.substring("setvalue(".length(), statement.length() - 1);
        String[] assignmentParts = assignment.split(":=");

<<<<<<< HEAD
        if(assignmentParts.length != 2) {
          throw new InvalidQueryException("The Query \"" + pModification + "\" is invalid. Could not split the property string correctly.");
=======
        if (assignmentParts.length != 2) {
          throw new InvalidQueryException("The Query \"" + pModification
              + "\" is invalid. Could not split the property string correctly.");
>>>>>>> caea63f8
        } else {
          String varName = assignmentParts[0].trim();
          try {
            long newValue = Long.parseLong(assignmentParts[1].trim());
            this.assignConstant(varName, newValue);
<<<<<<< HEAD
          }
          catch (NumberFormatException e) {
            throw new InvalidQueryException("The Query \"" + pModification + "\" is invalid. Could not parse the long \"" + assignmentParts[1].trim() + "\"");
=======
          } catch (NumberFormatException e) {
            throw new InvalidQueryException("The Query \"" + pModification
                + "\" is invalid. Could not parse the long \"" + assignmentParts[1].trim() + "\"");
>>>>>>> caea63f8
          }
        }
      }
    }
  }

  @Override
  public String getCPAName() {
    return "ExplicitAnalysis";
  }

  @Override
  public Formula getFormulaApproximation(FormulaManager manager) {
    Formula formula = manager.makeTrue();

<<<<<<< HEAD
    for(Map.Entry<String, Long> entry : constantsMap.entrySet()) {
=======
    for (Map.Entry<String, Long> entry : constantsMap.entrySet()) {
>>>>>>> caea63f8
      Formula var = manager.makeVariable(entry.getKey());
      Formula val = manager.makeNumber(entry.getValue().toString());
      formula = manager.makeAnd(formula, manager.makeEqual(var, val));
    }

    return formula;
  }

  void deleteValue(String varName) {
    this.constantsMap.remove(varName);
  }

  Set<String> getTrackedVariableNames() {
    return constantsMap.keySet();
  }

  Map<String, Long> getConstantsMap() {
    return constantsMap;
  }
}<|MERGE_RESOLUTION|>--- conflicted
+++ resolved
@@ -38,14 +38,9 @@
 import com.google.common.base.Preconditions;
 
 public class ExplicitElement implements AbstractQueryableElement, FormulaReportingElement {
-<<<<<<< HEAD
   /**
    * the map that keeps the name of variables and their constant values
    */
-=======
-
-  // map that keeps the name of variables and their constant values
->>>>>>> caea63f8
   private final Map<String, Long> constantsMap;
 
   /**
@@ -53,35 +48,19 @@
    */
   private final ExplicitElement previousElement;
 
-<<<<<<< HEAD
-  public ExplicitElement() {
+  ExplicitElement() {
     constantsMap    = new HashMap<String, Long>();
     previousElement = null;
   }
 
-  public ExplicitElement(ExplicitElement previousElement) {
+  ExplicitElement(ExplicitElement previousElement) {
     constantsMap          = new HashMap<String, Long>();
     this.previousElement  = previousElement;
   }
 
-  public ExplicitElement(Map<String, Long> constantsMap, ExplicitElement previousElement) {
+  private ExplicitElement(Map<String, Long> constantsMap, ExplicitElement previousElement) {
     this.constantsMap     = constantsMap;
     this.previousElement  = previousElement;
-=======
-  ExplicitElement() {
-    constantsMap = new HashMap<String, Long>();
-    previousElement = null;
-  }
-
-  ExplicitElement(ExplicitElement previousElement) {
-    constantsMap = new HashMap<String, Long>();
-    this.previousElement = previousElement;
-  }
-
-  private ExplicitElement(Map<String, Long> constantsMap, ExplicitElement previousElement) {
-    this.constantsMap = constantsMap;
-    this.previousElement = previousElement;
->>>>>>> caea63f8
   }
 
   /**
@@ -90,28 +69,15 @@
    * @param value value to be assigned.
    */
   void assignConstant(String variableName, Long value) {
-<<<<<<< HEAD
-    if(constantsMap.containsKey(variableName) && constantsMap.get(variableName).equals(value))
-=======
     if (constantsMap.containsKey(variableName) && constantsMap.get(variableName).equals(value)) {
->>>>>>> caea63f8
       return;
     }
 
     constantsMap.put(variableName, value);
-  }
-
-<<<<<<< HEAD
-  void forget(String variableName) {
-    if(constantsMap.containsKey(variableName)) {
-=======
-  void copyConstant(ExplicitElement other, String variableName) {
-    constantsMap.put(variableName, other.constantsMap.get(variableName));
   }
 
   void forget(String variableName) {
     if (constantsMap.containsKey(variableName)) {
->>>>>>> caea63f8
       constantsMap.remove(variableName);
     }
   }
@@ -138,33 +104,19 @@
    * @param other the other element to join with this element
    * @return a new element representing the join of this element and the other element
    */
-<<<<<<< HEAD
-  public ExplicitElement join(ExplicitElement other) {
-=======
   ExplicitElement join(ExplicitElement other) {
->>>>>>> caea63f8
     int size = Math.min(constantsMap.size(), other.constantsMap.size());
 
     Map<String, Long> newConstantsMap = new HashMap<String, Long>(size);
 
-<<<<<<< HEAD
-    for(Map.Entry<String, Long> otherEntry : other.constantsMap.entrySet()) {
-=======
     for (Map.Entry<String, Long> otherEntry : other.constantsMap.entrySet()) {
->>>>>>> caea63f8
       String otherKey = otherEntry.getKey();
       Long otherValue = constantsMap.get(otherKey);
 
       // both constant maps contain a value for the same constant ...
-<<<<<<< HEAD
       if(otherValue != null) {
         // ... having identical values
-        if(otherValue.equals(otherEntry.getValue())) {
-=======
-      if (otherValue != null) {
-        // ... having identical values
         if (otherValue.equals(otherEntry.getValue())) {
->>>>>>> caea63f8
           newConstantsMap.put(otherKey, otherValue);
         }
       }
@@ -179,37 +131,21 @@
    * @param other the other element
    * @return true, if this element is less or equal than the other element, based on the order imposed by the lattice
    */
-<<<<<<< HEAD
-  public boolean isLessOrEqual(ExplicitElement other) {
-    // this element is not less or equal than the other element, if the previous elements differ
-    if(previousElement != other.previousElement) {
-=======
   boolean isLessOrEqual(ExplicitElement other) {
     // this element is not less or equal than the other element, if the previous elements differ
     if (previousElement != other.previousElement) {
->>>>>>> caea63f8
       return false;
     }
 
     // also, this element is not less or equal than the other element, if it contains less elements
-<<<<<<< HEAD
-    if(constantsMap.size() < other.constantsMap.size()) {
-=======
     if (constantsMap.size() < other.constantsMap.size()) {
->>>>>>> caea63f8
       return false;
     }
 
     // also, this element is not less or equal than the other element,
     // if any one constant's value of the other element differs from the constant's value in this element
-<<<<<<< HEAD
-    for(Map.Entry<String, Long> entry : other.constantsMap.entrySet())
-    {
-      if(!entry.getValue().equals(constantsMap.get(entry.getKey()))) {
-=======
     for (Map.Entry<String, Long> entry : other.constantsMap.entrySet()) {
       if (!entry.getValue().equals(constantsMap.get(entry.getKey()))) {
->>>>>>> caea63f8
         return false;
       }
     }
@@ -221,11 +157,7 @@
   public ExplicitElement clone() {
     ExplicitElement newElement = new ExplicitElement(previousElement);
 
-<<<<<<< HEAD
-    for(String variableName: constantsMap.keySet()) {
-=======
     for (String variableName : constantsMap.keySet()) {
->>>>>>> caea63f8
       newElement.constantsMap.put(variableName, constantsMap.get(variableName));
     }
 
@@ -234,11 +166,7 @@
 
   @Override
   public boolean equals(Object other) {
-<<<<<<< HEAD
-    if(this == other) {
-=======
     if (this == other) {
->>>>>>> caea63f8
       return true;
     }
 
@@ -246,31 +174,11 @@
       return false;
     }
 
-<<<<<<< HEAD
-    if(!getClass().equals(other.getClass())) {
-=======
     if (!getClass().equals(other.getClass())) {
->>>>>>> caea63f8
       return false;
     }
 
     ExplicitElement otherElement = (ExplicitElement) other;
-<<<<<<< HEAD
-    if(otherElement.previousElement != previousElement) {
-      return false;
-    }
-
-    if(otherElement.constantsMap.size() != constantsMap.size()) {
-      return false;
-    }
-
-    for(String s: constantsMap.keySet()) {
-      if(!otherElement.constantsMap.containsKey(s)) {
-        return false;
-      }
-
-      if(otherElement.constantsMap.get(s).longValue() != constantsMap.get(s)) {
-=======
     if (otherElement.previousElement != previousElement) {
       return false;
     }
@@ -285,7 +193,6 @@
       }
 
       if (otherElement.constantsMap.get(s).longValue() != constantsMap.get(s)) {
->>>>>>> caea63f8
         return false;
       }
     }
@@ -302,11 +209,7 @@
   public String toString() {
     StringBuilder sb = new StringBuilder();
     sb.append("[");
-<<<<<<< HEAD
-    for (Map.Entry<String, Long> entry: constantsMap.entrySet()) {
-=======
     for (Map.Entry<String, Long> entry : constantsMap.entrySet()) {
->>>>>>> caea63f8
       String key = entry.getKey();
       sb.append(" <");
       sb.append(key);
@@ -322,29 +225,10 @@
   public Object evaluateProperty(String pProperty) throws InvalidQueryException {
     pProperty = pProperty.trim();
 
-<<<<<<< HEAD
-    if(pProperty.startsWith("contains(")) {
+    if (pProperty.startsWith("contains(")) {
       String varName = pProperty.substring("contains(".length(), pProperty.length() - 1);
       return this.constantsMap.containsKey(varName);
     } else {
-      String[] parts = pProperty.split("==");
-      if(parts.length != 2) {
-        Long value = this.constantsMap.get(pProperty);
-        if(value != null) {
-          return value;
-        } else {
-          throw new InvalidQueryException("The Query \"" + pProperty + "\" is invalid. Could not find the variable \"" + pProperty + "\"");
-        }
-      }
-
-      else {
-=======
-    if (pProperty.startsWith("contains(")) {
-      String varName = pProperty.substring("contains(".length(), pProperty.length() - 1);
-      return this.constantsMap.containsKey(varName);
-    }
-
-    else {
       String[] parts = pProperty.split("==");
       if (parts.length != 2) {
         Long value = this.constantsMap.get(pProperty);
@@ -355,7 +239,6 @@
               + pProperty + "\"");
         }
       } else {
->>>>>>> caea63f8
         return checkProperty(pProperty);
       }
     }
@@ -366,22 +249,6 @@
     // e.g. "x==5" where x is a variable. Returns if 5 is the associated constant
     String[] parts = pProperty.split("==");
 
-<<<<<<< HEAD
-    if(parts.length != 2) {
-      throw new InvalidQueryException("The Query \"" + pProperty + "\" is invalid. Could not split the property string correctly.");
-    } else {
-      Long value = this.constantsMap.get(parts[0]);
-
-      if(value == null) {
-        return false;
-      }
-
-      else {
-        try {
-          return value.longValue() == Long.parseLong(parts[1]);
-        }
-        catch (NumberFormatException e) {
-=======
     if (parts.length != 2) {
       throw new InvalidQueryException("The Query \"" + pProperty
           + "\" is invalid. Could not split the property string correctly.");
@@ -394,7 +261,6 @@
         try {
           return value.longValue() == Long.parseLong(parts[1]);
         } catch (NumberFormatException e) {
->>>>>>> caea63f8
           // The command might contains something like "main::p==cmd" where the user wants to compare the variable p to the variable cmd (nearest in scope)
           // perhaps we should omit the "main::" and find the variable via static scoping ("main::p" is also not intuitive for a user)
           // TODO: implement Variable finding via static scoping
@@ -413,66 +279,40 @@
     String[] statements = pModification.split(";");
     for (int i = 0; i < statements.length; i++) {
       String statement = statements[i].trim().toLowerCase();
-<<<<<<< HEAD
-      if(statement.startsWith("deletevalues(")) {
-        if(!statement.endsWith(")")) {
-          throw new InvalidQueryException(statement +" should end with \")\"");
-=======
       if (statement.startsWith("deletevalues(")) {
         if (!statement.endsWith(")")) {
           throw new InvalidQueryException(statement + " should end with \")\"");
->>>>>>> caea63f8
         }
 
         String varName = statement.substring("deletevalues(".length(), statement.length() - 1);
 
         Object x = this.constantsMap.remove(varName);
 
-<<<<<<< HEAD
-        if(x == null) {
-=======
         if (x == null) {
->>>>>>> caea63f8
           // varname was not present in one of the maps
           // i would like to log an error here, but no logger is available
         }
       }
 
       else if (statement.startsWith("setvalue(")) {
-<<<<<<< HEAD
-        if(!statement.endsWith(")")) {
-          throw new InvalidQueryException(statement +" should end with \")\"");
-=======
         if (!statement.endsWith(")")) {
           throw new InvalidQueryException(statement + " should end with \")\"");
->>>>>>> caea63f8
         }
 
         String assignment = statement.substring("setvalue(".length(), statement.length() - 1);
         String[] assignmentParts = assignment.split(":=");
 
-<<<<<<< HEAD
-        if(assignmentParts.length != 2) {
-          throw new InvalidQueryException("The Query \"" + pModification + "\" is invalid. Could not split the property string correctly.");
-=======
         if (assignmentParts.length != 2) {
           throw new InvalidQueryException("The Query \"" + pModification
               + "\" is invalid. Could not split the property string correctly.");
->>>>>>> caea63f8
         } else {
           String varName = assignmentParts[0].trim();
           try {
             long newValue = Long.parseLong(assignmentParts[1].trim());
             this.assignConstant(varName, newValue);
-<<<<<<< HEAD
-          }
-          catch (NumberFormatException e) {
-            throw new InvalidQueryException("The Query \"" + pModification + "\" is invalid. Could not parse the long \"" + assignmentParts[1].trim() + "\"");
-=======
           } catch (NumberFormatException e) {
             throw new InvalidQueryException("The Query \"" + pModification
                 + "\" is invalid. Could not parse the long \"" + assignmentParts[1].trim() + "\"");
->>>>>>> caea63f8
           }
         }
       }
@@ -488,11 +328,7 @@
   public Formula getFormulaApproximation(FormulaManager manager) {
     Formula formula = manager.makeTrue();
 
-<<<<<<< HEAD
-    for(Map.Entry<String, Long> entry : constantsMap.entrySet()) {
-=======
     for (Map.Entry<String, Long> entry : constantsMap.entrySet()) {
->>>>>>> caea63f8
       Formula var = manager.makeVariable(entry.getKey());
       Formula val = manager.makeNumber(entry.getValue().toString());
       formula = manager.makeAnd(formula, manager.makeEqual(var, val));
