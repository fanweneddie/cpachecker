/*
 *  CPAchecker is a tool for configurable software verification.
 *  This file is part of CPAchecker.
 *
 *  Copyright (C) 2007-2012  Dirk Beyer
 *  All rights reserved.
 *
 *  Licensed under the Apache License, Version 2.0 (the "License");
 *  you may not use this file except in compliance with the License.
 *  You may obtain a copy of the License at
 *
 *      http://www.apache.org/licenses/LICENSE-2.0
 *
 *  Unless required by applicable law or agreed to in writing, software
 *  distributed under the License is distributed on an "AS IS" BASIS,
 *  WITHOUT WARRANTIES OR CONDITIONS OF ANY KIND, either express or implied.
 *  See the License for the specific language governing permissions and
 *  limitations under the License.
 *
 *
 *  CPAchecker web page:
 *    http://cpachecker.sosy-lab.org
 */
package org.sosy_lab.cpachecker.cpa.explicit.refiner;

import java.io.PrintStream;
<<<<<<< HEAD
=======
import java.util.ArrayList;
>>>>>>> 30d65383
import java.util.Collection;
import java.util.List;
import java.util.logging.Level;

import org.sosy_lab.common.LogManager;
import org.sosy_lab.common.Pair;
import org.sosy_lab.common.configuration.Configuration;
import org.sosy_lab.common.configuration.InvalidConfigurationException;
<<<<<<< HEAD
import org.sosy_lab.cpachecker.cfa.model.CFANode;
=======
import org.sosy_lab.common.configuration.Option;
import org.sosy_lab.common.configuration.Options;
import org.sosy_lab.cpachecker.cfa.model.CFAEdge;
import org.sosy_lab.cpachecker.cfa.model.CFANode;
import org.sosy_lab.cpachecker.cfa.types.MachineModel;
>>>>>>> 30d65383
import org.sosy_lab.cpachecker.core.CPAcheckerResult.Result;
import org.sosy_lab.cpachecker.core.CounterexampleInfo;
import org.sosy_lab.cpachecker.core.ShutdownNotifier;
import org.sosy_lab.cpachecker.core.interfaces.ConfigurableProgramAnalysis;
import org.sosy_lab.cpachecker.core.interfaces.Precision;
import org.sosy_lab.cpachecker.core.interfaces.WrapperCPA;
import org.sosy_lab.cpachecker.core.reachedset.ReachedSet;
import org.sosy_lab.cpachecker.core.reachedset.UnmodifiableReachedSet;
import org.sosy_lab.cpachecker.cpa.arg.ARGReachedSet;
import org.sosy_lab.cpachecker.cpa.arg.ARGState;
import org.sosy_lab.cpachecker.cpa.arg.Path;
import org.sosy_lab.cpachecker.cpa.explicit.ExplicitCPA;
import org.sosy_lab.cpachecker.cpa.explicit.ExplicitPrecision;
import org.sosy_lab.cpachecker.cpa.predicate.PredicateCPA;
import org.sosy_lab.cpachecker.cpa.predicate.PredicateRefinementManager;
import org.sosy_lab.cpachecker.exceptions.CPAException;
import org.sosy_lab.cpachecker.exceptions.CPATransferException;
import org.sosy_lab.cpachecker.util.Precisions;
import org.sosy_lab.cpachecker.util.predicates.AbstractionManager;
import org.sosy_lab.cpachecker.util.predicates.AbstractionPredicate;
import org.sosy_lab.cpachecker.util.predicates.ExtendedFormulaManager;
import org.sosy_lab.cpachecker.util.predicates.FormulaManagerFactory;
<<<<<<< HEAD
import org.sosy_lab.cpachecker.util.predicates.PathFormulaManagerImpl;
=======
import org.sosy_lab.cpachecker.util.predicates.PathChecker;
>>>>>>> 30d65383
import org.sosy_lab.cpachecker.util.predicates.Solver;
import org.sosy_lab.cpachecker.util.predicates.bdd.BDDRegionManager;
import org.sosy_lab.cpachecker.util.predicates.interfaces.Formula;
import org.sosy_lab.cpachecker.util.predicates.interfaces.PathFormulaManager;
<<<<<<< HEAD
import org.sosy_lab.cpachecker.util.predicates.interfaces.RegionManager;
import org.sosy_lab.cpachecker.util.predicates.interfaces.TheoremProver;
import org.sosy_lab.cpachecker.util.predicates.interpolation.AbstractInterpolationBasedRefiner;
import org.sosy_lab.cpachecker.util.predicates.interpolation.CounterexampleTraceInfo;

import com.google.common.collect.Multimap;

public class DelegatingExplicitRefiner
  extends AbstractInterpolationBasedRefiner<Collection<AbstractionPredicate>> {
=======
import org.sosy_lab.cpachecker.util.predicates.interfaces.view.FormulaManagerView;
import org.sosy_lab.cpachecker.util.predicates.interpolation.InterpolationManager;

import com.google.common.collect.Multimap;

/**
 * Refiner implementation that delegates to {@link ExplicitInterpolationBasedExplicitRefiner},
 * and if this fails, optionally delegates also to {@link PredicatingExplicitRefiner}.
 */
@Options(prefix="cpa.explicit.refiner")
public class DelegatingExplicitRefiner extends AbstractARGBasedRefiner implements Statistics, StatisticsProvider {
  /**
   * the flag to determine if initial refinement was done already
   */
  private boolean initialStaticRefinementDone = false;

  /**
   * refiner used for (optional) initial static refinement, based on information extracted solely from the CFA
   */
  private ExplicitStaticRefiner staticRefiner;
>>>>>>> 30d65383

  /**
   * refiner used for explicit interpolation refinement
   */
  private ExplicitInterpolationBasedExplicitRefiner explicitInterpolatingRefiner;

  /**
   * backup-refiner used for predicate refinement, when explicit refinement fails (due to lack of expressiveness)
   */
  private PredicatingExplicitRefiner predicatingRefiner;

  /**
   * a counter for debugging purpose
   */
//  private static int counter = 1;

  /**
   * the flag to determine whether or not to check for repeated refinements
   */
  @Option(description="whether or not to check for repeated refinements, to then reset the refinement root")
  private boolean checkForRepeatedRefinements = true;

  // statistics
  private int numberOfExplicitRefinements           = 0;
  private int numberOfPredicateRefinements          = 0;
  private int numberOfSuccessfulExplicitRefinements = 0;

  /**
   * the identifier which is used to identify repeated refinements
   */
  private int previousRefinementId = 0;

  /**
   * the current machine model
   */
  private final MachineModel machineModel;

  private final LogManager logger;

  public static DelegatingExplicitRefiner create(ConfigurableProgramAnalysis cpa) throws CPAException, InvalidConfigurationException {
    if (!(cpa instanceof WrapperCPA)) {
      throw new InvalidConfigurationException(DelegatingExplicitRefiner.class.getSimpleName() + " could not find the ExplicitCPA");
    }

    ExplicitCPA explicitCpa = ((WrapperCPA)cpa).retrieveWrappedCpa(ExplicitCPA.class);
    if (explicitCpa == null) {
      throw new InvalidConfigurationException(DelegatingExplicitRefiner.class.getSimpleName() + " needs a ExplicitCPA");
    }

    DelegatingExplicitRefiner refiner = initialiseExplicitRefiner(cpa, explicitCpa.getConfiguration(), explicitCpa.getLogger());
    explicitCpa.getStats().addRefiner(refiner);

    return refiner;
  }

<<<<<<< HEAD
  private static DelegatingExplicitRefiner initialiseExplicitRefiner(ConfigurableProgramAnalysis cpa, Configuration config, LogManager logger) throws CPAException, InvalidConfigurationException {
    FormulaManagerFactory factory               = null;
    ExtendedFormulaManager formulaManager       = null;
    PathFormulaManager pathFormulaManager       = null;
    Solver solver                               = null;
    AbstractionManager absManager               = null;
    PredicateRefinementManager manager          = null;

    PredicateCPA predicateCpa = ((WrapperCPA)cpa).retrieveWrappedCpa(PredicateCPA.class);
    if(predicateCpa != null) {
      factory                     = predicateCpa.getFormulaManagerFactory();
      formulaManager              = predicateCpa.getFormulaManager();
      pathFormulaManager          = predicateCpa.getPathFormulaManager();
      solver                      = predicateCpa.getSolver();
      absManager                  = predicateCpa.getAbstractionManager();
    } else {
      factory                     = new FormulaManagerFactory(config, logger);
      TheoremProver theoremProver = factory.createTheoremProver();
      RegionManager regionManager = BDDRegionManager.getInstance(config, logger);
      formulaManager              = new ExtendedFormulaManager(factory.getFormulaManager(), config, logger);
      pathFormulaManager          = new PathFormulaManagerImpl(formulaManager, config, logger);
      solver                      = new Solver(formulaManager, theoremProver);
      absManager                  = new AbstractionManager(regionManager, formulaManager, config, logger);
    }

    manager = new PredicateRefinementManager(
        formulaManager,
        pathFormulaManager,
        solver,
        absManager,
        factory,
        config,
        logger);
=======
  private static PredicateCPARefiner createBackupRefiner(final Configuration config,
        final LogManager logger, final ConfigurableProgramAnalysis cpa) throws CPAException, InvalidConfigurationException {

    PredicateCPA predicateCpa = ((WrapperCPA)cpa).retrieveWrappedCpa(PredicateCPA.class);

    if (predicateCpa == null) {
      return null;
    }

    else {
        FormulaManagerFactory factory               = predicateCpa.getFormulaManagerFactory();
        FormulaManagerView formulaManager           = predicateCpa.getFormulaManager();
        Solver solver                               = predicateCpa.getSolver();
        PathFormulaManager pathFormulaManager       = predicateCpa.getPathFormulaManager();
        PredicateStaticRefiner extractor            = predicateCpa.getStaticRefiner();

        InterpolationManager manager = new InterpolationManager(
            formulaManager,
            pathFormulaManager,
            solver,
            factory,
            config,
            predicateCpa.getShutdownNotifier(),
            logger);

        PathChecker pathChecker = new PathChecker(logger, pathFormulaManager, solver);

        RefinementStrategy backupRefinementStrategy = new PredicateAbstractionRefinementStrategy(
            config,
            logger,
            formulaManager,
            predicateCpa.getPredicateManager(),
            extractor,
            solver);

        return new PredicateCPARefiner(
            config,
            logger,
            cpa,
            manager,
            pathChecker,
            formulaManager,
            pathFormulaManager,
            backupRefinementStrategy);
      }
  }

  private static DelegatingExplicitRefiner initialiseExplicitRefiner(
      ConfigurableProgramAnalysis cpa, ExplicitCPA explicitCpa)
          throws CPAException, InvalidConfigurationException {
    Configuration config              = explicitCpa.getConfiguration();
    LogManager logger                 = explicitCpa.getLogger();
    PredicateCPARefiner backupRefiner = createBackupRefiner(config, logger, cpa);
>>>>>>> 30d65383

    return new DelegatingExplicitRefiner(
        config,
        logger,
        explicitCpa.getShutdownNotifier(),
        cpa,
<<<<<<< HEAD
        formulaManager,
        pathFormulaManager,
        manager);
  }

  protected DelegatingExplicitRefiner(
      final Configuration config,
      final LogManager logger,
      final ConfigurableProgramAnalysis cpa,
      final ExtendedFormulaManager formulaManager,
      final PathFormulaManager pathFormulaManager,
      final PredicateRefinementManager interpolationManager) throws CPAException, InvalidConfigurationException {

    super(config, logger, cpa, interpolationManager);

    explicitInterpolatingRefiner  = new ExplicitInterpolationBasedExplicitRefiner(config, pathFormulaManager);

    if(((WrapperCPA)cpa).retrieveWrappedCpa(PredicateCPA.class) != null) {
      predicatingRefiner = new PredicatingExplicitRefiner();
    }
=======
        backupRefiner,
        explicitCpa.getStaticRefiner(),
        explicitCpa.getMachineModel());
  }

  protected DelegatingExplicitRefiner(
      final Configuration pConfig,
      final LogManager pLogger,
      final ShutdownNotifier pShutdownNotifier,
      final ConfigurableProgramAnalysis pCpa,
      @Nullable final PredicateCPARefiner pBackupRefiner,
      ExplicitStaticRefiner pExplicitStaticRefiner,
      final MachineModel pMachineModel) throws CPAException, InvalidConfigurationException {
    super(pCpa);
    pConfig.inject(this);

    interpolatingRefiner  = new ExplicitInterpolationBasedExplicitRefiner(pConfig, pLogger, pShutdownNotifier, pMachineModel);
    predicatingRefiner    = pBackupRefiner;
    staticRefiner         = pExplicitStaticRefiner;
    machineModel          = pMachineModel;
    logger                = pLogger;
>>>>>>> 30d65383
  }

  @Override
  protected CounterexampleInfo performRefinement(final ARGReachedSet reached, final Path errorPath)
      throws CPAException, InterruptedException {
<<<<<<< HEAD

    UnmodifiableReachedSet reachedSet = reached.asReachedSet();
    Precision precision = reachedSet.getPrecision(reachedSet.getLastState());

    Multimap<CFANode, String> precisionIncrement = null;

    ARGState interpolationPoint = null;

    precisionIncrement = explicitInterpolatingRefiner.determinePrecisionIncrement(reachedSet, errorPath);
    interpolationPoint = explicitInterpolatingRefiner.determineInterpolationPoint(errorPath);

//System.out.println("\n" + (counter++) + ". " + (new java.util.Date()) + ": final explicit-precisionIncrement: " + precisionIncrement);
=======

    // if path is infeasible, try to refine the precision
    if (!isPathFeasable(errorPath)) {
      if (performExplicitRefinement(reached, errorPath)) {
        return CounterexampleInfo.spurious();
      }
    }

    if(predicatingRefiner != null) {
      numberOfPredicateRefinements++;
      return predicatingRefiner.performRefinement(reached, errorPath);
    }

    else {
      return CounterexampleInfo.feasible(errorPath, null);
    }
  }

  /**
   * This method performs an explicit refinement.
   *
   * @param reached the current reached set
   * @param errorPath the current error path
   * @returns true, if the explicit refinement was successful, else false
   * @throws CPAException when explicit interpolation fails
   */
  private boolean performExplicitRefinement(final ARGReachedSet reached, final ARGPath errorPath) throws CPAException, InterruptedException {
    numberOfExplicitRefinements++;

    UnmodifiableReachedSet reachedSet   = reached.asReachedSet();
    Precision precision                 = reachedSet.getPrecision(reachedSet.getLastState());
    ExplicitPrecision explicitPrecision = Precisions.extractPrecisionByType(precision, ExplicitPrecision.class);
    BDDPrecision bddPrecision           = Precisions.extractPrecisionByType(precision, BDDPrecision.class);

    ArrayList<Precision> refinedPrecisions = new ArrayList<>(2);
    ArrayList<Class<? extends Precision>> newPrecisionTypes = new ArrayList<>(2);

    ExplicitPrecision refinedExplicitPrecision;
    Pair<ARGState, CFAEdge> refinementRoot;

    if (!initialStaticRefinementDone && staticRefiner != null) {
      refinementRoot              = errorPath.get(1);
      refinedExplicitPrecision    = staticRefiner.extractPrecisionFromCfa(reachedSet, errorPath);
      initialStaticRefinementDone = true;
    }
    else {
      Multimap<CFANode, String> increment = interpolatingRefiner.determinePrecisionIncrement(errorPath);
      refinementRoot                      = interpolatingRefiner.determineRefinementRoot(errorPath, increment, false);

      // no increment - explicit refinement was not successful
      if(increment.isEmpty()) {
        return false;
      }

      // if two subsequent refinements are similar (based on some fancy heuristic), choose a different refinement root
      if(checkForRepeatedRefinements && isRepeatedRefinement(increment, refinementRoot)) {
        refinementRoot = interpolatingRefiner.determineRefinementRoot(errorPath, increment, true);
      }
>>>>>>> 30d65383

    if(precisionIncrement.size() > 0) {
      ExplicitPrecision explicitPrecision = Precisions.extractPrecisionByType(precision, ExplicitPrecision.class);
      explicitPrecision                   = new ExplicitPrecision(explicitPrecision);
      explicitPrecision.getCegarPrecision().addToMapping(precisionIncrement);

      reached.removeSubtree(interpolationPoint, explicitPrecision);

      return CounterexampleInfo.spurious();
    }

<<<<<<< HEAD
    else if(predicatingRefiner == null) {
      return CounterexampleInfo.feasible(errorPath, null);
=======
    if (explicitRefinementWasSuccessful(errorPath, explicitPrecision, refinedExplicitPrecision)) {
      numberOfSuccessfulExplicitRefinements++;
      reached.removeSubtree(refinementRoot.getFirst(), refinedPrecisions, newPrecisionTypes);
      return true;
>>>>>>> 30d65383
    }

    else {
      return super.performRefinement(reached, errorPath);
    }
  }

<<<<<<< HEAD
  @Override
  protected final List<ARGState> transformPath(Path errorPath) {
    return predicatingRefiner.transformPath(errorPath);
  }
=======
  /**
   * The not-so-fancy heuristic to determine if two subsequent refinements are similar
   *
   * @param increment the precision increment
   * @param refinementRoot the current refinement root
   * @return true, if the current refinement is found to be similar to the previous one, else false
   */
  private boolean isRepeatedRefinement(Multimap<CFANode, String> increment, Pair<ARGState, CFAEdge> refinementRoot) {
    int currentRefinementId = refinementRoot.getSecond().getLineNumber();
    boolean result          = (previousRefinementId == currentRefinementId);
    previousRefinementId    = currentRefinementId;

    return result;
  }

  /**
   * This helper method checks if the refinement was successful, i.e.,
   * that either the counterexample is not a repeated counterexample, or that the precision did grow.
   *
   * Repeated counterexamples might occur when combining the analysis with thresholding,
   * or when ignoring variable classes, i.e. when combined with BDD analysis (i.e. cpa.explicit.precision.ignoreBoolean).
   *
   * @param errorPath the current error path
   * @param explicitPrecision the previous precision
   * @param refinedExplicitPrecision the refined precision
   */
  private boolean explicitRefinementWasSuccessful(ARGPath errorPath, ExplicitPrecision explicitPrecision,
      ExplicitPrecision refinedExplicitPrecision) {
    // new error path or precision refined -> success
    boolean success = (errorPath.toString().hashCode() != previousErrorPathID)
        || (refinedExplicitPrecision.getSize() > explicitPrecision.getSize());

    previousErrorPathID = errorPath.toString().hashCode();
>>>>>>> 30d65383

  @Override
  protected List<Formula> getFormulasForPath(List<ARGState> errorPath, ARGState initialElement)
      throws CPATransferException {
    return predicatingRefiner.getFormulasForPath(errorPath, initialElement);
  }

  @Override
<<<<<<< HEAD
  protected void performRefinement(
      ARGReachedSet pReached,
      List<ARGState> errorPath,
      CounterexampleTraceInfo<Collection<AbstractionPredicate>> counterexampleTraceInfo,
      boolean pRepeatedCounterexample)
      throws CPAException {

    UnmodifiableReachedSet reached = pReached.asReachedSet();
    Precision oldPrecision = reached.getPrecision(reached.getLastState());

    Pair<ARGState, Precision> result = predicatingRefiner.performRefinement(reached, oldPrecision, errorPath, counterexampleTraceInfo);

    ARGState root = result.getFirst();
    logger.log(Level.FINEST, "Found spurious counterexample,",
        "trying strategy 1: remove everything below", root, "from ART.");
    pReached.removeSubtree(root, result.getSecond());
  }

  @Override
  public void printStatistics(PrintStream out, Result result, ReachedSet reached) {
    super.printStatistics(out, result, reached);
=======
  public void collectStatistics(Collection<Statistics> pStatsCollection) {
    pStatsCollection.add(this);
    pStatsCollection.add(interpolatingRefiner);
    if (predicatingRefiner != null) {
      predicatingRefiner.collectStatistics(pStatsCollection);
    }
  }

  @Override
  public String getName() {
    return "Delegating Explicit-Interpolation-Based Refiner";
  }

  @Override
  public void printStatistics(PrintStream out, Result result, ReachedSet reached) {
    out.println("  number of explicit refinements:                      " + numberOfExplicitRefinements);
    out.println("  number of successful explicit refinements:           " + numberOfSuccessfulExplicitRefinements);
    out.println("  number of predicate refinements:                     " + numberOfPredicateRefinements);
  }

  /**
   * This method checks if the given path is feasible, when not tracking the given set of variables.
   *
   * @param path the path to check
   * @return true, if the path is feasible, else false
   * @throws CPAException if the path check gets interrupted
   */
  boolean isPathFeasable(ARGPath path) throws CPAException {
    try {
      // create a new ExplicitPathChecker, which does not track any of the given variables
      ExplictFeasibilityChecker checker = new ExplictFeasibilityChecker(logger, machineModel);
>>>>>>> 30d65383

    out.println("Explicit Refinement:");

    explicitInterpolatingRefiner.printStatistics(out, result, reached);

    if(predicatingRefiner != null) {
      predicatingRefiner.printStatistics(out, result, reached);
    }
  }
}<|MERGE_RESOLUTION|>--- conflicted
+++ resolved
@@ -24,69 +24,49 @@
 package org.sosy_lab.cpachecker.cpa.explicit.refiner;
 
 import java.io.PrintStream;
-<<<<<<< HEAD
-=======
 import java.util.ArrayList;
->>>>>>> 30d65383
 import java.util.Collection;
-import java.util.List;
-import java.util.logging.Level;
+
+import javax.annotation.Nullable;
 
 import org.sosy_lab.common.LogManager;
 import org.sosy_lab.common.Pair;
 import org.sosy_lab.common.configuration.Configuration;
 import org.sosy_lab.common.configuration.InvalidConfigurationException;
-<<<<<<< HEAD
-import org.sosy_lab.cpachecker.cfa.model.CFANode;
-=======
 import org.sosy_lab.common.configuration.Option;
 import org.sosy_lab.common.configuration.Options;
 import org.sosy_lab.cpachecker.cfa.model.CFAEdge;
 import org.sosy_lab.cpachecker.cfa.model.CFANode;
 import org.sosy_lab.cpachecker.cfa.types.MachineModel;
->>>>>>> 30d65383
 import org.sosy_lab.cpachecker.core.CPAcheckerResult.Result;
 import org.sosy_lab.cpachecker.core.CounterexampleInfo;
 import org.sosy_lab.cpachecker.core.ShutdownNotifier;
 import org.sosy_lab.cpachecker.core.interfaces.ConfigurableProgramAnalysis;
 import org.sosy_lab.cpachecker.core.interfaces.Precision;
+import org.sosy_lab.cpachecker.core.interfaces.Statistics;
+import org.sosy_lab.cpachecker.core.interfaces.StatisticsProvider;
 import org.sosy_lab.cpachecker.core.interfaces.WrapperCPA;
 import org.sosy_lab.cpachecker.core.reachedset.ReachedSet;
 import org.sosy_lab.cpachecker.core.reachedset.UnmodifiableReachedSet;
+import org.sosy_lab.cpachecker.cpa.arg.ARGPath;
 import org.sosy_lab.cpachecker.cpa.arg.ARGReachedSet;
 import org.sosy_lab.cpachecker.cpa.arg.ARGState;
-import org.sosy_lab.cpachecker.cpa.arg.Path;
+import org.sosy_lab.cpachecker.cpa.arg.AbstractARGBasedRefiner;
+import org.sosy_lab.cpachecker.cpa.bdd.BDDPrecision;
 import org.sosy_lab.cpachecker.cpa.explicit.ExplicitCPA;
 import org.sosy_lab.cpachecker.cpa.explicit.ExplicitPrecision;
+import org.sosy_lab.cpachecker.cpa.explicit.refiner.utils.ExplictFeasibilityChecker;
+import org.sosy_lab.cpachecker.cpa.predicate.PredicateAbstractionRefinementStrategy;
 import org.sosy_lab.cpachecker.cpa.predicate.PredicateCPA;
-import org.sosy_lab.cpachecker.cpa.predicate.PredicateRefinementManager;
+import org.sosy_lab.cpachecker.cpa.predicate.PredicateCPARefiner;
+import org.sosy_lab.cpachecker.cpa.predicate.PredicateStaticRefiner;
+import org.sosy_lab.cpachecker.cpa.predicate.RefinementStrategy;
 import org.sosy_lab.cpachecker.exceptions.CPAException;
-import org.sosy_lab.cpachecker.exceptions.CPATransferException;
 import org.sosy_lab.cpachecker.util.Precisions;
-import org.sosy_lab.cpachecker.util.predicates.AbstractionManager;
-import org.sosy_lab.cpachecker.util.predicates.AbstractionPredicate;
-import org.sosy_lab.cpachecker.util.predicates.ExtendedFormulaManager;
 import org.sosy_lab.cpachecker.util.predicates.FormulaManagerFactory;
-<<<<<<< HEAD
-import org.sosy_lab.cpachecker.util.predicates.PathFormulaManagerImpl;
-=======
 import org.sosy_lab.cpachecker.util.predicates.PathChecker;
->>>>>>> 30d65383
 import org.sosy_lab.cpachecker.util.predicates.Solver;
-import org.sosy_lab.cpachecker.util.predicates.bdd.BDDRegionManager;
-import org.sosy_lab.cpachecker.util.predicates.interfaces.Formula;
 import org.sosy_lab.cpachecker.util.predicates.interfaces.PathFormulaManager;
-<<<<<<< HEAD
-import org.sosy_lab.cpachecker.util.predicates.interfaces.RegionManager;
-import org.sosy_lab.cpachecker.util.predicates.interfaces.TheoremProver;
-import org.sosy_lab.cpachecker.util.predicates.interpolation.AbstractInterpolationBasedRefiner;
-import org.sosy_lab.cpachecker.util.predicates.interpolation.CounterexampleTraceInfo;
-
-import com.google.common.collect.Multimap;
-
-public class DelegatingExplicitRefiner
-  extends AbstractInterpolationBasedRefiner<Collection<AbstractionPredicate>> {
-=======
 import org.sosy_lab.cpachecker.util.predicates.interfaces.view.FormulaManagerView;
 import org.sosy_lab.cpachecker.util.predicates.interpolation.InterpolationManager;
 
@@ -107,22 +87,21 @@
    * refiner used for (optional) initial static refinement, based on information extracted solely from the CFA
    */
   private ExplicitStaticRefiner staticRefiner;
->>>>>>> 30d65383
 
   /**
    * refiner used for explicit interpolation refinement
    */
-  private ExplicitInterpolationBasedExplicitRefiner explicitInterpolatingRefiner;
+  private ExplicitInterpolationBasedExplicitRefiner interpolatingRefiner;
 
   /**
    * backup-refiner used for predicate refinement, when explicit refinement fails (due to lack of expressiveness)
    */
-  private PredicatingExplicitRefiner predicatingRefiner;
-
-  /**
-   * a counter for debugging purpose
-   */
-//  private static int counter = 1;
+  private PredicateCPARefiner predicatingRefiner;
+
+  /**
+   * the hash code of the previous error path
+   */
+  private int previousErrorPathID = -1;
 
   /**
    * the flag to determine whether or not to check for repeated refinements
@@ -157,47 +136,12 @@
       throw new InvalidConfigurationException(DelegatingExplicitRefiner.class.getSimpleName() + " needs a ExplicitCPA");
     }
 
-    DelegatingExplicitRefiner refiner = initialiseExplicitRefiner(cpa, explicitCpa.getConfiguration(), explicitCpa.getLogger());
+    DelegatingExplicitRefiner refiner = initialiseExplicitRefiner(cpa, explicitCpa);
     explicitCpa.getStats().addRefiner(refiner);
 
     return refiner;
   }
 
-<<<<<<< HEAD
-  private static DelegatingExplicitRefiner initialiseExplicitRefiner(ConfigurableProgramAnalysis cpa, Configuration config, LogManager logger) throws CPAException, InvalidConfigurationException {
-    FormulaManagerFactory factory               = null;
-    ExtendedFormulaManager formulaManager       = null;
-    PathFormulaManager pathFormulaManager       = null;
-    Solver solver                               = null;
-    AbstractionManager absManager               = null;
-    PredicateRefinementManager manager          = null;
-
-    PredicateCPA predicateCpa = ((WrapperCPA)cpa).retrieveWrappedCpa(PredicateCPA.class);
-    if(predicateCpa != null) {
-      factory                     = predicateCpa.getFormulaManagerFactory();
-      formulaManager              = predicateCpa.getFormulaManager();
-      pathFormulaManager          = predicateCpa.getPathFormulaManager();
-      solver                      = predicateCpa.getSolver();
-      absManager                  = predicateCpa.getAbstractionManager();
-    } else {
-      factory                     = new FormulaManagerFactory(config, logger);
-      TheoremProver theoremProver = factory.createTheoremProver();
-      RegionManager regionManager = BDDRegionManager.getInstance(config, logger);
-      formulaManager              = new ExtendedFormulaManager(factory.getFormulaManager(), config, logger);
-      pathFormulaManager          = new PathFormulaManagerImpl(formulaManager, config, logger);
-      solver                      = new Solver(formulaManager, theoremProver);
-      absManager                  = new AbstractionManager(regionManager, formulaManager, config, logger);
-    }
-
-    manager = new PredicateRefinementManager(
-        formulaManager,
-        pathFormulaManager,
-        solver,
-        absManager,
-        factory,
-        config,
-        logger);
-=======
   private static PredicateCPARefiner createBackupRefiner(final Configuration config,
         final LogManager logger, final ConfigurableProgramAnalysis cpa) throws CPAException, InvalidConfigurationException {
 
@@ -251,35 +195,12 @@
     Configuration config              = explicitCpa.getConfiguration();
     LogManager logger                 = explicitCpa.getLogger();
     PredicateCPARefiner backupRefiner = createBackupRefiner(config, logger, cpa);
->>>>>>> 30d65383
 
     return new DelegatingExplicitRefiner(
         config,
         logger,
         explicitCpa.getShutdownNotifier(),
         cpa,
-<<<<<<< HEAD
-        formulaManager,
-        pathFormulaManager,
-        manager);
-  }
-
-  protected DelegatingExplicitRefiner(
-      final Configuration config,
-      final LogManager logger,
-      final ConfigurableProgramAnalysis cpa,
-      final ExtendedFormulaManager formulaManager,
-      final PathFormulaManager pathFormulaManager,
-      final PredicateRefinementManager interpolationManager) throws CPAException, InvalidConfigurationException {
-
-    super(config, logger, cpa, interpolationManager);
-
-    explicitInterpolatingRefiner  = new ExplicitInterpolationBasedExplicitRefiner(config, pathFormulaManager);
-
-    if(((WrapperCPA)cpa).retrieveWrappedCpa(PredicateCPA.class) != null) {
-      predicatingRefiner = new PredicatingExplicitRefiner();
-    }
-=======
         backupRefiner,
         explicitCpa.getStaticRefiner(),
         explicitCpa.getMachineModel());
@@ -301,26 +222,11 @@
     staticRefiner         = pExplicitStaticRefiner;
     machineModel          = pMachineModel;
     logger                = pLogger;
->>>>>>> 30d65383
   }
 
   @Override
-  protected CounterexampleInfo performRefinement(final ARGReachedSet reached, final Path errorPath)
+  protected CounterexampleInfo performRefinement(final ARGReachedSet reached, final ARGPath errorPath)
       throws CPAException, InterruptedException {
-<<<<<<< HEAD
-
-    UnmodifiableReachedSet reachedSet = reached.asReachedSet();
-    Precision precision = reachedSet.getPrecision(reachedSet.getLastState());
-
-    Multimap<CFANode, String> precisionIncrement = null;
-
-    ARGState interpolationPoint = null;
-
-    precisionIncrement = explicitInterpolatingRefiner.determinePrecisionIncrement(reachedSet, errorPath);
-    interpolationPoint = explicitInterpolatingRefiner.determineInterpolationPoint(errorPath);
-
-//System.out.println("\n" + (counter++) + ". " + (new java.util.Date()) + ": final explicit-precisionIncrement: " + precisionIncrement);
-=======
 
     // if path is infeasible, try to refine the precision
     if (!isPathFeasable(errorPath)) {
@@ -379,40 +285,30 @@
       if(checkForRepeatedRefinements && isRepeatedRefinement(increment, refinementRoot)) {
         refinementRoot = interpolatingRefiner.determineRefinementRoot(errorPath, increment, true);
       }
->>>>>>> 30d65383
-
-    if(precisionIncrement.size() > 0) {
-      ExplicitPrecision explicitPrecision = Precisions.extractPrecisionByType(precision, ExplicitPrecision.class);
-      explicitPrecision                   = new ExplicitPrecision(explicitPrecision);
-      explicitPrecision.getCegarPrecision().addToMapping(precisionIncrement);
-
-      reached.removeSubtree(interpolationPoint, explicitPrecision);
-
-      return CounterexampleInfo.spurious();
-    }
-
-<<<<<<< HEAD
-    else if(predicatingRefiner == null) {
-      return CounterexampleInfo.feasible(errorPath, null);
-=======
+
+      //      if (explicitPrecision != null) { // TODO ExplicitRefiner without ExplicitPresicion, possible?
+      refinedExplicitPrecision  = new ExplicitPrecision(explicitPrecision, increment);
+      refinedPrecisions.add(refinedExplicitPrecision);
+      newPrecisionTypes.add(ExplicitPrecision.class);
+      //      }
+
+      if (bddPrecision != null) {
+        BDDPrecision refinedBDDPrecision = new BDDPrecision(bddPrecision, increment);
+        refinedPrecisions.add(refinedBDDPrecision);
+        newPrecisionTypes.add(BDDPrecision.class);
+      }
+    }
+
     if (explicitRefinementWasSuccessful(errorPath, explicitPrecision, refinedExplicitPrecision)) {
       numberOfSuccessfulExplicitRefinements++;
       reached.removeSubtree(refinementRoot.getFirst(), refinedPrecisions, newPrecisionTypes);
       return true;
->>>>>>> 30d65383
-    }
-
+    }
     else {
-      return super.performRefinement(reached, errorPath);
-    }
-  }
-
-<<<<<<< HEAD
-  @Override
-  protected final List<ARGState> transformPath(Path errorPath) {
-    return predicatingRefiner.transformPath(errorPath);
-  }
-=======
+      return false;
+    }
+  }
+
   /**
    * The not-so-fancy heuristic to determine if two subsequent refinements are similar
    *
@@ -446,38 +342,11 @@
         || (refinedExplicitPrecision.getSize() > explicitPrecision.getSize());
 
     previousErrorPathID = errorPath.toString().hashCode();
->>>>>>> 30d65383
+
+    return success;
+  }
 
   @Override
-  protected List<Formula> getFormulasForPath(List<ARGState> errorPath, ARGState initialElement)
-      throws CPATransferException {
-    return predicatingRefiner.getFormulasForPath(errorPath, initialElement);
-  }
-
-  @Override
-<<<<<<< HEAD
-  protected void performRefinement(
-      ARGReachedSet pReached,
-      List<ARGState> errorPath,
-      CounterexampleTraceInfo<Collection<AbstractionPredicate>> counterexampleTraceInfo,
-      boolean pRepeatedCounterexample)
-      throws CPAException {
-
-    UnmodifiableReachedSet reached = pReached.asReachedSet();
-    Precision oldPrecision = reached.getPrecision(reached.getLastState());
-
-    Pair<ARGState, Precision> result = predicatingRefiner.performRefinement(reached, oldPrecision, errorPath, counterexampleTraceInfo);
-
-    ARGState root = result.getFirst();
-    logger.log(Level.FINEST, "Found spurious counterexample,",
-        "trying strategy 1: remove everything below", root, "from ART.");
-    pReached.removeSubtree(root, result.getSecond());
-  }
-
-  @Override
-  public void printStatistics(PrintStream out, Result result, ReachedSet reached) {
-    super.printStatistics(out, result, reached);
-=======
   public void collectStatistics(Collection<Statistics> pStatsCollection) {
     pStatsCollection.add(this);
     pStatsCollection.add(interpolatingRefiner);
@@ -509,14 +378,11 @@
     try {
       // create a new ExplicitPathChecker, which does not track any of the given variables
       ExplictFeasibilityChecker checker = new ExplictFeasibilityChecker(logger, machineModel);
->>>>>>> 30d65383
-
-    out.println("Explicit Refinement:");
-
-    explicitInterpolatingRefiner.printStatistics(out, result, reached);
-
-    if(predicatingRefiner != null) {
-      predicatingRefiner.printStatistics(out, result, reached);
+
+      return checker.isFeasible(path);
+    }
+    catch (InterruptedException e) {
+      throw new CPAException("counterexample-check failed: ", e);
     }
   }
 }