
/*
 *  CPAchecker is a tool for configurable software verification.
 *  This file is part of CPAchecker.
 *
 *  Copyright (C) 2007-2014  Dirk Beyer
 *  All rights reserved.
 *
 *  Licensed under the Apache License, Version 2.0 (the "License");
 *  you may not use this file except in compliance with the License.
 *  You may obtain a copy of the License at
 *
 *      http://www.apache.org/licenses/LICENSE-2.0
 *
 *  Unless required by applicable law or agreed to in writing, software
 *  distributed under the License is distributed on an "AS IS" BASIS,
 *  WITHOUT WARRANTIES OR CONDITIONS OF ANY KIND, either express or implied.
 *  See the License for the specific language governing permissions and
 *  limitations under the License.
 *
 *
 *  CPAchecker web page:
 *    http://cpachecker.sosy-lab.org
 */
package org.sosy_lab.cpachecker.cpa.explicit.refiner.utils;

import static com.google.common.collect.Iterables.skip;

import java.util.Collection;
import java.util.HashMap;
import java.util.HashSet;
import java.util.Iterator;
import java.util.List;
import java.util.Map;
import java.util.Set;

import org.sosy_lab.common.LogManager;
import org.sosy_lab.common.configuration.Configuration;
import org.sosy_lab.common.configuration.InvalidConfigurationException;
import org.sosy_lab.common.configuration.Option;
import org.sosy_lab.common.configuration.Options;
import org.sosy_lab.cpachecker.cfa.CFA;
import org.sosy_lab.cpachecker.cfa.ast.c.CIdExpression;
import org.sosy_lab.cpachecker.cfa.ast.c.CIdExpressionCollectorVisitor;
import org.sosy_lab.cpachecker.cfa.model.CFAEdge;
import org.sosy_lab.cpachecker.cfa.model.CFAEdgeType;
import org.sosy_lab.cpachecker.cfa.model.c.CAssumeEdge;
import org.sosy_lab.cpachecker.core.ShutdownNotifier;
import org.sosy_lab.cpachecker.core.defaults.ForwardingTransferRelation;
import org.sosy_lab.cpachecker.cpa.explicit.ExplicitPrecision;
import org.sosy_lab.cpachecker.cpa.explicit.ExplicitState;
import org.sosy_lab.cpachecker.cpa.explicit.ExplicitState.MemoryLocation;
import org.sosy_lab.cpachecker.cpa.explicit.ExplicitTransferRelation;
<<<<<<< HEAD
import org.sosy_lab.cpachecker.cpa.explicit.ExplicitValueBase;
=======
import org.sosy_lab.cpachecker.cpa.explicit.refiner.ExplicitInterpolationBasedExplicitRefiner.ExplicitValueInterpolant;
>>>>>>> 3b191add
import org.sosy_lab.cpachecker.exceptions.CPAException;
import org.sosy_lab.cpachecker.exceptions.CPATransferException;
import org.sosy_lab.cpachecker.util.CFAUtils.Loop;
import org.sosy_lab.cpachecker.util.VariableClassification;

import com.google.common.base.Optional;
import com.google.common.collect.Lists;

@Options(prefix="cpa.explicit.interpolation")
public class ExplicitInterpolator {
  @Option(description="whether or not to ignore the semantics of loop-leaving-assume-edges during interpolation - "
      + "this avoids to have loop-counters in the interpolant")
  private boolean ignoreLoopsExitAssumes = true;

  @Option(description="whether or not to use use-definition information from the error paths" +
      "to optimize the interpolation process")
  private boolean applyUseDefInformation = true;
    
  /**
   * the shutdownNotifier in use
   */
  private final ShutdownNotifier shutdownNotifier;

  /**
   * the current cfa
   */
  private final CFA cfa;

  /**
   * the transfer relation in use
   */
  private final ExplicitTransferRelation transfer;

  /**
   * the precision in use
   */
  private final ExplicitPrecision precision;

  /**
   * the collector to get the use-definition information from an error trace
   */
  private final AssumptionClosureCollector assumeCollector;
  
  /**
   * the set of relevant variables found by the collector
   */
  private Set<String> relevantVariables = null;

  /**
   * the set of assume edges leading out of loops
   */
  private final Set<CAssumeEdge> loopExitAssumes = new HashSet<>();

  /**
   * the set of memory locations appearing in assume edges leading out of loops
   */
  private final Set<MemoryLocation> loopExitMemoryLocations = new HashSet<>();

  /**
   * the number of interpolations
   */
  private int numberOfInterpolations = 0;

  /**
   * This method acts as the constructor of the class.
   */
  public ExplicitInterpolator(final Configuration pConfig,final LogManager pLogger,
      final ShutdownNotifier pShutdownNotifier, final CFA pCfa)
          throws InvalidConfigurationException {
    
    pConfig.inject(this);
    

    try {
      shutdownNotifier  = pShutdownNotifier;
      assumeCollector   = new AssumptionClosureCollector();

      cfa               = pCfa;
      transfer          = new ExplicitTransferRelation(Configuration.builder().build(), pLogger, pCfa);
      precision         = new ExplicitPrecision("", Configuration.builder().build(),
          Optional.<VariableClassification>absent());
      
      initializeLoopInformation();
    }
    catch (InvalidConfigurationException e) {
      throw new InvalidConfigurationException("Invalid configuration for checking path: " + e.getMessage(), e);
    }
  }

  /**
   * This method derives an interpolant for the given error path and interpolation state.
   *
   * @param pErrorPath the path to check
   * @param pOffset offset of the state at where to start the current interpolation
   * @param pInputInterpolant the input interpolant
   * @throws CPAException
   * @throws InterruptedException
   */
<<<<<<< HEAD
  public Set<Pair<MemoryLocation, ExplicitValueBase>> deriveInterpolant(
      List<CFAEdge> pErrorPath,
      int pOffset,
      Map<MemoryLocation, ExplicitValueBase> pInputInterpolant) throws CPAException, InterruptedException {
=======
  public ExplicitValueInterpolant deriveInterpolant(
      final List<CFAEdge> pErrorPath,
      final int pOffset,
      final ExplicitValueInterpolant pInputInterpolant) throws CPAException, InterruptedException {
>>>>>>> 3b191add
    numberOfInterpolations = 0;
    
    if(pErrorPath.get(pOffset).getEdgeType() == CFAEdgeType.BlankEdge) {
      return pInputInterpolant;
    }

    // create initial state, based on input interpolant, and create initial successor by consuming the next edge
    ExplicitState initialState      = pInputInterpolant.createExplicitValueState();
    ExplicitState initialSuccessor  = getInitialSuccessor(initialState, pErrorPath.get(pOffset));
    if (initialSuccessor == null) {
      return ExplicitValueInterpolant.FALSE;
    }

    // check if input-interpolant is still strong enough
    if(applyUseDefInformation && !isUseDefInformationAffected(pErrorPath, initialState, initialSuccessor)) {
      return pInputInterpolant;
    }

    // if the remaining path is infeasible by itself, i.e., contradicting by itself, skip interpolation
    Iterable<CFAEdge> remainingErrorPath = skip(pErrorPath, pOffset + 1);
    if (initialSuccessor.getSize() > 1 && !isRemainingPathFeasible(remainingErrorPath, new ExplicitState())) {
      return ExplicitValueInterpolant.TRUE;
    }

<<<<<<< HEAD
    Set<Pair<MemoryLocation, ExplicitValueBase>> interpolant = new HashSet<>();
=======
    Map<MemoryLocation, Long> rawInterpolant = new HashMap<>();
>>>>>>> 3b191add
    for (MemoryLocation currentMemoryLocation : determineInterpolationCandidates(initialSuccessor)) {
      shutdownNotifier.shutdownIfNecessary();
      ExplicitState successor = initialSuccessor.clone();

      // remove the value of the current and all already-found-to-be-irrelevant variables from the successor
      successor.forget(currentMemoryLocation);
<<<<<<< HEAD
      for (Pair<MemoryLocation, ExplicitValueBase> interpolantVariable : interpolant) {
        if (interpolantVariable.getSecond() == null) {
          successor.forget(interpolantVariable.getFirst());
=======
      for (Map.Entry<MemoryLocation, Long> interpolantVariable : rawInterpolant.entrySet()) {
        if (interpolantVariable.getValue() == null) {
          successor.forget(interpolantVariable.getKey());
>>>>>>> 3b191add
        }
      }

      // check if the remaining path now becomes feasible,
      // and mark variables as relevant or irrelevant 
      if (isRemainingPathFeasible(remainingErrorPath, successor)) {
        rawInterpolant.put(currentMemoryLocation, initialSuccessor.getValueFor(currentMemoryLocation));
      } else {
<<<<<<< HEAD
        interpolant.add(Pair.<MemoryLocation, ExplicitValueBase>of(currentMemoryLocation, null));
=======
        rawInterpolant.put(currentMemoryLocation, null);
>>>>>>> 3b191add
      }
    }

    return creatFinalInterpolant(rawInterpolant);
  }

  /**
   * This method returns the final interpolant.
   * 
   * @param interpolant the interpolant to finalize
   * @return the final interpolant
   */
  private ExplicitValueInterpolant creatFinalInterpolant(Map<MemoryLocation, Long> interpolant) {
    // interpolant might still contain null-mappings, indicating now-irrelevant memory locations, so remove these
    for(Iterator<Map.Entry<MemoryLocation, Long>> it = interpolant.entrySet().iterator(); it.hasNext(); ) {
      if(it.next().getValue() == null) {
        it.remove();
      }
    }
    
    return new ExplicitValueInterpolant(interpolant);
  }

  /**
   * This method returns a (possibly) reordered collection of interpolation candidates, which favors non-loop variables
   * to be part of the interpolant.
   *
   * @param explicitState the collection of interpolation candidates, encoded in an explicit-value state
   * @return a (possibly) reordered collection of interpolation candidates
   */
  private Collection<MemoryLocation> determineInterpolationCandidates(ExplicitState explicitState) {
    Set<MemoryLocation> trackedMemoryLocations = explicitState.getTrackedMemoryLocations();

    List<MemoryLocation> reOrderedMemoryLocations = Lists.newArrayListWithCapacity(trackedMemoryLocations.size());

    // move loop-variables to the front - being checked for relevance earlier minimizes their impact on feasibility
    for(MemoryLocation currentMemoryLocation : trackedMemoryLocations) {
      if(loopExitMemoryLocations.contains(currentMemoryLocation)) {
        reOrderedMemoryLocations.add(0, currentMemoryLocation);
      } else {
        reOrderedMemoryLocations.add(currentMemoryLocation);
      }
    }
    return reOrderedMemoryLocations;
  }

  /**
   * This method returns the number of performed interpolations.
   *
   * @return the number of performed interpolations
   */
  public int getNumberOfInterpolations() {
    return numberOfInterpolations;
  }

  /**
   * This method gets the initial successor, i.e. the state following the initial state.
   *
   * @param initialState the initial state, i.e. the state represented by the input interpolant.
   * @param initialEdge the initial edge of the error path
   * @return the initial successor
   * @throws CPATransferException
   */
  private ExplicitState getInitialSuccessor(ExplicitState initialState, CFAEdge initialEdge)
      throws CPATransferException {
    Collection<ExplicitState> successors = transfer.getAbstractSuccessors(
        initialState,
        precision,
        initialEdge);

    return successors.isEmpty() ? null : successors.iterator().next();
  }

  /**
   * This method checks, whether or not the (remaining) error path is feasible when starting with the given (pseudo) initial state.
   *
   * @param remainingErrorPath the error path to check feasibility on
   * @param state the (pseudo) initial state
   * @return true, it the path is feasible, else false
   * @throws CPATransferException
   */
  private boolean isRemainingPathFeasible(Iterable<CFAEdge> remainingErrorPath, ExplicitState state)
      throws CPATransferException {
    numberOfInterpolations++;

    for(CFAEdge currentEdge : remainingErrorPath) {
      if(loopExitAssumes.contains(currentEdge)) {
        continue;
      }

      Collection<ExplicitState> successors = transfer.getAbstractSuccessors(
        state,
        precision,
        currentEdge);

      if(successors.isEmpty()) {
        return false;
      }

      state = successors.iterator().next();
    }
    return true;
  }

  /**
   * This method checks if through the initial edge, memory locations in the use-def chain got changed.
   * 
   * @param pErrorPath the error current path
   * @param initialState the initial state
   * @param initialSuccessor the immediate successor of the initial state
   * @return true, if memory locations in the use-def chain got changed, else false 
   */
  private boolean isUseDefInformationAffected(final List<CFAEdge> pErrorPath,
      ExplicitState initialState, ExplicitState initialSuccessor) {
    relevantVariables = assumeCollector.obtainUseDefInformation(pErrorPath);
    
    boolean isUseDefInformationAffected = false;
    for(MemoryLocation memoryLocation : initialState.getDifference(initialSuccessor)) {
      if(relevantVariables.contains(memoryLocation.getAsSimpleString())) {
        isUseDefInformationAffected = true;
      } else {
        initialSuccessor.forget(memoryLocation.getAsSimpleString());
      }
    }
    
    return isUseDefInformationAffected;
  }

  /**
   * This method initializes the loop-information which is used during interpolation.
   */
  private void initializeLoopInformation() {
    for(Loop l : cfa.getLoopStructure().get().values()) {
      for(CFAEdge currentEdge : l.getOutgoingEdges()) {
        if(currentEdge instanceof CAssumeEdge) {
          loopExitAssumes.add((CAssumeEdge)currentEdge);
        }
      }
    }

    for(CAssumeEdge assumeEdge : loopExitAssumes) {
      CIdExpressionCollectorVisitor collector = new CIdExpressionCollectorVisitor();
      assumeEdge.getExpression().accept(collector);

      for (CIdExpression id : collector.getReferencedIdExpressions()) {
        String scope = ForwardingTransferRelation.isGlobal(id) ? null : assumeEdge.getPredecessor().getFunctionName();

        if(scope == null) {
          loopExitMemoryLocations.add(MemoryLocation.valueOf(id.getName()));
        } else {
          loopExitMemoryLocations.add(MemoryLocation.valueOf(scope, id.getName(), 0));
        }
      }
    }

    // clear the set of assume edges if the respective option is not set
    if(!ignoreLoopsExitAssumes) {
      loopExitAssumes.clear();
    }
  }
}<|MERGE_RESOLUTION|>--- conflicted
+++ resolved
@@ -51,11 +51,8 @@
 import org.sosy_lab.cpachecker.cpa.explicit.ExplicitState;
 import org.sosy_lab.cpachecker.cpa.explicit.ExplicitState.MemoryLocation;
 import org.sosy_lab.cpachecker.cpa.explicit.ExplicitTransferRelation;
-<<<<<<< HEAD
 import org.sosy_lab.cpachecker.cpa.explicit.ExplicitValueBase;
-=======
 import org.sosy_lab.cpachecker.cpa.explicit.refiner.ExplicitInterpolationBasedExplicitRefiner.ExplicitValueInterpolant;
->>>>>>> 3b191add
 import org.sosy_lab.cpachecker.exceptions.CPAException;
 import org.sosy_lab.cpachecker.exceptions.CPATransferException;
 import org.sosy_lab.cpachecker.util.CFAUtils.Loop;
@@ -154,17 +151,10 @@
    * @throws CPAException
    * @throws InterruptedException
    */
-<<<<<<< HEAD
-  public Set<Pair<MemoryLocation, ExplicitValueBase>> deriveInterpolant(
-      List<CFAEdge> pErrorPath,
-      int pOffset,
-      Map<MemoryLocation, ExplicitValueBase> pInputInterpolant) throws CPAException, InterruptedException {
-=======
   public ExplicitValueInterpolant deriveInterpolant(
       final List<CFAEdge> pErrorPath,
       final int pOffset,
       final ExplicitValueInterpolant pInputInterpolant) throws CPAException, InterruptedException {
->>>>>>> 3b191add
     numberOfInterpolations = 0;
     
     if(pErrorPath.get(pOffset).getEdgeType() == CFAEdgeType.BlankEdge) {
@@ -188,27 +178,17 @@
     if (initialSuccessor.getSize() > 1 && !isRemainingPathFeasible(remainingErrorPath, new ExplicitState())) {
       return ExplicitValueInterpolant.TRUE;
     }
-
-<<<<<<< HEAD
-    Set<Pair<MemoryLocation, ExplicitValueBase>> interpolant = new HashSet<>();
-=======
+    
     Map<MemoryLocation, Long> rawInterpolant = new HashMap<>();
->>>>>>> 3b191add
     for (MemoryLocation currentMemoryLocation : determineInterpolationCandidates(initialSuccessor)) {
       shutdownNotifier.shutdownIfNecessary();
       ExplicitState successor = initialSuccessor.clone();
 
       // remove the value of the current and all already-found-to-be-irrelevant variables from the successor
       successor.forget(currentMemoryLocation);
-<<<<<<< HEAD
-      for (Pair<MemoryLocation, ExplicitValueBase> interpolantVariable : interpolant) {
-        if (interpolantVariable.getSecond() == null) {
-          successor.forget(interpolantVariable.getFirst());
-=======
       for (Map.Entry<MemoryLocation, Long> interpolantVariable : rawInterpolant.entrySet()) {
         if (interpolantVariable.getValue() == null) {
           successor.forget(interpolantVariable.getKey());
->>>>>>> 3b191add
         }
       }
 
@@ -217,11 +197,7 @@
       if (isRemainingPathFeasible(remainingErrorPath, successor)) {
         rawInterpolant.put(currentMemoryLocation, initialSuccessor.getValueFor(currentMemoryLocation));
       } else {
-<<<<<<< HEAD
-        interpolant.add(Pair.<MemoryLocation, ExplicitValueBase>of(currentMemoryLocation, null));
-=======
         rawInterpolant.put(currentMemoryLocation, null);
->>>>>>> 3b191add
       }
     }
 
