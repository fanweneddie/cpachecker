/*
 *  CPAchecker is a tool for configurable software verification.
 *  This file is part of CPAchecker.
 *
 *  Copyright (C) 2007-2014  Dirk Beyer
 *  All rights reserved.
 *
 *  Licensed under the Apache License, Version 2.0 (the "License");
 *  you may not use this file except in compliance with the License.
 *  You may obtain a copy of the License at
 *
 *      http://www.apache.org/licenses/LICENSE-2.0
 *
 *  Unless required by applicable law or agreed to in writing, software
 *  distributed under the License is distributed on an "AS IS" BASIS,
 *  WITHOUT WARRANTIES OR CONDITIONS OF ANY KIND, either express or implied.
 *  See the License for the specific language governing permissions and
 *  limitations under the License.
 *
 *
 *  CPAchecker web page:
 *    http://cpachecker.sosy-lab.org
 */
package org.sosy_lab.cpachecker.cpa.arg;

<<<<<<< HEAD
import com.google.common.base.Function;
import com.google.common.base.Predicate;
import com.google.common.collect.Multimap;
=======
import java.io.IOException;
import java.util.ArrayDeque;
import java.util.Collection;
import java.util.Deque;
import java.util.HashSet;
import java.util.Map;
import java.util.Set;
>>>>>>> aaaa126a

import org.sosy_lab.cpachecker.cfa.export.DOTBuilder;
import org.sosy_lab.cpachecker.cfa.model.CFAEdge;
import org.sosy_lab.cpachecker.cfa.model.CFANode;
import org.sosy_lab.cpachecker.cfa.model.FunctionEntryNode;
import org.sosy_lab.cpachecker.cfa.model.FunctionExitNode;
import org.sosy_lab.cpachecker.cfa.model.ShadowCFAEdgeFactory.ShadowCFANode;
import org.sosy_lab.cpachecker.cpa.automaton.AutomatonState;
import org.sosy_lab.cpachecker.util.AbstractStates;
import org.sosy_lab.cpachecker.util.Pair;

import java.io.IOException;
import java.util.ArrayDeque;
import java.util.Deque;
import java.util.HashSet;
import java.util.List;
import java.util.Map;
import java.util.Set;

public class ARGToDotWriter {

  private final Appendable sb;

  ARGToDotWriter(Appendable pSb) throws IOException {
    sb = pSb;

    sb.append("digraph ARG {\n");
    // default style for nodes
    sb.append("node [style=\"filled\" shape=\"box\" color=\"white\"]\n");
  }

  /**
   * Create String with ARG in the DOT format of Graphviz.
   * @param sb Where to write the ARG into.
   * @param rootState the root element of the ARG
   * @param successorFunction A function giving all successors of an ARGState. Only states reachable from root by iteratively applying this function will be dumped.
   * @param displayedElements A predicate for selecting states that should be displayed. States which are only reachable via non-displayed states are ignored, too.
   * @param highlightEdge Which edges to highlight in the graph?
   */
  public static void write(Appendable sb,
      final ARGState rootState,
      final Function<? super ARGState, ? extends Iterable<ARGState>> successorFunction,
      final Predicate<? super ARGState> displayedElements,
      final Predicate<? super Pair<ARGState, ARGState>> highlightEdge)
      throws IOException {

    ARGToDotWriter toDotWriter = new ARGToDotWriter(sb);
    toDotWriter.writeSubgraph(rootState,
        successorFunction,
        displayedElements,
        highlightEdge);
    toDotWriter.finish();
  }

  /**
   * Create String with ARG in the DOT format of Graphviz.
   * @param sb Where to write the ARG into.
   * @param rootStates the root elements of the ARGs
   * @param connections start- and end-points of edges between separate graphs
   * @param successorFunction A function giving all successors of an ARGState. Only states reachable from root by iteratively applying this function will be dumped.
   * @param displayedElements A predicate for selecting states that should be displayed. States which are only reachable via non-displayed states are ignored, too.
   * @param highlightEdge Which edges to highlight in the graph?
   */
  public static void write(final Appendable sb,
      final Set<ARGState> rootStates,
      final Multimap<ARGState, ARGState> connections,
      final Function<? super ARGState, ? extends Iterable<ARGState>> successorFunction,
      final Predicate<? super ARGState> displayedElements,
      final Predicate<? super Pair<ARGState, ARGState>> highlightEdge)
          throws IOException {

    ARGToDotWriter toDotWriter = new ARGToDotWriter(sb);
    for (ARGState rootState : rootStates) {
      toDotWriter.enterSubgraph("cluster_" + rootState.getStateId(), "reachedset_" + rootState.getStateId());
      toDotWriter.writeSubgraph(rootState,
              successorFunction,
              displayedElements,
              highlightEdge);
      toDotWriter.leaveSubgraph();
    }

    for (Map.Entry<ARGState,ARGState> connection : connections.entries()) {
      sb.append(connection.getKey().getStateId() + " -> " + connection.getValue().getStateId());
      sb.append(" [color=green style=bold]\n");
    }

    toDotWriter.finish();
  }

  /**
   * Create String with ARG in the DOT format of Graphviz.
   * Only the states and edges are written, no surrounding graph definition.
   * @param rootState the root element of the ARG
   * @param successorFunction A function giving all successors of an ARGState. Only states reachable from root by iteratively applying this function will be dumped.
   * @param displayedElements A predicate for selecting states that should be displayed. States which are only reachable via non-displayed states are ignored, too.
   * @param highlightEdge Which edges to highlight in the graph?
   */
  void writeSubgraph(final ARGState rootState,
      final Function<? super ARGState, ? extends Iterable<ARGState>> successorFunction,
      final Predicate<? super ARGState> displayedElements,
      final Predicate<? super Pair<ARGState, ARGState>> highlightEdge) throws IOException {

    Deque<ARGState> worklist = new ArrayDeque<>();
    Set<ARGState> processed = new HashSet<>();
    StringBuilder edges = new StringBuilder();

    worklist.add(rootState);

    while (!worklist.isEmpty()) {
      ARGState currentElement = worklist.removeLast();
      if (!displayedElements.apply(currentElement)) {
        continue;
      }
      if (!processed.add(currentElement)) {
        continue;
      }

      sb.append(determineNode(currentElement));
      sb.append(determineStateHint(currentElement));

      for (ARGState covered : currentElement.getCoveredByThis()) {
        edges.append(covered.getStateId());
        edges.append(" -> ");
        edges.append(currentElement.getStateId());
        edges.append(" [style=\"dashed\" weight=\"0\" label=\"covered by\"]\n");
      }

      for (ARGState child : successorFunction.apply(currentElement)) {
        edges.append(determineEdge(highlightEdge, currentElement, child));
        worklist.add(child);
      }
    }
    sb.append(edges);
  }

  private static String determineEdge(final Predicate<? super Pair<ARGState, ARGState>> highlightEdge,
                                      final ARGState state, final ARGState succesorState) {
    final StringBuilder builder = new StringBuilder();
    builder.append(state.getStateId()).append(" -> ").append(succesorState.getStateId());
    builder.append(" [");

    if (state.getChildren().contains(succesorState)) {
      List<CFAEdge> edges = state.getEdgesToChild(succesorState);

      // there is no direct edge between the nodes, use a dummy-edge
      if (edges.isEmpty()) {
        builder.append("style=\"bold\" color=\"blue\" label=\"dummy edge\"");

        // edge exists, use info from edge
      } else {
        boolean colored = highlightEdge.apply(Pair.of(state, succesorState));
        if (edge.getPredecessor() instanceof ShadowCFANode) {
          builder.append("style=\"bold\" color=\"green\" ");
        } else if (colored) {
          builder.append("color=\"red\" ");
        }

        builder.append("label=\"");
        if (edges.size() > 1) {

          builder
              .append("Lines ")
              .append(edges.get(0).getLineNumber())
              .append(" - ")
              .append(edges.get(edges.size() - 1).getLineNumber());
        } else {
          builder.append("Line ").append(edges.get(0).getLineNumber());
        }
        builder.append(": \\l");

        for (CFAEdge edge : edges) {
          builder.append(edge.getDescription().replaceAll("\n", " ").replace('"', '\''));
          builder.append("\\l");
        }

        builder.append("\"");
      }

      builder.append(" id=\"");
      builder.append(state.getStateId());
      builder.append(" -> ");
      builder.append(succesorState.getStateId());
      builder.append("\"");
    }

    builder.append("]\n");
    return builder.toString();
  }

  void writeEdge(ARGState start, ARGState end) throws IOException {
    sb.append("" + start.getStateId());
    sb.append(" -> ");
    sb.append("" + end.getStateId());
    sb.append("\n");
  }

  void enterSubgraph(String name, String label) throws IOException {
    sb.append("subgraph ");
    sb.append(name);
    sb.append(" {\n");

    sb.append("label=\"");
    sb.append(label);
    sb.append("\"\n");
  }

  void leaveSubgraph() throws IOException {
    sb.append("}\n");
  }

  void finish() throws IOException {
    sb.append("}\n");
  }

  private static String escapeLabelString(final String rawString) {
    return rawString;
  }

  private static String determineStateHint(final ARGState currentElement) {

    final String stateNodeId = Integer.toString(currentElement.getStateId());
    final String hintNodeId = stateNodeId + "hint";

    final StringBuilder labelBuilder = new StringBuilder();

//    Collection<PredicateAbstractState> abstraction = AbstractStates.extractStatesByType(currentElement, PredicateAbstractState.class);
//    for (PredicateAbstractState e: abstraction) {
//      final String formual = GlobalInfo.getInstance().getPredicateFormulaManagerView().simplify(e.getPathFormula().getFormula()).toString();
//      labelBuilder.append(formual + "\n");
//    }

    Collection<AutomatonState> automatonStates = AbstractStates.extractStatesByType(currentElement, AutomatonState.class);
    for (AutomatonState q: automatonStates) {
      labelBuilder.append(q.toString() + "\n");
    }

    final StringBuilder builder = new StringBuilder();

    if (labelBuilder.length() > 0) {
      builder.append(" {");
      builder.append(" rank=same;\n");

      builder.append(" ");
      builder.append(stateNodeId);
      builder.append(";\n");

      builder.append(" \"");
      builder.append(hintNodeId);
      builder.append("\" [label=\"");
      builder.append(escapeLabelString(labelBuilder.toString()));
      builder.append("\", shape=box, style=filled, fillcolor=gray];\n");

      builder.append(" ");
      builder.append(stateNodeId);
      builder.append(" -> ");
      builder.append("\"");
      builder.append(hintNodeId);
      builder.append("\"");
      builder.append(" [arrowhead=none, color=gray, style=solid]");
      builder.append(";\n");

      builder.append(" }\n");
    }

    return builder.toString();
  }

  private static String determineNode(final ARGState currentElement) {
    final StringBuilder builder = new StringBuilder();
    builder.append(currentElement.getStateId());
    builder.append(" [");
    final String color = determineColor(currentElement);
    if (color != null) {
      builder.append("fillcolor=\"").append(color).append("\" ");
    }
    builder.append("label=\"").append(determineLabel(currentElement)).append("\" ");
    builder.append("id=\"").append(currentElement.getStateId()).append("\"]\n");
    return builder.toString();
  }

  private static String determineLabel(ARGState currentElement) {
    StringBuilder builder = new StringBuilder();

    builder.append(currentElement.getStateId());

<<<<<<< HEAD
    for (CFANode loc : AbstractStates.extractLocations(currentElement)) {
      builder.append(" @ ");
      builder.append(loc.toString());
      builder.append("\\n");
      builder.append(loc.getFunctionName());
      if (loc instanceof FunctionEntryNode) {
        builder.append(" entry");
      } else if (loc instanceof FunctionExitNode) {
        builder.append(" exit");
=======
    Iterable<CFANode> locs = AbstractStates.extractLocations(currentElement);
    if (locs != null) {
      for (CFANode loc : AbstractStates.extractLocations(currentElement)) {
        builder.append(" @ ");
        builder.append(loc.toString());
        if (loc instanceof ShadowCFANode) {
          builder.append(" ~ weaved ");
        }
        builder.append("\\n");
        builder.append(loc.getFunctionName());
        if (loc instanceof FunctionEntryNode) {
          builder.append(" entry");
        } else if (loc instanceof FunctionExitNode) {
          builder.append(" exit");
        }
        builder.append("\\n");
>>>>>>> aaaa126a
      }
      builder.append("\\n");
    }

    builder.append(
        DOTBuilder.escapeGraphvizLabel(currentElement.toDOTLabel(), "\\\\n"));

    return builder.toString().trim();
  }

  private static String determineColor(ARGState currentElement) {
    if (currentElement.isCovered()) {
      return "green";
    }
    if (currentElement.isTarget()) {
      return "red";
    }

    if (!currentElement.wasExpanded()) {
      return "orange";
    }

    if (currentElement.shouldBeHighlighted()) {
      return "cornflowerblue";
    }

    return null;
  }
}<|MERGE_RESOLUTION|>--- conflicted
+++ resolved
@@ -23,11 +23,6 @@
  */
 package org.sosy_lab.cpachecker.cpa.arg;
 
-<<<<<<< HEAD
-import com.google.common.base.Function;
-import com.google.common.base.Predicate;
-import com.google.common.collect.Multimap;
-=======
 import java.io.IOException;
 import java.util.ArrayDeque;
 import java.util.Collection;
@@ -35,7 +30,6 @@
 import java.util.HashSet;
 import java.util.Map;
 import java.util.Set;
->>>>>>> aaaa126a
 
 import org.sosy_lab.cpachecker.cfa.export.DOTBuilder;
 import org.sosy_lab.cpachecker.cfa.model.CFAEdge;
@@ -47,13 +41,9 @@
 import org.sosy_lab.cpachecker.util.AbstractStates;
 import org.sosy_lab.cpachecker.util.Pair;
 
-import java.io.IOException;
-import java.util.ArrayDeque;
-import java.util.Deque;
-import java.util.HashSet;
-import java.util.List;
-import java.util.Map;
-import java.util.Set;
+import com.google.common.base.Function;
+import com.google.common.base.Predicate;
+import com.google.common.collect.Multimap;
 
 public class ARGToDotWriter {
 
@@ -178,14 +168,13 @@
     builder.append(" [");
 
     if (state.getChildren().contains(succesorState)) {
-      List<CFAEdge> edges = state.getEdgesToChild(succesorState);
-
-      // there is no direct edge between the nodes, use a dummy-edge
-      if (edges.isEmpty()) {
+      final CFAEdge edge = state.getEdgeToChild(succesorState);
+
+      if (edge == null) {
+        // there is no direct edge between the nodes, use a dummy-edge
         builder.append("style=\"bold\" color=\"blue\" label=\"dummy edge\"");
-
+      } else {
         // edge exists, use info from edge
-      } else {
         boolean colored = highlightEdge.apply(Pair.of(state, succesorState));
         if (edge.getPredecessor() instanceof ShadowCFANode) {
           builder.append("style=\"bold\" color=\"green\" ");
@@ -194,26 +183,12 @@
         }
 
         builder.append("label=\"");
-        if (edges.size() > 1) {
-
-          builder
-              .append("Lines ")
-              .append(edges.get(0).getLineNumber())
-              .append(" - ")
-              .append(edges.get(edges.size() - 1).getLineNumber());
-        } else {
-          builder.append("Line ").append(edges.get(0).getLineNumber());
-        }
-        builder.append(": \\l");
-
-        for (CFAEdge edge : edges) {
-          builder.append(edge.getDescription().replaceAll("\n", " ").replace('"', '\''));
-          builder.append("\\l");
-        }
-
+        builder.append("Line ");
+        builder.append(edge.getLineNumber());
+        builder.append(": ");
+        builder.append(edge.getDescription().replaceAll("\n", " ").replace('"', '\''));
         builder.append("\"");
       }
-
       builder.append(" id=\"");
       builder.append(state.getStateId());
       builder.append(" -> ");
@@ -321,17 +296,6 @@
 
     builder.append(currentElement.getStateId());
 
-<<<<<<< HEAD
-    for (CFANode loc : AbstractStates.extractLocations(currentElement)) {
-      builder.append(" @ ");
-      builder.append(loc.toString());
-      builder.append("\\n");
-      builder.append(loc.getFunctionName());
-      if (loc instanceof FunctionEntryNode) {
-        builder.append(" entry");
-      } else if (loc instanceof FunctionExitNode) {
-        builder.append(" exit");
-=======
     Iterable<CFANode> locs = AbstractStates.extractLocations(currentElement);
     if (locs != null) {
       for (CFANode loc : AbstractStates.extractLocations(currentElement)) {
@@ -348,8 +312,8 @@
           builder.append(" exit");
         }
         builder.append("\\n");
->>>>>>> aaaa126a
-      }
+      }
+    } else {
       builder.append("\\n");
     }
 
