/*
 *  CPAchecker is a tool for configurable software verification.
 *  This file is part of CPAchecker.
 *
 *  Copyright (C) 2007-2014  Dirk Beyer
 *  All rights reserved.
 *
 *  Licensed under the Apache License, Version 2.0 (the "License");
 *  you may not use this file except in compliance with the License.
 *  You may obtain a copy of the License at
 *
 *      http://www.apache.org/licenses/LICENSE-2.0
 *
 *  Unless required by applicable law or agreed to in writing, software
 *  distributed under the License is distributed on an "AS IS" BASIS,
 *  WITHOUT WARRANTIES OR CONDITIONS OF ANY KIND, either express or implied.
 *  See the License for the specific language governing permissions and
 *  limitations under the License.
 *
 *
 *  CPAchecker web page:
 *    http://cpachecker.sosy-lab.org
 */
package org.sosy_lab.cpachecker.cpa.arg;

<<<<<<< HEAD
import static com.google.common.base.Preconditions.checkArgument;

=======
>>>>>>> aaaa126a
import com.google.common.base.Function;
import com.google.common.base.Joiner;
import com.google.common.collect.Collections2;
import com.google.errorprone.annotations.ForOverride;

import org.sosy_lab.common.configuration.InvalidConfigurationException;
import org.sosy_lab.common.log.LogManager;
import org.sosy_lab.cpachecker.cfa.model.CFAEdge;
import org.sosy_lab.cpachecker.cfa.model.c.CFunctionCallEdge;
<<<<<<< HEAD
import org.sosy_lab.cpachecker.core.counterexample.CounterexampleInfo;
=======
import org.sosy_lab.cpachecker.core.CounterexampleInfo;
import org.sosy_lab.cpachecker.core.algorithm.mpa.PropertyStats;
import org.sosy_lab.cpachecker.core.algorithm.mpa.PropertyStats.StatHandle;
import org.sosy_lab.cpachecker.core.counterexample.RichModel;
>>>>>>> aaaa126a
import org.sosy_lab.cpachecker.core.interfaces.ConfigurableProgramAnalysis;
import org.sosy_lab.cpachecker.core.interfaces.Property;
import org.sosy_lab.cpachecker.core.interfaces.Refiner;
import org.sosy_lab.cpachecker.core.interfaces.Statistics;
import org.sosy_lab.cpachecker.core.interfaces.StatisticsProvider;
import org.sosy_lab.cpachecker.core.interfaces.WrapperCPA;
import org.sosy_lab.cpachecker.core.reachedset.ReachedSet;
import org.sosy_lab.cpachecker.exceptions.CPAException;
import org.sosy_lab.cpachecker.exceptions.CPATransferException;
import org.sosy_lab.cpachecker.exceptions.RefinementFailedException;
import org.sosy_lab.cpachecker.util.statistics.StatCpuTime.StatCpuTimer;
import org.sosy_lab.cpachecker.util.statistics.Stats;
import org.sosy_lab.cpachecker.util.statistics.Stats.Contexts;

<<<<<<< HEAD
import java.util.Collection;
import java.util.logging.Level;
=======
import java.util.Set;
import java.util.logging.Level;

import javax.annotation.Nullable;
>>>>>>> aaaa126a

import javax.annotation.Nullable;

/**
 * Base implementation for {@link Refiner}s that provides access to ARG utilities
 * (e.g., it provide an error path to the actual refinement code).
 *
 * To use this, implement {@link ARGBasedRefiner} and call
 * {@link AbstractARGBasedRefiner#forARGBasedRefiner(ARGBasedRefiner, ConfigurableProgramAnalysis)}.
 */
public class AbstractARGBasedRefiner implements Refiner, StatisticsProvider {

  private int refinementNumber;

  private final ARGBasedRefiner refiner;
  private final ARGCPA argCpa;
  private final LogManager logger;

  protected AbstractARGBasedRefiner(ARGBasedRefiner pRefiner, ARGCPA pCpa, LogManager pLogger) {
    refiner = pRefiner;
    argCpa = pCpa;
    logger = pLogger;
  }

  /**
   * Create a {@link Refiner} instance from a {@link ARGBasedRefiner} instance.
   */
  public static Refiner forARGBasedRefiner(
      final ARGBasedRefiner pRefiner, final ConfigurableProgramAnalysis pCpa)
      throws InvalidConfigurationException {
    checkArgument(
        !(pRefiner instanceof Refiner),
        "ARGBasedRefiners may not implement Refiner, choose between these two!");

    if (!(pCpa instanceof WrapperCPA)) {
      throw new InvalidConfigurationException("ARG CPA needed for refinement");
    }
    ARGCPA argCpa = ((WrapperCPA) pCpa).retrieveWrappedCpa(ARGCPA.class);
    if (argCpa == null) {
      throw new InvalidConfigurationException("ARG CPA needed for refinement");
    }
    return new AbstractARGBasedRefiner(pRefiner, argCpa, argCpa.getLogger());
  }

  private static final Function<CFAEdge, String> pathToFunctionCalls
        = arg ->  arg instanceof CFunctionCallEdge ? arg.toString() : null;

  @Override
  public final boolean performRefinement(ReachedSet pReached) throws CPAException, InterruptedException {
    logger.log(Level.FINEST, "Starting ARG based refinement");

    assert ARGUtils.checkARG(pReached) : "ARG and reached set do not match before refinement";

    final ARGState lastElement = (ARGState)pReached.getLastState();
    assert lastElement.isTarget() : "Last element in reached is not a target state before refinement";
    ARGReachedSet reached = new ARGReachedSet(pReached, argCpa, refinementNumber++);

    final @Nullable ARGPath path = computePath(lastElement, reached);

    if (logger.wouldBeLogged(Level.ALL) && path != null) {
      logger.log(Level.ALL, "Error path:\n", path);
      logger.log(Level.ALL, "Function calls on Error path:\n",
          Joiner.on("\n ").skipNulls().join(Collections2.transform(path.getFullPath(), pathToFunctionCalls)));
    }

    final CounterexampleInfo counterexample;
<<<<<<< HEAD
    try {
      counterexample = performRefinementForPath(reached, path);
    } catch (RefinementFailedException e) {
=======

    final Set<Property> violatedProperties = lastElement.getViolatedProperties();

    if (violatedProperties.size() > 1) {
      logger.logf(Level.WARNING, "Simultaneous refinement for several (%d) properties!", violatedProperties.size());
    }

    try (StatHandle f = PropertyStats.INSTANCE.startRefinement(violatedProperties)) {
      try (Contexts stat = Stats.beginRootContext(violatedProperties.toArray())) {

        Stats.incCounter("Number of Refinements", 1);

        try(StatCpuTimer t = Stats.startTimer("Precision Refinement Time")) {

          counterexample = performRefinement(reached, path);


        }
      }
    } catch (RefinementFailedException  e) {
>>>>>>> aaaa126a
      if (e.getErrorPath() == null) {
        e.setErrorPath(path);
      }

      // set the path from the exception as the target path
      // so it can be used for debugging
      // we don't know if the path is precise here, so we assume it is imprecise
      // (this only affects the CEXExporter)
<<<<<<< HEAD
      lastElement.addCounterexampleInformation(
          CounterexampleInfo.feasibleImprecise(e.getErrorPath()));
=======
      argCpa.addFeasibleCounterexample(lastElement, CounterexampleInfo.feasible(e.getErrorPath(), RichModel
          .empty()));
>>>>>>> aaaa126a
      throw e;
    }

    assert ARGUtils.checkARG(pReached) : "ARG and reached set do not match after refinement";

    if (!counterexample.isSpurious()) {
      ARGPath targetPath = counterexample.getTargetPath();

      // new targetPath must contain root and error node
      assert targetPath.getFirstState() == path.getFirstState() : "Target path from refiner does not contain root node";
      assert targetPath.getLastState()  == path.getLastState() : "Target path from refiner does not contain target state";

<<<<<<< HEAD
      lastElement.addCounterexampleInformation(counterexample);
=======
      argCpa.addFeasibleCounterexample(lastElement, counterexample);
>>>>>>> aaaa126a

      logger.log(Level.FINEST, "Counterexample", counterexample.getUniqueId(), "has been found.");

      // Print error trace if cpa.arg.printErrorPath = true
<<<<<<< HEAD
      argCpa.exportCounterexampleOnTheFly(lastElement, counterexample);
=======
      argCpa.exportCounterexampleOnTheFly(lastElement, counterexample, counterexamplesCounter);
      counterexamplesCounter++;
    } else {
      argCpa.countInfeasibleCounterexample(path, lastElement);
>>>>>>> aaaa126a
    }

    logger.log(Level.FINEST, "ARG based refinement finished, result is", counterexample.isSpurious());

    return counterexample.isSpurious();
  }


  /**
   * Perform refinement.
   * @param pReached the reached set
   * @param pPath the potential error path
   * @return Information about the counterexample.
   */
  protected CounterexampleInfo performRefinementForPath(ARGReachedSet pReached, ARGPath pPath)
      throws CPAException, InterruptedException {
    return refiner.performRefinementForPath(pReached, pPath);
  }

  /**
   * This method may be overwritten if the standard behavior of <code>ARGUtils.getOnePathTo()</code> is not
   * appropriate in the implementations context.
   *
   * TODO: Currently this function may return null.
   *
   * @param pLastElement Last ARGState of the given reached set
   * @param pReached ReachedSet
   * @throws InterruptedException may be thrown in subclasses
   * @throws CPATransferException may be thrown in subclasses
   * @see org.sosy_lab.cpachecker.cpa.arg.ARGUtils
   */
  @ForOverride
  @Nullable
  protected ARGPath computePath(ARGState pLastElement, ARGReachedSet pReached) throws InterruptedException, CPATransferException {
    return ARGUtils.getOnePathTo(pLastElement);
  }

  @Override
  public void collectStatistics(Collection<Statistics> pStatsCollection) {
    if (refiner instanceof StatisticsProvider) {
      ((StatisticsProvider) refiner).collectStatistics(pStatsCollection);
    }
  }

  @Override
  public String toString() {
    return refiner.toString();
  }
}<|MERGE_RESOLUTION|>--- conflicted
+++ resolved
@@ -23,11 +23,6 @@
  */
 package org.sosy_lab.cpachecker.cpa.arg;
 
-<<<<<<< HEAD
-import static com.google.common.base.Preconditions.checkArgument;
-
-=======
->>>>>>> aaaa126a
 import com.google.common.base.Function;
 import com.google.common.base.Joiner;
 import com.google.common.collect.Collections2;
@@ -37,19 +32,13 @@
 import org.sosy_lab.common.log.LogManager;
 import org.sosy_lab.cpachecker.cfa.model.CFAEdge;
 import org.sosy_lab.cpachecker.cfa.model.c.CFunctionCallEdge;
-<<<<<<< HEAD
-import org.sosy_lab.cpachecker.core.counterexample.CounterexampleInfo;
-=======
 import org.sosy_lab.cpachecker.core.CounterexampleInfo;
 import org.sosy_lab.cpachecker.core.algorithm.mpa.PropertyStats;
 import org.sosy_lab.cpachecker.core.algorithm.mpa.PropertyStats.StatHandle;
 import org.sosy_lab.cpachecker.core.counterexample.RichModel;
->>>>>>> aaaa126a
 import org.sosy_lab.cpachecker.core.interfaces.ConfigurableProgramAnalysis;
 import org.sosy_lab.cpachecker.core.interfaces.Property;
 import org.sosy_lab.cpachecker.core.interfaces.Refiner;
-import org.sosy_lab.cpachecker.core.interfaces.Statistics;
-import org.sosy_lab.cpachecker.core.interfaces.StatisticsProvider;
 import org.sosy_lab.cpachecker.core.interfaces.WrapperCPA;
 import org.sosy_lab.cpachecker.core.reachedset.ReachedSet;
 import org.sosy_lab.cpachecker.exceptions.CPAException;
@@ -59,61 +48,45 @@
 import org.sosy_lab.cpachecker.util.statistics.Stats;
 import org.sosy_lab.cpachecker.util.statistics.Stats.Contexts;
 
-<<<<<<< HEAD
-import java.util.Collection;
-import java.util.logging.Level;
-=======
 import java.util.Set;
 import java.util.logging.Level;
 
 import javax.annotation.Nullable;
->>>>>>> aaaa126a
 
-import javax.annotation.Nullable;
-
-/**
- * Base implementation for {@link Refiner}s that provides access to ARG utilities
- * (e.g., it provide an error path to the actual refinement code).
- *
- * To use this, implement {@link ARGBasedRefiner} and call
- * {@link AbstractARGBasedRefiner#forARGBasedRefiner(ARGBasedRefiner, ConfigurableProgramAnalysis)}.
- */
-public class AbstractARGBasedRefiner implements Refiner, StatisticsProvider {
+public abstract class AbstractARGBasedRefiner implements Refiner {
 
   private int refinementNumber;
 
-  private final ARGBasedRefiner refiner;
   private final ARGCPA argCpa;
   private final LogManager logger;
 
-  protected AbstractARGBasedRefiner(ARGBasedRefiner pRefiner, ARGCPA pCpa, LogManager pLogger) {
-    refiner = pRefiner;
-    argCpa = pCpa;
-    logger = pLogger;
-  }
+  private int counterexamplesCounter = 0;
 
-  /**
-   * Create a {@link Refiner} instance from a {@link ARGBasedRefiner} instance.
-   */
-  public static Refiner forARGBasedRefiner(
-      final ARGBasedRefiner pRefiner, final ConfigurableProgramAnalysis pCpa)
-      throws InvalidConfigurationException {
-    checkArgument(
-        !(pRefiner instanceof Refiner),
-        "ARGBasedRefiners may not implement Refiner, choose between these two!");
-
-    if (!(pCpa instanceof WrapperCPA)) {
+  protected AbstractARGBasedRefiner(ConfigurableProgramAnalysis pCpa) throws InvalidConfigurationException {
+    if (pCpa instanceof WrapperCPA) {
+      argCpa = ((WrapperCPA) pCpa).retrieveWrappedCpa(ARGCPA.class);
+    } else {
       throw new InvalidConfigurationException("ARG CPA needed for refinement");
     }
-    ARGCPA argCpa = ((WrapperCPA) pCpa).retrieveWrappedCpa(ARGCPA.class);
     if (argCpa == null) {
       throw new InvalidConfigurationException("ARG CPA needed for refinement");
     }
-    return new AbstractARGBasedRefiner(pRefiner, argCpa, argCpa.getLogger());
+    this.logger = argCpa.getLogger();
   }
 
   private static final Function<CFAEdge, String> pathToFunctionCalls
-        = arg ->  arg instanceof CFunctionCallEdge ? arg.toString() : null;
+        = new Function<CFAEdge, String>() {
+    @Override
+    public String apply(CFAEdge arg) {
+
+      if (arg instanceof CFunctionCallEdge) {
+        CFunctionCallEdge funcEdge = (CFunctionCallEdge)arg;
+        return funcEdge.toString();
+      } else {
+        return null;
+      }
+    }
+  };
 
   @Override
   public final boolean performRefinement(ReachedSet pReached) throws CPAException, InterruptedException {
@@ -134,11 +107,6 @@
     }
 
     final CounterexampleInfo counterexample;
-<<<<<<< HEAD
-    try {
-      counterexample = performRefinementForPath(reached, path);
-    } catch (RefinementFailedException e) {
-=======
 
     final Set<Property> violatedProperties = lastElement.getViolatedProperties();
 
@@ -159,7 +127,6 @@
         }
       }
     } catch (RefinementFailedException  e) {
->>>>>>> aaaa126a
       if (e.getErrorPath() == null) {
         e.setErrorPath(path);
       }
@@ -168,13 +135,8 @@
       // so it can be used for debugging
       // we don't know if the path is precise here, so we assume it is imprecise
       // (this only affects the CEXExporter)
-<<<<<<< HEAD
-      lastElement.addCounterexampleInformation(
-          CounterexampleInfo.feasibleImprecise(e.getErrorPath()));
-=======
       argCpa.addFeasibleCounterexample(lastElement, CounterexampleInfo.feasible(e.getErrorPath(), RichModel
           .empty()));
->>>>>>> aaaa126a
       throw e;
     }
 
@@ -187,23 +149,15 @@
       assert targetPath.getFirstState() == path.getFirstState() : "Target path from refiner does not contain root node";
       assert targetPath.getLastState()  == path.getLastState() : "Target path from refiner does not contain target state";
 
-<<<<<<< HEAD
-      lastElement.addCounterexampleInformation(counterexample);
-=======
       argCpa.addFeasibleCounterexample(lastElement, counterexample);
->>>>>>> aaaa126a
 
-      logger.log(Level.FINEST, "Counterexample", counterexample.getUniqueId(), "has been found.");
+      logger.log(Level.FINEST, "Counterexample", counterexamplesCounter, "has been found.");
 
       // Print error trace if cpa.arg.printErrorPath = true
-<<<<<<< HEAD
-      argCpa.exportCounterexampleOnTheFly(lastElement, counterexample);
-=======
       argCpa.exportCounterexampleOnTheFly(lastElement, counterexample, counterexamplesCounter);
       counterexamplesCounter++;
     } else {
       argCpa.countInfeasibleCounterexample(path, lastElement);
->>>>>>> aaaa126a
     }
 
     logger.log(Level.FINEST, "ARG based refinement finished, result is", counterexample.isSpurious());
@@ -218,10 +172,8 @@
    * @param pPath the potential error path
    * @return Information about the counterexample.
    */
-  protected CounterexampleInfo performRefinementForPath(ARGReachedSet pReached, ARGPath pPath)
-      throws CPAException, InterruptedException {
-    return refiner.performRefinementForPath(pReached, pPath);
-  }
+  protected abstract CounterexampleInfo performRefinement(ARGReachedSet pReached, ARGPath pPath)
+            throws CPAException, InterruptedException;
 
   /**
    * This method may be overwritten if the standard behavior of <code>ARGUtils.getOnePathTo()</code> is not
@@ -240,16 +192,4 @@
   protected ARGPath computePath(ARGState pLastElement, ARGReachedSet pReached) throws InterruptedException, CPATransferException {
     return ARGUtils.getOnePathTo(pLastElement);
   }
-
-  @Override
-  public void collectStatistics(Collection<Statistics> pStatsCollection) {
-    if (refiner instanceof StatisticsProvider) {
-      ((StatisticsProvider) refiner).collectStatistics(pStatsCollection);
-    }
-  }
-
-  @Override
-  public String toString() {
-    return refiner.toString();
-  }
 }