--- conflicted
+++ resolved
@@ -23,32 +23,20 @@
  */
 package org.sosy_lab.cpachecker.cpa.arg;
 
-<<<<<<< HEAD
+import static com.google.common.base.Preconditions.checkArgument;
+
 import com.google.common.base.Function;
 import com.google.common.base.Joiner;
 import com.google.common.collect.Collections2;
 import com.google.errorprone.annotations.ForOverride;
-=======
-import static com.google.common.base.Preconditions.checkArgument;
-
-import java.util.Collection;
-import java.util.logging.Level;
-
-import javax.annotation.Nullable;
->>>>>>> a5beede5
 
 import org.sosy_lab.common.configuration.InvalidConfigurationException;
 import org.sosy_lab.common.log.LogManager;
 import org.sosy_lab.cpachecker.cfa.model.CFAEdge;
 import org.sosy_lab.cpachecker.cfa.model.c.CFunctionCallEdge;
-<<<<<<< HEAD
-import org.sosy_lab.cpachecker.core.CounterexampleInfo;
 import org.sosy_lab.cpachecker.core.algorithm.mpa.PropertyStats;
 import org.sosy_lab.cpachecker.core.algorithm.mpa.PropertyStats.StatHandle;
-import org.sosy_lab.cpachecker.core.counterexample.RichModel;
-=======
 import org.sosy_lab.cpachecker.core.counterexample.CounterexampleInfo;
->>>>>>> a5beede5
 import org.sosy_lab.cpachecker.core.interfaces.ConfigurableProgramAnalysis;
 import org.sosy_lab.cpachecker.core.interfaces.Property;
 import org.sosy_lab.cpachecker.core.interfaces.Refiner;
@@ -63,10 +51,11 @@
 import org.sosy_lab.cpachecker.util.statistics.Stats;
 import org.sosy_lab.cpachecker.util.statistics.Stats.Contexts;
 
+import javax.annotation.Nullable;
+
+import java.util.Collection;
 import java.util.Set;
 import java.util.logging.Level;
-
-import javax.annotation.Nullable;
 
 /**
  * Base implementation for {@link Refiner}s that provides access to ARG utilities
@@ -144,7 +133,6 @@
     }
 
     final CounterexampleInfo counterexample;
-<<<<<<< HEAD
 
     final Set<Property> violatedProperties = lastElement.getViolatedProperties();
 
@@ -159,17 +147,12 @@
 
         try(StatCpuTimer t = Stats.startTimer("Precision Refinement Time")) {
 
-          counterexample = performRefinement(reached, path);
-
+          counterexample = performRefinementForPath(reached, path);
 
         }
       }
     } catch (RefinementFailedException  e) {
-=======
-    try {
-      counterexample = performRefinementForPath(reached, path);
-    } catch (RefinementFailedException e) {
->>>>>>> a5beede5
+
       if (e.getErrorPath() == null) {
         e.setErrorPath(path);
       }
@@ -178,12 +161,8 @@
       // so it can be used for debugging
       // we don't know if the path is precise here, so we assume it is imprecise
       // (this only affects the CEXExporter)
-<<<<<<< HEAD
-      argCpa.addFeasibleCounterexample(lastElement, CounterexampleInfo.feasible(e.getErrorPath(), RichModel
-          .empty()));
-=======
-      argCpa.addCounterexample(lastElement, CounterexampleInfo.feasibleImprecise(e.getErrorPath()));
->>>>>>> a5beede5
+      argCpa.addFeasibleCounterexample(lastElement, CounterexampleInfo.feasibleImprecise(e.getErrorPath()));
+
       throw e;
     }
 
