/*
 *  CPAchecker is a tool for configurable software verification.
 *  This file is part of CPAchecker.
 *
 *  Copyright (C) 2007-2016  Dirk Beyer
 *  All rights reserved.
 *
 *  Licensed under the Apache License, Version 2.0 (the "License");
 *  you may not use this file except in compliance with the License.
 *  You may obtain a copy of the License at
 *
 *      http://www.apache.org/licenses/LICENSE-2.0
 *
 *  Unless required by applicable law or agreed to in writing, software
 *  distributed under the License is distributed on an "AS IS" BASIS,
 *  WITHOUT WARRANTIES OR CONDITIONS OF ANY KIND, either express or implied.
 *  See the License for the specific language governing permissions and
 *  limitations under the License.
 *
 *
 *  CPAchecker web page:
 *    http://cpachecker.sosy-lab.org
 */
package org.sosy_lab.cpachecker.cpa.arg;

import static org.sosy_lab.cpachecker.util.automaton.AutomatonGraphmlCommon.SINK_NODE_ID;

import com.google.common.base.Charsets;
import com.google.common.base.Function;
import com.google.common.base.Joiner;
import com.google.common.base.Optional;
import com.google.common.base.Preconditions;
import com.google.common.base.Predicate;
import com.google.common.base.Predicates;
import com.google.common.base.Strings;
import com.google.common.base.Supplier;
import com.google.common.collect.FluentIterable;
import com.google.common.collect.HashMultimap;
import com.google.common.collect.ImmutableList;
import com.google.common.collect.ImmutableList.Builder;
import com.google.common.collect.Iterables;
import com.google.common.collect.Lists;
import com.google.common.collect.Maps;
import com.google.common.collect.Multimap;
import com.google.common.collect.Queues;
import com.google.common.collect.Sets;
import com.google.common.collect.TreeMultimap;

import org.sosy_lab.common.configuration.Configuration;
import org.sosy_lab.common.configuration.FileOption;
import org.sosy_lab.common.configuration.InvalidConfigurationException;
import org.sosy_lab.common.configuration.Option;
import org.sosy_lab.common.configuration.Options;
import org.sosy_lab.common.io.MoreFiles;
import org.sosy_lab.common.log.LogManager;
import org.sosy_lab.cpachecker.cfa.CFA;
import org.sosy_lab.cpachecker.cfa.Language;
import org.sosy_lab.cpachecker.cfa.ast.AExpression;
import org.sosy_lab.cpachecker.cfa.ast.AExpressionStatement;
import org.sosy_lab.cpachecker.cfa.ast.FileLocation;
import org.sosy_lab.cpachecker.cfa.ast.c.CAddressOfLabelExpression;
import org.sosy_lab.cpachecker.cfa.ast.c.CArraySubscriptExpression;
import org.sosy_lab.cpachecker.cfa.ast.c.CBinaryExpression;
import org.sosy_lab.cpachecker.cfa.ast.c.CCastExpression;
import org.sosy_lab.cpachecker.cfa.ast.c.CCharLiteralExpression;
import org.sosy_lab.cpachecker.cfa.ast.c.CComplexCastExpression;
import org.sosy_lab.cpachecker.cfa.ast.c.CExpression;
import org.sosy_lab.cpachecker.cfa.ast.c.CExpressionStatement;
import org.sosy_lab.cpachecker.cfa.ast.c.CExpressionVisitor;
import org.sosy_lab.cpachecker.cfa.ast.c.CFieldReference;
import org.sosy_lab.cpachecker.cfa.ast.c.CFloatLiteralExpression;
import org.sosy_lab.cpachecker.cfa.ast.c.CIdExpression;
import org.sosy_lab.cpachecker.cfa.ast.c.CIdExpressionCollectingVisitor;
import org.sosy_lab.cpachecker.cfa.ast.c.CImaginaryLiteralExpression;
import org.sosy_lab.cpachecker.cfa.ast.c.CIntegerLiteralExpression;
import org.sosy_lab.cpachecker.cfa.ast.c.CParameterDeclaration;
import org.sosy_lab.cpachecker.cfa.ast.c.CPointerExpression;
import org.sosy_lab.cpachecker.cfa.ast.c.CSimpleDeclaration;
import org.sosy_lab.cpachecker.cfa.ast.c.CStringLiteralExpression;
import org.sosy_lab.cpachecker.cfa.ast.c.CTypeIdExpression;
import org.sosy_lab.cpachecker.cfa.ast.c.CUnaryExpression;
import org.sosy_lab.cpachecker.cfa.model.AssumeEdge;
import org.sosy_lab.cpachecker.cfa.model.BlankEdge;
import org.sosy_lab.cpachecker.cfa.model.CFAEdge;
import org.sosy_lab.cpachecker.cfa.model.CFANode;
import org.sosy_lab.cpachecker.cfa.model.FunctionCallEdge;
import org.sosy_lab.cpachecker.cfa.model.FunctionEntryNode;
import org.sosy_lab.cpachecker.cfa.model.FunctionExitNode;
import org.sosy_lab.cpachecker.cfa.types.MachineModel;
import org.sosy_lab.cpachecker.core.counterexample.AssumptionToEdgeAllocator;
import org.sosy_lab.cpachecker.core.counterexample.CExpressionToOrinalCodeVisitor;
import org.sosy_lab.cpachecker.core.counterexample.CFAEdgeWithAssumptions;
import org.sosy_lab.cpachecker.core.counterexample.ConcreteState;
import org.sosy_lab.cpachecker.core.counterexample.CounterexampleInfo;
import org.sosy_lab.cpachecker.core.interfaces.ExpressionTreeReportingState;
import org.sosy_lab.cpachecker.core.interfaces.Property;
import org.sosy_lab.cpachecker.cpa.arg.graphExport.Edge;
import org.sosy_lab.cpachecker.cpa.arg.graphExport.TransitionCondition;
import org.sosy_lab.cpachecker.cpa.threading.ThreadingState;
import org.sosy_lab.cpachecker.cpa.value.ValueAnalysisState;
import org.sosy_lab.cpachecker.cpa.value.refiner.ValueAnalysisConcreteErrorPathAllocator;
import org.sosy_lab.cpachecker.util.AbstractStates;
import org.sosy_lab.cpachecker.util.CFAUtils;
import org.sosy_lab.cpachecker.util.Pair;
import org.sosy_lab.cpachecker.util.SourceLocationMapper;
import org.sosy_lab.cpachecker.util.automaton.AutomatonGraphmlCommon;
import org.sosy_lab.cpachecker.util.automaton.AutomatonGraphmlCommon.AssumeCase;
import org.sosy_lab.cpachecker.util.automaton.AutomatonGraphmlCommon.ElementType;
import org.sosy_lab.cpachecker.util.automaton.AutomatonGraphmlCommon.GraphMlBuilder;
import org.sosy_lab.cpachecker.util.automaton.AutomatonGraphmlCommon.GraphType;
import org.sosy_lab.cpachecker.util.automaton.AutomatonGraphmlCommon.KeyDef;
import org.sosy_lab.cpachecker.util.automaton.AutomatonGraphmlCommon.NodeFlag;
import org.sosy_lab.cpachecker.util.automaton.AutomatonGraphmlCommon.NodeType;
import org.sosy_lab.cpachecker.util.expressions.ExpressionTree;
import org.sosy_lab.cpachecker.util.expressions.ExpressionTreeFactory;
import org.sosy_lab.cpachecker.util.expressions.ExpressionTrees;
import org.sosy_lab.cpachecker.util.expressions.LeafExpression;
import org.sosy_lab.cpachecker.util.expressions.Simplifier;
import org.w3c.dom.Element;

import java.io.IOException;
import java.nio.file.Path;
import java.util.ArrayDeque;
import java.util.ArrayList;
import java.util.Collection;
import java.util.Collections;
import java.util.Deque;
import java.util.EnumSet;
import java.util.HashSet;
import java.util.Iterator;
import java.util.List;
import java.util.Map;
import java.util.NoSuchElementException;
import java.util.Objects;
import java.util.Queue;
import java.util.Set;
import java.util.logging.Level;

import javax.annotation.Nullable;
import javax.xml.parsers.ParserConfigurationException;

@Options(prefix="cpa.arg.witness")
public class ARGPathExporter {

  private static final Function<ARGState, ARGState> COVERED_TO_COVERING = new Function<ARGState, ARGState>() {

    @Override
    public ARGState apply(ARGState pChild) {
      ARGState child = pChild;
      // The child might be covered by another state
      // --> switch to the covering state
      if (child.isCovered()) {
        child = child.getCoveringState();
        assert !child.isCovered();
      }
      return child;
    }

  };

  @Option(secure=true, description="Verification witness: Include function calls and function returns?")
  private boolean exportFunctionCallsAndReturns = true;

  @Option(secure=true, description="Verification witness: Include assumptions (C statements)?")
  private boolean exportAssumptions = true;

  @Option(secure=true, description="Verification witness: Include the considered case of an assume?")
  private boolean exportAssumeCaseInfo = true;

  @Option(secure=true, description="Verification witness: Include the (starting) line numbers of the operations on the transitions?")
  private boolean exportLineNumbers = true;

  @Option(secure=true, description="Verification witness: Include the sourcecode of the operations?")
  private boolean exportSourcecode = true;

  @Option(secure=true, description="Verification witness: Include the offset within the file?")
  private boolean exportOffset = true;

  @Option(secure=true, description="Verification witness: Include an thread-identifier within the file?")
  private boolean exportThreadId = false;

  private final LogManager logger;

  private final CFA cfa;

  private final MachineModel machineModel;

  private final Language language;

  private final AssumptionToEdgeAllocator assumptionToEdgeAllocator;

  private final ExpressionTreeFactory<Object> factory = ExpressionTrees.newCachingFactory();
  private final Simplifier<Object> simplifier = ExpressionTrees.newSimplifier(factory);

  /**
   * This is a temporary hack to easily obtain specification and verification tasks.
   * TODO: Move the witness export out of the ARG CPA after the new error report has been integrated
   * and obtain the values without this hack.
   */
  @Options
  private static class HackyOptions {

    @Option(secure=true, name="analysis.programNames",
        description="A String, denoting the programs to be analyzed")
    private String programs;

    @Option(secure=true, name="properties",
        description="List of property files (INTERNAL USAGE ONLY - DO NOT USE)")
    @FileOption(FileOption.Type.OPTIONAL_INPUT_FILE)
    private List<Path> propertyFiles = ImmutableList.of();

    @Option(secure=true,
        name="cpa.predicate.handlePointerAliasing",
        description = "Handle aliasing of pointers. "
        + "This adds disjunctions to the formulas, so be careful when using cartesian abstraction.")
    private boolean handlePointerAliasing = true;
  }

  private final HackyOptions hackyOptions = new HackyOptions();

  public ARGPathExporter(
      final Configuration pConfig,
      final LogManager pLogger,
      CFA pCFA)
      throws InvalidConfigurationException {
    Preconditions.checkNotNull(pConfig);
    pConfig.inject(this);
    pConfig.inject(hackyOptions);
    this.cfa = pCFA;
    this.machineModel = pCFA.getMachineModel();
    this.language = pCFA.getLanguage();
    this.logger = pLogger;
    this.assumptionToEdgeAllocator = new AssumptionToEdgeAllocator(pConfig, pLogger, machineModel);
  }

  public void writeErrorWitness(Appendable pTarget,
      final ARGState pRootState,
      final Predicate<? super ARGState> pIsRelevantState,
      Predicate<? super Pair<ARGState, ARGState>> pIsRelevantEdge,
      CounterexampleInfo pCounterExample)
      throws IOException {

    String defaultFileName = getInitialFileName(pRootState);
    WitnessWriter writer = new WitnessWriter(defaultFileName, GraphType.ERROR_WITNESS);
    writer.writePath(pTarget, pRootState, pIsRelevantState, pIsRelevantEdge, Optional.of(pCounterExample), GraphBuilder.ARG_PATH);
  }

<<<<<<< HEAD
  public void writeProofWitness(Appendable pTarget,
      final ARGState pRootState,
      final Predicate<? super ARGState> pIsRelevantState,
      Predicate<? super Pair<ARGState, ARGState>> pIsRelevantEdge)
      throws IOException {
    writeProofWitness(
        pTarget,
        pRootState,
        pIsRelevantState,
        pIsRelevantEdge,
        GraphBuilder.CFA_FROM_ARG,
        new InvariantProvider() {

          @Override
          public ExpressionTree<Object> provideInvariantFor(
              CFAEdge pEdge, Optional<? extends Collection<? extends ARGState>> pStates) {
            // TODO interface for extracting the information from states, similar to FormulaReportingState
            Set<ExpressionTree<Object>> stateInvariants = new HashSet<>();
            if (!pStates.isPresent()) {
              return ExpressionTrees.getTrue();
            }
            for (ARGState state : pStates.get()) {
              ValueAnalysisState valueAnalysisState =
                  AbstractStates.extractStateByType(state, ValueAnalysisState.class);
              ExpressionTree<Object> stateInvariant = ExpressionTrees.getTrue();
              if (valueAnalysisState != null) {
                ConcreteState concreteState =
                    ValueAnalysisConcreteErrorPathAllocator.createConcreteState(valueAnalysisState);
                for (AExpressionStatement expressionStatement :
                    assumptionToEdgeAllocator
                        .allocateAssumptionsToEdge(pEdge, concreteState)
                        .getExpStmts()) {
                  stateInvariant =
                      factory.and(
                          stateInvariant,
                          LeafExpression.of((Object) expressionStatement.getExpression()));
                }
              }

              String functionName = pEdge.getSuccessor().getFunctionName();
              for (ExpressionTreeReportingState etrs :
                  AbstractStates.asIterable(state).filter(ExpressionTreeReportingState.class)) {
                stateInvariant =
                    factory.and(
                        stateInvariant,
                        etrs.getFormulaApproximation(
                            cfa.getFunctionHead(functionName), pEdge.getSuccessor()));
              }
              stateInvariants.add(stateInvariant);
            }
            ExpressionTree<Object> invariant = factory.or(stateInvariants);
            return invariant;
          }
        });
  }

  public void writeProofWitness(
      Appendable pTarget,
      final ARGState pRootState,
      final Predicate<? super ARGState> pIsRelevantState,
      Predicate<? super Pair<ARGState, ARGState>> pIsRelevantEdge,
      GraphBuilder pGraphBuilder,
      InvariantProvider pInvariantProvider)
      throws IOException {
    Preconditions.checkNotNull(pTarget);
    Preconditions.checkNotNull(pRootState);
    Preconditions.checkNotNull(pIsRelevantState);
    Preconditions.checkNotNull(pIsRelevantEdge);
    Preconditions.checkNotNull(pGraphBuilder);
    Preconditions.checkNotNull(pInvariantProvider);

    String defaultFileName = getInitialFileName(pRootState);
    WitnessWriter writer =
        new WitnessWriter(defaultFileName, GraphType.PROOF_WITNESS, pInvariantProvider);
    writer.writePath(
        pTarget,
        pRootState,
        pIsRelevantState,
        pIsRelevantEdge,
        Optional.<CounterexampleInfo>absent(),
        pGraphBuilder);
  }

=======
>>>>>>> aaaa126a
  private String getInitialFileName(ARGState pRootState) {
    Deque<CFANode> worklist = Queues.newArrayDeque(AbstractStates.extractLocations(pRootState));

    while (!worklist.isEmpty()) {
      CFANode l = worklist.pop();
      for (CFAEdge e: CFAUtils.leavingEdges(l)) {
        Set<FileLocation> fileLocations = SourceLocationMapper.getFileLocationsFromCfaEdge(e);
        if (fileLocations.size() > 0) {
          String fileName = fileLocations.iterator().next().getFileName();
          if (fileName != null) {
            return fileName;
          }
        }
        worklist.push(e.getSuccessor());
      }
    }

    throw new RuntimeException("Could not determine file name based on abstract state!");
  }

  private class WitnessWriter implements EdgeAppender {

    private final Multimap<String, NodeFlag> nodeFlags = TreeMultimap.create();
    private final Multimap<String, Property> violatedProperties = HashMultimap.create();
    private final Map<DelayedAssignmentsKey, CFAEdgeWithAssumptions> delayedAssignments = Maps.newHashMap();

    private final Multimap<String, Edge> leavingEdges = TreeMultimap.create();
    private final Multimap<String, Edge> enteringEdges = TreeMultimap.create();

    private final Map<String, ExpressionTree<Object>> stateInvariants = Maps.newLinkedHashMap();
    private final Map<String, String> stateScopes = Maps.newLinkedHashMap();

    private final String defaultSourcefileName;
    private final GraphType graphType;

    private final InvariantProvider invariantProvider;

    private boolean isFunctionScope = false;

    public WitnessWriter(@Nullable String pDefaultSourcefileName, GraphType pGraphType) {
      this(pDefaultSourcefileName, pGraphType, InvariantProvider.TrueInvariantProvider.INSTANCE);
    }

    public WitnessWriter(
        String pDefaultSourceFileName, GraphType pGraphType, InvariantProvider pInvariantProvider) {
      this.defaultSourcefileName = pDefaultSourceFileName;
      this.graphType = pGraphType;
      this.invariantProvider = pInvariantProvider;
    }

    @Override
    public void appendNewEdge(
        final GraphMlBuilder pDoc,
        String pFrom,
        final String pTo,
        final CFAEdge pEdge,
        final Optional<Collection<ARGState>> pFromState,
        final Map<ARGState, CFAEdgeWithAssumptions> pValueMap) {

      attemptSwitchToFunctionScope(pEdge);

      TransitionCondition desc = constructTransitionCondition(pFrom, pTo, pEdge, pFromState, pValueMap);

      Edge edge = new Edge(pFrom, pTo, desc);

      putEdge(edge);
    }

    @Override
    public void appendNewEdgeToSink(
        GraphMlBuilder pDoc,
        String pFrom,
        CFAEdge pEdge,
        Optional<Collection<ARGState>> pFromState,
        Map<ARGState, CFAEdgeWithAssumptions> pValueMap) {
      appendNewEdge(pDoc, pFrom, SINK_NODE_ID, pEdge, pFromState, pValueMap);
    }

    private void attemptSwitchToFunctionScope(CFAEdge pEdge) {
      if (isFunctionScope) {
        return;
      }
      if (!(pEdge instanceof BlankEdge)) {
        return;
      }
      BlankEdge edge = (BlankEdge) pEdge;
      if (!edge.getDescription().equals("Function start dummy edge")) {
        return;
      }
      isFunctionScope = true;
    }

    private TransitionCondition constructTransitionCondition(
        final String pFrom,
        final String pTo,
        final CFAEdge pEdge,
        final Optional<Collection<ARGState>> pFromState,
        final Map<ARGState, CFAEdgeWithAssumptions> pValueMap) {

      TransitionCondition result = new TransitionCondition();

      if (graphType != GraphType.ERROR_WITNESS) {
        ExpressionTree<Object> invariant = ExpressionTrees.getTrue();
        if (exportInvariant(pEdge.getSuccessor())) {
          invariant = simplifier.simplify(invariantProvider.provideInvariantFor(pEdge, pFromState));
        }
        putStateInvariant(pTo, invariant);
        String functionName = pEdge.getSuccessor().getFunctionName();
        stateScopes.put(pTo, isFunctionScope ? functionName : "");
      }

      if (pEdge.getSuccessor().isLoopStart()) {
        nodeFlags.put(pTo, NodeFlag.ISLOOPSTART);
      }

      if (AutomatonGraphmlCommon.handleAsEpsilonEdge(pEdge)) {
        return result;
      }

      if (exportFunctionCallsAndReturns) {
        if (pEdge.getSuccessor() instanceof FunctionEntryNode) {
          FunctionEntryNode in = (FunctionEntryNode) pEdge.getSuccessor();
          result = result.putAndCopy(KeyDef.FUNCTIONENTRY, in.getFunctionName());

        }
        if (pEdge.getSuccessor() instanceof FunctionExitNode) {
          FunctionExitNode out = (FunctionExitNode) pEdge.getSuccessor();
          result = result.putAndCopy(KeyDef.FUNCTIONEXIT, out.getFunctionName());
        }
      }

      if (pFromState.isPresent()) {
        extractTransitionForStates(pFrom, pTo, pEdge, pFromState.get(), pValueMap, result);
      }

      if (exportAssumeCaseInfo) {
        if (pEdge instanceof AssumeEdge) {
          AssumeEdge a = (AssumeEdge) pEdge;
          // If the assume edge or its sibling edge is followed by a pointer call,
          // the assumption is artificial and should not be exported
          if (CFAUtils.leavingEdges(a.getPredecessor()).anyMatch(new Predicate<CFAEdge>() {

            @Override
            public boolean apply(CFAEdge pArg0) {
              return CFAUtils.leavingEdges(pArg0.getSuccessor()).anyMatch(new Predicate<CFAEdge>() {

                @Override
                public boolean apply(CFAEdge pArg0) {
                  return pArg0.getRawStatement().startsWith("pointer call");
                }

              });
            }

          })) {
            // remove all info from transitionCondition
            return new TransitionCondition();
          }
          AssumeCase assumeCase = a.getTruthAssumption() ? AssumeCase.THEN : AssumeCase.ELSE;
          result = result.putAndCopy(KeyDef.CONTROLCASE, assumeCase.toString());
        }
      }

      if (exportLineNumbers) {
        Set<FileLocation> locations = SourceLocationMapper.getFileLocationsFromCfaEdge(pEdge);
        if (locations.size() > 0) {
          FileLocation l = locations.iterator().next();
          if (!l.getFileName().equals(defaultSourcefileName)) {
            result = result.putAndCopy(KeyDef.ORIGINFILE, l.getFileName());
          }
          result = result.putAndCopy(KeyDef.ORIGINLINE, Integer.toString(l.getStartingLineInOrigin()));
        }
      }

      if (exportOffset) {
        Set<FileLocation> locations = SourceLocationMapper.getFileLocationsFromCfaEdge(pEdge);
        if (locations.size() > 0) {
          FileLocation l = locations.iterator().next();
          if (!l.getFileName().equals(defaultSourcefileName)) {
            result = result.putAndCopy(KeyDef.ORIGINFILE, l.getFileName());
          }
          result = result.putAndCopy(KeyDef.OFFSET, Integer.toString(l.getNodeOffset()));
        }
      }

      if (exportSourcecode && !pEdge.getRawStatement().trim().isEmpty()) {
        result = result.putAndCopy(KeyDef.SOURCECODE, pEdge.getRawStatement());
      }

      return result;
    }

    private TransitionCondition extractTransitionForStates(final String pFrom, final String pTo,
        final CFAEdge pEdge, final Collection<ARGState> pFromStates,
        final Map<ARGState, CFAEdgeWithAssumptions> pValueMap, TransitionCondition result) {

      List<ExpressionTree<Object>> code = new ArrayList<>();
      String functionName = pEdge.getPredecessor().getFunctionName();
      boolean isFunctionScope = this.isFunctionScope;

      for (ARGState state : pFromStates) {

        DelayedAssignmentsKey key = new DelayedAssignmentsKey(pFrom, pEdge, state);
        CFAEdgeWithAssumptions cfaEdgeWithAssignments = delayedAssignments.get(key);

        final CFAEdgeWithAssumptions currentEdgeWithAssignments;
        if (pValueMap != null && (currentEdgeWithAssignments = pValueMap.get(state)) != null) {
          if (cfaEdgeWithAssignments == null) {
            cfaEdgeWithAssignments = currentEdgeWithAssignments;

          } else {
            Builder<AExpressionStatement> allAssignments = ImmutableList.builder();
            allAssignments.addAll(cfaEdgeWithAssignments.getExpStmts());
            allAssignments.addAll(currentEdgeWithAssignments.getExpStmts());
            cfaEdgeWithAssignments =
                new CFAEdgeWithAssumptions(
                    pEdge, allAssignments.build(), currentEdgeWithAssignments.getComment());
          }
        }

        if (cfaEdgeWithAssignments != null) {

          Collection<AExpressionStatement> assignments = cfaEdgeWithAssignments.getExpStmts();
          Predicate<AExpressionStatement> assignsParameterOfOtherFunction =
              new AssignsParameterOfOtherFunction(pEdge);
          Collection<AExpressionStatement> functionValidAssignments =
              FluentIterable.from(assignments).filter(assignsParameterOfOtherFunction).toList();

          if (functionValidAssignments.size() < assignments.size()) {
            cfaEdgeWithAssignments =
                new CFAEdgeWithAssumptions(
                    pEdge, functionValidAssignments, cfaEdgeWithAssignments.getComment());
            FluentIterable<CFAEdge> nextEdges = CFAUtils.leavingEdges(pEdge.getSuccessor());

            if (nextEdges.size() == 1 && state.getChildren().size() == 1) {
              String keyFrom = pTo;
              CFAEdge keyEdge = Iterables.getOnlyElement(nextEdges);
              ARGState keyState = Iterables.getOnlyElement(state.getChildren());
              List<AExpressionStatement> valueAssignments =
                  FluentIterable.from(assignments)
                      .filter(Predicates.not(assignsParameterOfOtherFunction))
                      .toList();
              CFAEdgeWithAssumptions valueCFAEdgeWithAssignments =
                  new CFAEdgeWithAssumptions(keyEdge, valueAssignments, "");
              delayedAssignments.put(
                  new DelayedAssignmentsKey(keyFrom, keyEdge, keyState),
                  valueCFAEdgeWithAssignments);
            }
          }

          // Do not export our own temporary variables
          assignments =
              FluentIterable.from(cfaEdgeWithAssignments.getExpStmts())
                  .filter(
                      new Predicate<AExpressionStatement>() {

                        @Override
                        public boolean apply(AExpressionStatement statement) {
                          if (statement.getExpression() instanceof CExpression) {
                            CExpression expression = (CExpression) statement.getExpression();
                            for (CIdExpression idExpression :
                                expression.accept(new CIdExpressionCollectingVisitor())) {
                              if (idExpression
                                  .getDeclaration()
                                  .getQualifiedName()
                                  .toUpperCase()
                                  .contains("__CPACHECKER_TMP")) {
                                return false;
                              }
                            }
                            return true;
                          }
                          return false;
                        }
                      })
                  .toList();

          // Determine the scope for static local variables
          for (AExpressionStatement functionValidAssignment : functionValidAssignments) {
            if (functionValidAssignment instanceof CExpressionStatement) {
              CExpression expression = (CExpression) functionValidAssignment.getExpression();
              for (CIdExpression idExpression :
                  expression.accept(new CIdExpressionCollectingVisitor())) {
                CSimpleDeclaration declaration = idExpression.getDeclaration();
                if (declaration.getName().contains("static")
                    && !declaration.getOrigName().contains("static")
                    && declaration.getQualifiedName().contains("::")) {
                  isFunctionScope = true;
                  functionName =
                      declaration
                          .getQualifiedName()
                          .substring(0, declaration.getQualifiedName().indexOf("::"));
                }
              }
            }
          }

          if (!assignments.isEmpty()) {
            code.add(factory.and(
                FluentIterable.from(assignments)
                .transform(
                    new Function<AExpressionStatement, ExpressionTree<Object>>() {

                      @Override
                      public ExpressionTree<Object> apply(
                          AExpressionStatement pExpressionStatement) {
                        return LeafExpression.of(
                            (Object) pExpressionStatement.getExpression());
                      }
                    })
                .toList()));
          }
        }

        if (exportThreadId) {
          result = exportThreadId(result, pEdge, state);
        }

      }

      if (graphType != GraphType.PROOF_WITNESS && exportAssumptions && !code.isEmpty()) {
        ExpressionTree<Object> invariant = factory.or(code);
        final Function<Object, String> converter =
            new Function<Object, String>() {

              @Override
              public String apply(Object pLeafExpression) {
                if (pLeafExpression instanceof CExpression) {
                  return ((CExpression) pLeafExpression)
                      .accept(CExpressionToOrinalCodeVisitor.INSTANCE);
                }
                if (pLeafExpression == null) {
                  return "(0)";
                }
                return pLeafExpression.toString();
              }
            };
        final String assumptionCode;

        // If there are only conjunctions, use multiple statements
        // instead of the "&&" operator that is harder to parse.
        if (ExpressionTrees.isAnd(invariant)) {
          assumptionCode =
              Joiner.on("; ")
                  .join(
                      ExpressionTrees.getChildren(invariant)
                          .transform(
                              new Function<ExpressionTree<Object>, ExpressionTree<String>>() {

                                @Override
                                public ExpressionTree<String> apply(
                                    ExpressionTree<Object> pTree) {
                                  return ExpressionTrees.convert(pTree, converter);
                                }
                              }));
        } else {
          assumptionCode = ExpressionTrees.convert(invariant, converter).toString();
        }

        result = result.putAndCopy(KeyDef.ASSUMPTION, assumptionCode + ";");
        if (isFunctionScope) {
          result = result.putAndCopy(KeyDef.ASSUMPTIONSCOPE, functionName);
        }
      }

      return result;
    }

    /** export the id of the executed thread into the witness.
     * We assume that the edge can be assigned to exactly one thread. */
    private TransitionCondition exportThreadId(TransitionCondition result, final CFAEdge pEdge,
        ARGState state) {
      ThreadingState threadingState = AbstractStates.extractStateByType(state, ThreadingState.class);
      if (threadingState != null) {
        for (String threadId : threadingState.getThreadIds()) {
          if (threadingState.getThreadLocation(threadId).getLocationNode().equals(pEdge.getPredecessor())) {
            result = result.putAndCopy(KeyDef.THREADID, threadId);
            break;
          }
        }
      }
      return result;
    }

    /**
     * Starting from the given initial ARG state, collects that state and all
     * transitive successors (as defined by the successor function) that are
     * children of their direct predecessor and are accepted by the path state
     * predicate.
     *
     * @param pInitialState the initial ARG state.
     * @param pSuccessorFunction the function defining the successors of a
     * state.
     * @param pPathStates a filter on the nodes.
     *
     * @return the parents with their children.
     */
    private Iterable<ARGState> collectPathNodes(
        final ARGState pInitialState,
        final Function<? super ARGState, ? extends Iterable<ARGState>> pSuccessorFunction,
        final Predicate<? super ARGState> pPathStates) {
      return FluentIterable.from(collectPathEdges(pInitialState, pSuccessorFunction, pPathStates))
          .transform(Pair::getFirst);
    }

    /**
     * Starting from the given initial ARG state, collects that state and all
     * transitive successors (as defined by the successor function) that are
     * children of their direct predecessor. Children are only computed for
     * nodes that are accepted by the path state predicate.
     *
     * @param pInitialState the initial ARG state.
     * @param pSuccessorFunction the function defining the successors of a
     * state.
     * @param pPathStates a filter on the parent nodes.
     *
     * @return the parents with their children.
     */
    private Iterable<Pair<ARGState, Iterable<ARGState>>> collectPathEdges(
        final ARGState pInitialState,
        final Function<? super ARGState, ? extends Iterable<ARGState>> pSuccessorFunction,
        final Predicate<? super ARGState> pPathStates) {
      return new Iterable<Pair<ARGState, Iterable<ARGState>>>() {

        private final Set<ARGState> visited = new HashSet<>();

        private final Deque<ARGState> waitlist = new ArrayDeque<>();

        {
          waitlist.add(pInitialState);
          visited.add(pInitialState);
        }

        @Override
        public Iterator<Pair<ARGState, Iterable<ARGState>>> iterator() {
          return new Iterator<Pair<ARGState, Iterable<ARGState>>>() {

            @Override
            public boolean hasNext() {
              return !waitlist.isEmpty();
            }

            @Override
            public Pair<ARGState, Iterable<ARGState>> next() {
              if (!hasNext()) {
                throw new NoSuchElementException();
              }
              assert !waitlist.isEmpty();
              final ARGState parent = waitlist.poll();

              Predicate<ARGState> childFilter = new Predicate<ARGState>() {

                @Override
                public boolean apply(ARGState pChild) {
                  return parent.getChildren().contains(pChild);
                }

              };

              // Get all children
              FluentIterable<ARGState> children = FluentIterable
                  .from(pSuccessorFunction.apply(parent))
                  .transform(COVERED_TO_COVERING)
                  .filter(childFilter);

              // Only the children on the path become parents themselves
              for (ARGState child : children.filter(pPathStates)) {
                if (visited.add(child)) {
                  waitlist.offer(child);
                }
              }

              return Pair.<ARGState, Iterable<ARGState>>of(parent, children);
            }

            @Override
            public void remove() {
              throw new UnsupportedOperationException("Removal not supported.");
            }

          };
        }
      };
    }

    public void writePath(Appendable pTarget,
        final ARGState pRootState,
        final Predicate<? super ARGState> pIsRelevantState,
        final Predicate<? super Pair<ARGState, ARGState>> pIsRelevantEdge,
        Optional<CounterexampleInfo> pCounterExample,
        GraphBuilder pGraphBuilder)
        throws IOException {

      Map<ARGState, CFAEdgeWithAssumptions> valueMap = null;
      if (pCounterExample.isPresent() && pCounterExample.get().isPreciseCounterExample()) {
        valueMap = pCounterExample.get().getExactVariableValues();
      }

      GraphMlBuilder doc;
      try {
        doc =
            new GraphMlBuilder(
                graphType,
                defaultSourcefileName,
                language,
                machineModel,
                hackyOptions.handlePointerAliasing ? "precise" : "simple",
                FluentIterable.from(hackyOptions.propertyFiles)
                    .transform(
                        new Function<Path, String>() {

                          @Override
                          public String apply(Path pArg0) {
                            try {
                              return MoreFiles.toString(pArg0, Charsets.UTF_8).trim();
                            } catch (IOException e) {
                              logger.logUserException(
                                  Level.WARNING, e, "Could not export specification to witness.");
                              return "Unknown specification";
                            }
                          }
                        }),
                hackyOptions.programs);
      } catch (ParserConfigurationException e) {
        throw new IOException(e);
      }

      String entryStateNodeId = pGraphBuilder.getId(pRootState);

      // Collect node flags in advance
      for (ARGState s : collectPathNodes(pRootState, ARGState::getChildren, pIsRelevantState)) {
        String sourceStateNodeId = pGraphBuilder.getId(s);
        EnumSet<NodeFlag> sourceNodeFlags = EnumSet.noneOf(NodeFlag.class);
        if (sourceStateNodeId.equals(entryStateNodeId)) {
          sourceNodeFlags.add(NodeFlag.ISENTRY);
        }
        sourceNodeFlags.addAll(extractNodeFlags(s));
        nodeFlags.putAll(sourceStateNodeId, sourceNodeFlags);
        violatedProperties.putAll(sourceStateNodeId, extractViolatedProperties(s));
      }
      // Write the sink node
      nodeFlags.put(SINK_NODE_ID, NodeFlag.ISSINKNODE);

      // Build the actual graph
      pGraphBuilder.buildGraph(
          pRootState,
          pIsRelevantState,
          pIsRelevantEdge,
          valueMap,
          doc,
          collectPathEdges(pRootState, ARGState::getChildren, pIsRelevantState),
          this);

      // Remove edges that lead to the sink but have a sibling edge that has the same label
      Collection<Edge> toRemove = Sets.newHashSet();
      for (Edge edge : leavingEdges.values()) {
        if (edge.target.equals(SINK_NODE_ID)) {
          for (Edge otherEdge : leavingEdges.get(edge.source)) {
            if (!edge.equals(otherEdge)
                && edge.label.equals(otherEdge.label)
                && !toRemove.contains(otherEdge)) {
              toRemove.add(edge);
              break;
            }
          }
        }
      }
      for (Edge edge : toRemove) {
        boolean removed = removeEdge(edge);
        assert removed;
      }

      // Merge nodes with empty or repeated edges
      Supplier<Iterator<Edge>> redundantEdgeIteratorSupplier =
          new Supplier<Iterator<Edge>>() {

            @Override
            public Iterator<Edge> get() {
              return FluentIterable.from(leavingEdges.values()).filter(isEdgeRedundant).iterator();
            }
          };
      Iterator<Edge> redundantEdgeIterator = redundantEdgeIteratorSupplier.get();
      while (redundantEdgeIterator.hasNext()) {
        Edge edge = redundantEdgeIterator.next();
        mergeNodes(edge);
        redundantEdgeIterator = redundantEdgeIteratorSupplier.get();
        assert leavingEdges.isEmpty() || leavingEdges.containsKey(entryStateNodeId);
      }

      // Write elements
      {
        Map<String, Element> nodes = Maps.newHashMap();
        Deque<String> waitlist = Queues.newArrayDeque();
        waitlist.push(entryStateNodeId);
        Element entryNode = createNewNode(doc, entryStateNodeId);
        addInvariantsData(doc, entryNode, entryStateNodeId);
        nodes.put(entryStateNodeId, entryNode);
        while (!waitlist.isEmpty()) {
          String source = waitlist.pop();
          for (Edge edge : leavingEdges.get(source)) {
            Element targetNode = nodes.get(edge.target);
            if (targetNode == null) {
              targetNode = createNewNode(doc, edge.target);
              if (!ExpressionTrees.getFalse()
                  .equals(addInvariantsData(doc, targetNode, edge.target))) {
                waitlist.push(edge.target);
              }
              nodes.put(edge.target, targetNode);
            }
            createNewEdge(doc, edge, targetNode);
          }
        }
      }
      doc.appendTo(pTarget);
    }

    private ExpressionTree<Object> addInvariantsData(
        GraphMlBuilder pDoc, Element pNode, String pStateId) {
      ExpressionTree<Object> tree = getStateInvariant(pStateId);
      if (!tree.equals(ExpressionTrees.getTrue())) {
        pDoc.addDataElementChild(pNode, KeyDef.INVARIANT, tree.toString());
        String scope = stateScopes.get(pStateId);
        if (scope != null && !scope.isEmpty() && !tree.equals(ExpressionTrees.getFalse())) {
          pDoc.addDataElementChild(pNode, KeyDef.INVARIANTSCOPE, scope);
        }
      }
      return tree;
    }

    private final Predicate<String> isNodeRedundant =
        new Predicate<String>() {

          @Override
          public boolean apply(String pNode) {
            if (!ExpressionTrees.getTrue().equals(getStateInvariant(pNode))) {
              return false;
            }
            if (!nodeFlags.get(pNode).isEmpty()) {
              return false;
            }
            if (!violatedProperties.get(pNode).isEmpty()) {
              return false;
            }
            if (enteringEdges.get(pNode).isEmpty()) {
              return false;
            }
            for (Edge edge : enteringEdges.get(pNode)) {
              if (!edge.label.getMapping().isEmpty()) {
                return false;
              }
            }
            return true;
          }
        };

    private final Predicate<Edge> isEdgeRedundant =
        new Predicate<Edge>() {

          @Override
          public boolean apply(final Edge pEdge) {
            if (isNodeRedundant.apply(pEdge.target)) {
              return true;
            }

            if (pEdge.label.getMapping().isEmpty()) {
              return true;
            }

            // An edge is never redundant if there are conflicting scopes
            ExpressionTree<Object> sourceTree = getStateInvariant(pEdge.source);
            if (sourceTree != null) {
              String sourceScope = stateScopes.get(pEdge.source);
              String targetScope = stateScopes.get(pEdge.target);
              if (sourceScope != null && targetScope != null && !sourceScope.equals(targetScope)) {
                return false;
              }
            }

            // An edge is redundant if it is the only leaving edge of a
            // node and it is empty or all its non-assumption contents
            // are summarized by a preceding edge
            boolean summarizedByPrecedingEdge = Iterables.any(enteringEdges.get(pEdge.source),
                    new Predicate<Edge>() {
                      @Override
                      public boolean apply(Edge pPrecedingEdge) {
                        return pPrecedingEdge.label.summarizes(pEdge.label);
                      }
                    });

            if ((!pEdge.label.hasTransitionRestrictions()
                        || summarizedByPrecedingEdge
                        || pEdge.label.getMapping().size() == 1
                            && pEdge.label.getMapping().containsKey(KeyDef.FUNCTIONEXIT))
                    && (leavingEdges.get(pEdge.source).size() == 1)) {
              return true;
            }

            if (Iterables.all(leavingEdges.get(pEdge.source), new Predicate<Edge>() {

                          @Override
                          public boolean apply(Edge pLeavingEdge) {
                            return pLeavingEdge.label.getMapping().isEmpty();
                          }
                        })) {
              return true;
            }
            return false;
          }
        };

    /** Merge two consecutive nodes into one new node,
     * if the edge between the nodes is redundant.
     * The merge also merges the information of the nodes,
     * e.g. disjuncts their invariants. */
    private void mergeNodes(final Edge pEdge) {
      Preconditions.checkArgument(isEdgeRedundant.apply(pEdge));

      // By default, merge into the predecessor,
      // but if the successor is redundant while the predecessor is not,
      // merge into the successor.
      boolean intoPredecessor =
          isNodeRedundant.apply(pEdge.target) || !isNodeRedundant.apply(pEdge.target);

      final String source = intoPredecessor ? pEdge.source : pEdge.target;
      final String target = intoPredecessor ? pEdge.target : pEdge.source;

      // Merge the flags
      nodeFlags.putAll(source, nodeFlags.removeAll(target));

      // Merge the trees
      mergeExpressionTrees(source, target);

      // Merge the violated properties
      violatedProperties.putAll(source, violatedProperties.removeAll(target));

      // Move the leaving edges
      Collection<Edge> leavingEdgesToMove = ImmutableList.copyOf(this.leavingEdges.get(target));
      // Remove the edges from their successors
      for (Edge leavingEdge : leavingEdgesToMove) {
        boolean removed = removeEdge(leavingEdge);
        assert removed;
      }
      // Create the replacement edges,
      // Add them as leaving edges to the source node,
      // Add them as entering edges to their target nodes
      for (Edge leavingEdge : leavingEdgesToMove) {
        TransitionCondition label = pEdge.label.putAllAndCopy(leavingEdge.label);
        putEdge(new Edge(source, leavingEdge.target, label));
      }

      // Move the entering edges
      Collection<Edge> enteringEdgesToMove = ImmutableList.copyOf(this.enteringEdges.get(target));
      // Remove the edges from their predecessors
      for (Edge enteringEdge : enteringEdgesToMove) {
        boolean removed = removeEdge(enteringEdge);
        assert removed : "could not remove edge: " + enteringEdge;
      }
      // Create the replacement edges,
      // Add them as entering edges to the source node,
      // Add add them as leaving edges to their source nodes
      for (Edge enteringEdge : enteringEdgesToMove) {
        if (!pEdge.equals(enteringEdge)) {
          TransitionCondition label = pEdge.label.putAllAndCopy(enteringEdge.label);
          putEdge(new Edge(enteringEdge.source, source, label));
        }
      }

    }

    /** Merge two expressionTrees for source and target.
     * We also perform some kind of simplification. */
    private void mergeExpressionTrees(final String source, final String target) {
      ExpressionTree<Object> sourceTree = getStateInvariant(source);
      ExpressionTree<Object> targetTree = getStateInvariant(target);
      String sourceScope = stateScopes.get(source);
      String targetScope = stateScopes.get(target);

      if (ExpressionTrees.getTrue().equals(targetTree)
          && !ExpressionTrees.getTrue().equals(sourceTree)
          && (targetScope == null || targetScope.equals(sourceScope))) {
        ExpressionTree<Object> newTargetTree = ExpressionTrees.getFalse();
        for (Edge e : enteringEdges.get(target)) {
          newTargetTree = factory.or(newTargetTree, getStateInvariant(e.source));
        }
        newTargetTree = simplifier.simplify(factory.and(targetTree, newTargetTree));
        stateInvariants.put(target, newTargetTree);
        targetTree = newTargetTree;
      } else if (!ExpressionTrees.getTrue().equals(targetTree)
          && ExpressionTrees.getTrue().equals(sourceTree)
          && (sourceScope == null || sourceScope.equals(targetScope))
          && enteringEdges.get(source).size() <= 1) {
        ExpressionTree<Object> newSourceTree = ExpressionTrees.getFalse();
        for (Edge e : enteringEdges.get(source)) {
          newSourceTree = factory.or(newSourceTree, getStateInvariant(e.source));
        }
        newSourceTree = simplifier.simplify(factory.and(targetTree, newSourceTree));
        stateInvariants.put(source, newSourceTree);
        sourceTree = newSourceTree;
      }

      final String newScope;
      if (ExpressionTrees.isConstant(sourceTree)
          || Objects.equals(sourceScope, targetScope)) {
        newScope = targetScope;
      } else if (ExpressionTrees.isConstant(targetTree)) {
        newScope = sourceScope;
      } else {
        newScope = null;
      }
      ExpressionTree<Object> newTree = mergeStateInvariantsIntoFirst(source, target);
      if (newTree != null) {
        if (newScope == null && !ExpressionTrees.isConstant(newTree)) {
          putStateInvariant(source, ExpressionTrees.getTrue());
          stateScopes.remove(source);
        } else {
          stateScopes.put(source, newScope);
        }
      }
    }

    private void putEdge(Edge pEdge) {
      assert leavingEdges.size() == enteringEdges.size();
      leavingEdges.put(pEdge.source, pEdge);
      enteringEdges.put(pEdge.target, pEdge);
      assert leavingEdges.size() == enteringEdges.size();
    }

    private boolean removeEdge(Edge pEdge) {
      assert leavingEdges.size() == enteringEdges.size();
      if (leavingEdges.remove(pEdge.source, pEdge)) {
        boolean alsoRemoved = enteringEdges.remove(pEdge.target, pEdge);
        assert alsoRemoved : "edge was not removed: " + pEdge;
        assert leavingEdges.size() == enteringEdges.size();
        return true;
      }
      return false;
    }

    private Element createNewEdge(GraphMlBuilder pDoc, Edge pEdge, Element pTargetNode) {
      Element edge = pDoc.createEdgeElement(pEdge.source, pEdge.target);
      for (Map.Entry<KeyDef, String> entry : pEdge.label.getMapping().entrySet()) {
        KeyDef keyDef = entry.getKey();
        String value = entry.getValue();
        if (keyDef.keyFor.equals(ElementType.EDGE)) {
          pDoc.addDataElementChild(edge, keyDef, value);
        } else if (keyDef.keyFor.equals(ElementType.NODE)) {
          pDoc.addDataElementChild(pTargetNode, keyDef, value);
        }
      }
      return edge;
    }

    private Element createNewNode(GraphMlBuilder pDoc, String pEntryStateNodeId) {
      Element result = pDoc.createNodeElement(pEntryStateNodeId, NodeType.ONPATH);
      for (NodeFlag f : nodeFlags.get(pEntryStateNodeId)) {
        pDoc.addDataElementChild(result, f.key, "true");
      }
      for (Property violation : violatedProperties.get(pEntryStateNodeId)) {
        pDoc.addDataElementChild(result, KeyDef.VIOLATEDPROPERTY, violation.toString());
      }
      return result;
    }

    private Collection<NodeFlag> extractNodeFlags(ARGState pState) {
      if (pState.isTarget()) {
        return Collections.singleton(NodeFlag.ISVIOLATION);
      }
      return Collections.emptySet();
    }

    private Collection<Property> extractViolatedProperties(ARGState pState) {
      ArrayList<Property> result = Lists.newArrayList();
      if (pState.isTarget()) {
        result.addAll(pState.getViolatedProperties());
      }
      return result;
    }

    /**
     * Records the given invariant for the given state.
     *
     * If no invariant is present for this state, the given invariant is the new state invariant.
     * Otherwise, the new state invariant is a disjunction of the previous and the given invariant.
     *
     * However, if no invariants are ever added for a state, it is assumed to have the invariant "true".
     *
     * @param pStateId the state id.
     * @param pValue the invariant to be added.
     */
    private void putStateInvariant(String pStateId, ExpressionTree<Object> pValue) {
      ExpressionTree<Object> prev = stateInvariants.get(pStateId);
      if (prev == null) {
        stateInvariants.put(pStateId, simplifier.simplify(pValue));
        return;
      }
      ExpressionTree<Object> result = simplifier.simplify(factory.or(prev, pValue));
      stateInvariants.put(pStateId, result);
    }

    /**
     * Merges the invariants for the given state ids and stores it as the new invariant for the first of the given ids.
     *
     * @param pStateId the state id.
     * @param pOtherStateId the other state id.
     *
     * @return the merged invariant. {@code null} if neither state had an invariant.
     */
    private @Nullable ExpressionTree<Object> mergeStateInvariantsIntoFirst(
        String pStateId, String pOtherStateId) {
      ExpressionTree<Object> prev = stateInvariants.get(pStateId);
      ExpressionTree<Object> other = stateInvariants.get(pOtherStateId);
      if (prev == null) {
        stateInvariants.put(pStateId, other);
        return other;
      }
      if (other == null) {
        return prev;
      }
      ExpressionTree<Object> result = simplifier.simplify(factory.or(prev, other));
      stateInvariants.put(pStateId, result);
      return result;
    }

    private ExpressionTree<Object> getStateInvariant(String pStateId) {
      ExpressionTree<Object> result = stateInvariants.get(pStateId);
      if (result == null) {
        return ExpressionTrees.getTrue();
      }
      return result;
    }
  }

  private boolean exportInvariant(CFANode pReferenceNode) {
    Queue<CFANode> waitlist = Queues.newArrayDeque();
    Set<CFANode> visited = Sets.newHashSet();
    waitlist.offer(pReferenceNode);
    visited.add(pReferenceNode);
    for (CFAEdge assumeEdge : CFAUtils.enteringEdges(pReferenceNode).filter(AssumeEdge.class)) {
      if (visited.add(assumeEdge.getPredecessor())) {
        waitlist.offer(assumeEdge.getPredecessor());
      }
    }
    Predicate<CFAEdge> epsilonEdge =
        new Predicate<CFAEdge>() {

          @Override
          public boolean apply(CFAEdge pEdge) {
            return !(pEdge instanceof AssumeEdge);
          }
        };
    Predicate<CFANode> loopProximity =
        cfa.getAllLoopHeads().isPresent()
            ? new Predicate<CFANode>() {

              @Override
              public boolean apply(CFANode pNode) {
                return cfa.getAllLoopHeads().get().contains(pNode) || pNode.isLoopStart();
              }
            }
            : new Predicate<CFANode>() {

              @Override
              public boolean apply(CFANode pNode) {
                return pNode.isLoopStart();
              }
            };
    while (!waitlist.isEmpty()) {
      CFANode current = waitlist.poll();
      if (loopProximity.apply(current)) {
        return true;
      }
      for (CFAEdge enteringEdge : CFAUtils.enteringEdges(current).filter(epsilonEdge)) {
        if (visited.add(enteringEdge.getPredecessor())) {
          waitlist.offer(enteringEdge.getPredecessor());
        }
      }
    }
    return false;
  }

  private static class DelayedAssignmentsKey {

    private final String from;

    private final CFAEdge edge;

    private final ARGState state;

    public DelayedAssignmentsKey(String pFrom, CFAEdge pEdge, ARGState pState) {
      this.from = pFrom;
      this.edge = pEdge;
      this.state = pState;
    }

    @Override
    public int hashCode() {
      return Objects.hash(from, edge, state);
    }

    @Override
    public boolean equals(Object pObj) {
      if (this == pObj) {
        return true;
      }
      if (pObj instanceof DelayedAssignmentsKey) {
        DelayedAssignmentsKey other = (DelayedAssignmentsKey) pObj;
        return Objects.equals(from, other.from)
            && Objects.equals(edge, other.edge)
            && Objects.equals(state, other.state);
      }
      return false;
    }
  }
  private static class AssignsParameterOfOtherFunction implements Predicate<AExpressionStatement> {

    private final CFAEdge edge;

    private final String qualifier;

    public AssignsParameterOfOtherFunction(CFAEdge pEdge) {
      edge = pEdge;
      String currentFunctionName = pEdge.getPredecessor().getFunctionName();
      qualifier = Strings.isNullOrEmpty(currentFunctionName) ? "" : currentFunctionName + "::";
    }

    @Override
    public boolean apply(AExpressionStatement pArg0) {
      AExpression exp = pArg0.getExpression();
      if (!(exp instanceof CExpression)) {
        return false;
      }
      CExpression cExp = (CExpression) exp;
      return cExp.accept(new CExpressionVisitor<Boolean, RuntimeException>() {

        @Override
        public Boolean visit(CArraySubscriptExpression pIastArraySubscriptExpression) {
          return pIastArraySubscriptExpression.getArrayExpression().accept(this)
              && pIastArraySubscriptExpression.getSubscriptExpression().accept(this);
        }

        @Override
        public Boolean visit(CFieldReference pIastFieldReference) {
          return pIastFieldReference.getFieldOwner().accept(this);
        }

        @Override
        public Boolean visit(CIdExpression pIastIdExpression) {
          CSimpleDeclaration declaration = pIastIdExpression.getDeclaration();
          if (declaration instanceof CParameterDeclaration && edge instanceof FunctionCallEdge) {
            return declaration.getQualifiedName().startsWith(qualifier);
          }
          return true;
        }

        @Override
        public Boolean visit(CPointerExpression pPointerExpression) {
          return pPointerExpression.getOperand().accept(this);
        }

        @Override
        public Boolean visit(CComplexCastExpression pComplexCastExpression) {
          return pComplexCastExpression.getOperand().accept(this);
        }

        @Override
        public Boolean visit(CBinaryExpression pIastBinaryExpression) {
          return pIastBinaryExpression.getOperand1().accept(this)
              && pIastBinaryExpression.getOperand2().accept(this);
        }

        @Override
        public Boolean visit(CCastExpression pIastCastExpression) {
          return pIastCastExpression.getOperand().accept(this);
        }

        @Override
        public Boolean visit(CCharLiteralExpression pIastCharLiteralExpression) {
          return true;
        }

        @Override
        public Boolean visit(CFloatLiteralExpression pIastFloatLiteralExpression) {
          return true;
        }

        @Override
        public Boolean visit(CIntegerLiteralExpression pIastIntegerLiteralExpression) {
          return true;
        }

        @Override
        public Boolean visit(CStringLiteralExpression pIastStringLiteralExpression) {
          return true;
        }

        @Override
        public Boolean visit(CTypeIdExpression pIastTypeIdExpression) {
          return true;
        }

        @Override
        public Boolean visit(CUnaryExpression pIastUnaryExpression) {
          return pIastUnaryExpression.getOperand().accept(this);
        }

        @Override
        public Boolean visit(CImaginaryLiteralExpression pIastLiteralExpression) {
          return pIastLiteralExpression.getValue().accept(this);
        }

        @Override
        public Boolean visit(CAddressOfLabelExpression pAddressOfLabelExpression) {
          return true;
        }
      });
    }

  }

}<|MERGE_RESOLUTION|>--- conflicted
+++ resolved
@@ -2,7 +2,7 @@
  *  CPAchecker is a tool for configurable software verification.
  *  This file is part of CPAchecker.
  *
- *  Copyright (C) 2007-2016  Dirk Beyer
+ *  Copyright (C) 2007-2014  Dirk Beyer
  *  All rights reserved.
  *
  *  Licensed under the Apache License, Version 2.0 (the "License");
@@ -25,35 +25,33 @@
 
 import static org.sosy_lab.cpachecker.util.automaton.AutomatonGraphmlCommon.SINK_NODE_ID;
 
-import com.google.common.base.Charsets;
-import com.google.common.base.Function;
-import com.google.common.base.Joiner;
-import com.google.common.base.Optional;
-import com.google.common.base.Preconditions;
-import com.google.common.base.Predicate;
-import com.google.common.base.Predicates;
-import com.google.common.base.Strings;
-import com.google.common.base.Supplier;
-import com.google.common.collect.FluentIterable;
-import com.google.common.collect.HashMultimap;
-import com.google.common.collect.ImmutableList;
-import com.google.common.collect.ImmutableList.Builder;
-import com.google.common.collect.Iterables;
-import com.google.common.collect.Lists;
-import com.google.common.collect.Maps;
-import com.google.common.collect.Multimap;
-import com.google.common.collect.Queues;
-import com.google.common.collect.Sets;
-import com.google.common.collect.TreeMultimap;
+import java.io.IOException;
+import java.util.ArrayDeque;
+import java.util.ArrayList;
+import java.util.Collection;
+import java.util.Collections;
+import java.util.Deque;
+import java.util.EnumSet;
+import java.util.HashSet;
+import java.util.Iterator;
+import java.util.List;
+import java.util.Map;
+import java.util.NoSuchElementException;
+import java.util.Objects;
+import java.util.Set;
+import java.util.SortedMap;
+import java.util.logging.Level;
+
+import javax.annotation.Nullable;
+import javax.xml.parsers.ParserConfigurationException;
 
 import org.sosy_lab.common.configuration.Configuration;
 import org.sosy_lab.common.configuration.FileOption;
 import org.sosy_lab.common.configuration.InvalidConfigurationException;
 import org.sosy_lab.common.configuration.Option;
 import org.sosy_lab.common.configuration.Options;
-import org.sosy_lab.common.io.MoreFiles;
+import org.sosy_lab.common.io.Path;
 import org.sosy_lab.common.log.LogManager;
-import org.sosy_lab.cpachecker.cfa.CFA;
 import org.sosy_lab.cpachecker.cfa.Language;
 import org.sosy_lab.cpachecker.cfa.ast.AExpression;
 import org.sosy_lab.cpachecker.cfa.ast.AExpressionStatement;
@@ -87,16 +85,13 @@
 import org.sosy_lab.cpachecker.cfa.model.FunctionEntryNode;
 import org.sosy_lab.cpachecker.cfa.model.FunctionExitNode;
 import org.sosy_lab.cpachecker.cfa.types.MachineModel;
+import org.sosy_lab.cpachecker.core.CounterexampleInfo;
 import org.sosy_lab.cpachecker.core.counterexample.AssumptionToEdgeAllocator;
-import org.sosy_lab.cpachecker.core.counterexample.CExpressionToOrinalCodeVisitor;
 import org.sosy_lab.cpachecker.core.counterexample.CFAEdgeWithAssumptions;
+import org.sosy_lab.cpachecker.core.counterexample.CFAPathWithAssumptions;
 import org.sosy_lab.cpachecker.core.counterexample.ConcreteState;
-import org.sosy_lab.cpachecker.core.counterexample.CounterexampleInfo;
-import org.sosy_lab.cpachecker.core.interfaces.ExpressionTreeReportingState;
+import org.sosy_lab.cpachecker.core.counterexample.RichModel;
 import org.sosy_lab.cpachecker.core.interfaces.Property;
-import org.sosy_lab.cpachecker.cpa.arg.graphExport.Edge;
-import org.sosy_lab.cpachecker.cpa.arg.graphExport.TransitionCondition;
-import org.sosy_lab.cpachecker.cpa.threading.ThreadingState;
 import org.sosy_lab.cpachecker.cpa.value.ValueAnalysisState;
 import org.sosy_lab.cpachecker.cpa.value.refiner.ValueAnalysisConcreteErrorPathAllocator;
 import org.sosy_lab.cpachecker.util.AbstractStates;
@@ -105,39 +100,39 @@
 import org.sosy_lab.cpachecker.util.SourceLocationMapper;
 import org.sosy_lab.cpachecker.util.automaton.AutomatonGraphmlCommon;
 import org.sosy_lab.cpachecker.util.automaton.AutomatonGraphmlCommon.AssumeCase;
-import org.sosy_lab.cpachecker.util.automaton.AutomatonGraphmlCommon.ElementType;
 import org.sosy_lab.cpachecker.util.automaton.AutomatonGraphmlCommon.GraphMlBuilder;
 import org.sosy_lab.cpachecker.util.automaton.AutomatonGraphmlCommon.GraphType;
 import org.sosy_lab.cpachecker.util.automaton.AutomatonGraphmlCommon.KeyDef;
 import org.sosy_lab.cpachecker.util.automaton.AutomatonGraphmlCommon.NodeFlag;
 import org.sosy_lab.cpachecker.util.automaton.AutomatonGraphmlCommon.NodeType;
+import org.sosy_lab.cpachecker.util.expressions.And;
 import org.sosy_lab.cpachecker.util.expressions.ExpressionTree;
-import org.sosy_lab.cpachecker.util.expressions.ExpressionTreeFactory;
-import org.sosy_lab.cpachecker.util.expressions.ExpressionTrees;
 import org.sosy_lab.cpachecker.util.expressions.LeafExpression;
-import org.sosy_lab.cpachecker.util.expressions.Simplifier;
+import org.sosy_lab.cpachecker.util.expressions.Or;
+import org.sosy_lab.cpachecker.util.expressions.ToCodeVisitor;
 import org.w3c.dom.Element;
 
-import java.io.IOException;
-import java.nio.file.Path;
-import java.util.ArrayDeque;
-import java.util.ArrayList;
-import java.util.Collection;
-import java.util.Collections;
-import java.util.Deque;
-import java.util.EnumSet;
-import java.util.HashSet;
-import java.util.Iterator;
-import java.util.List;
-import java.util.Map;
-import java.util.NoSuchElementException;
-import java.util.Objects;
-import java.util.Queue;
-import java.util.Set;
-import java.util.logging.Level;
-
-import javax.annotation.Nullable;
-import javax.xml.parsers.ParserConfigurationException;
+import com.google.common.base.Charsets;
+import com.google.common.base.Function;
+import com.google.common.base.Optional;
+import com.google.common.base.Preconditions;
+import com.google.common.base.Predicate;
+import com.google.common.base.Predicates;
+import com.google.common.base.Strings;
+import com.google.common.base.Supplier;
+import com.google.common.collect.FluentIterable;
+import com.google.common.collect.HashMultimap;
+import com.google.common.collect.ImmutableList;
+import com.google.common.collect.ImmutableList.Builder;
+import com.google.common.collect.Iterables;
+import com.google.common.collect.Lists;
+import com.google.common.collect.MapDifference.ValueDifference;
+import com.google.common.collect.Maps;
+import com.google.common.collect.Multimap;
+import com.google.common.collect.Queues;
+import com.google.common.collect.Sets;
+import com.google.common.collect.SortedMapDifference;
+import com.google.common.collect.TreeMultimap;
 
 @Options(prefix="cpa.arg.witness")
 public class ARGPathExporter {
@@ -159,38 +154,30 @@
   };
 
   @Option(secure=true, description="Verification witness: Include function calls and function returns?")
-  private boolean exportFunctionCallsAndReturns = true;
+  boolean exportFunctionCallsAndReturns = true;
 
   @Option(secure=true, description="Verification witness: Include assumptions (C statements)?")
-  private boolean exportAssumptions = true;
+  boolean exportAssumptions = true;
 
   @Option(secure=true, description="Verification witness: Include the considered case of an assume?")
-  private boolean exportAssumeCaseInfo = true;
+  boolean exportAssumeCaseInfo = true;
 
   @Option(secure=true, description="Verification witness: Include the (starting) line numbers of the operations on the transitions?")
-  private boolean exportLineNumbers = true;
+  boolean exportLineNumbers = true;
 
   @Option(secure=true, description="Verification witness: Include the sourcecode of the operations?")
-  private boolean exportSourcecode = true;
+  boolean exportSourcecode = true;
 
   @Option(secure=true, description="Verification witness: Include the offset within the file?")
-  private boolean exportOffset = true;
-
-  @Option(secure=true, description="Verification witness: Include an thread-identifier within the file?")
-  private boolean exportThreadId = false;
+  boolean exportOffset = true;
 
   private final LogManager logger;
 
-  private final CFA cfa;
-
   private final MachineModel machineModel;
 
   private final Language language;
 
   private final AssumptionToEdgeAllocator assumptionToEdgeAllocator;
-
-  private final ExpressionTreeFactory<Object> factory = ExpressionTrees.newCachingFactory();
-  private final Simplifier<Object> simplifier = ExpressionTrees.newSimplifier(factory);
 
   /**
    * This is a temporary hack to easily obtain specification and verification tasks.
@@ -221,16 +208,16 @@
   public ARGPathExporter(
       final Configuration pConfig,
       final LogManager pLogger,
-      CFA pCFA)
+      MachineModel pMachineModel,
+      Language pLanguage)
       throws InvalidConfigurationException {
     Preconditions.checkNotNull(pConfig);
     pConfig.inject(this);
     pConfig.inject(hackyOptions);
-    this.cfa = pCFA;
-    this.machineModel = pCFA.getMachineModel();
-    this.language = pCFA.getLanguage();
+    this.machineModel = pMachineModel;
+    this.language = pLanguage;
     this.logger = pLogger;
-    this.assumptionToEdgeAllocator = new AssumptionToEdgeAllocator(pConfig, pLogger, machineModel);
+    this.assumptionToEdgeAllocator = new AssumptionToEdgeAllocator(pConfig, pLogger, pMachineModel);
   }
 
   public void writeErrorWitness(Appendable pTarget,
@@ -241,96 +228,10 @@
       throws IOException {
 
     String defaultFileName = getInitialFileName(pRootState);
-    WitnessWriter writer = new WitnessWriter(defaultFileName, GraphType.ERROR_WITNESS);
+    WitnessWriter writer = new WitnessWriter(defaultFileName);
     writer.writePath(pTarget, pRootState, pIsRelevantState, pIsRelevantEdge, Optional.of(pCounterExample), GraphBuilder.ARG_PATH);
   }
 
-<<<<<<< HEAD
-  public void writeProofWitness(Appendable pTarget,
-      final ARGState pRootState,
-      final Predicate<? super ARGState> pIsRelevantState,
-      Predicate<? super Pair<ARGState, ARGState>> pIsRelevantEdge)
-      throws IOException {
-    writeProofWitness(
-        pTarget,
-        pRootState,
-        pIsRelevantState,
-        pIsRelevantEdge,
-        GraphBuilder.CFA_FROM_ARG,
-        new InvariantProvider() {
-
-          @Override
-          public ExpressionTree<Object> provideInvariantFor(
-              CFAEdge pEdge, Optional<? extends Collection<? extends ARGState>> pStates) {
-            // TODO interface for extracting the information from states, similar to FormulaReportingState
-            Set<ExpressionTree<Object>> stateInvariants = new HashSet<>();
-            if (!pStates.isPresent()) {
-              return ExpressionTrees.getTrue();
-            }
-            for (ARGState state : pStates.get()) {
-              ValueAnalysisState valueAnalysisState =
-                  AbstractStates.extractStateByType(state, ValueAnalysisState.class);
-              ExpressionTree<Object> stateInvariant = ExpressionTrees.getTrue();
-              if (valueAnalysisState != null) {
-                ConcreteState concreteState =
-                    ValueAnalysisConcreteErrorPathAllocator.createConcreteState(valueAnalysisState);
-                for (AExpressionStatement expressionStatement :
-                    assumptionToEdgeAllocator
-                        .allocateAssumptionsToEdge(pEdge, concreteState)
-                        .getExpStmts()) {
-                  stateInvariant =
-                      factory.and(
-                          stateInvariant,
-                          LeafExpression.of((Object) expressionStatement.getExpression()));
-                }
-              }
-
-              String functionName = pEdge.getSuccessor().getFunctionName();
-              for (ExpressionTreeReportingState etrs :
-                  AbstractStates.asIterable(state).filter(ExpressionTreeReportingState.class)) {
-                stateInvariant =
-                    factory.and(
-                        stateInvariant,
-                        etrs.getFormulaApproximation(
-                            cfa.getFunctionHead(functionName), pEdge.getSuccessor()));
-              }
-              stateInvariants.add(stateInvariant);
-            }
-            ExpressionTree<Object> invariant = factory.or(stateInvariants);
-            return invariant;
-          }
-        });
-  }
-
-  public void writeProofWitness(
-      Appendable pTarget,
-      final ARGState pRootState,
-      final Predicate<? super ARGState> pIsRelevantState,
-      Predicate<? super Pair<ARGState, ARGState>> pIsRelevantEdge,
-      GraphBuilder pGraphBuilder,
-      InvariantProvider pInvariantProvider)
-      throws IOException {
-    Preconditions.checkNotNull(pTarget);
-    Preconditions.checkNotNull(pRootState);
-    Preconditions.checkNotNull(pIsRelevantState);
-    Preconditions.checkNotNull(pIsRelevantEdge);
-    Preconditions.checkNotNull(pGraphBuilder);
-    Preconditions.checkNotNull(pInvariantProvider);
-
-    String defaultFileName = getInitialFileName(pRootState);
-    WitnessWriter writer =
-        new WitnessWriter(defaultFileName, GraphType.PROOF_WITNESS, pInvariantProvider);
-    writer.writePath(
-        pTarget,
-        pRootState,
-        pIsRelevantState,
-        pIsRelevantEdge,
-        Optional.<CounterexampleInfo>absent(),
-        pGraphBuilder);
-  }
-
-=======
->>>>>>> aaaa126a
   private String getInitialFileName(ARGState pRootState) {
     Deque<CFANode> worklist = Queues.newArrayDeque(AbstractStates.extractLocations(pRootState));
 
@@ -360,25 +261,11 @@
     private final Multimap<String, Edge> leavingEdges = TreeMultimap.create();
     private final Multimap<String, Edge> enteringEdges = TreeMultimap.create();
 
-    private final Map<String, ExpressionTree<Object>> stateInvariants = Maps.newLinkedHashMap();
-    private final Map<String, String> stateScopes = Maps.newLinkedHashMap();
-
     private final String defaultSourcefileName;
-    private final GraphType graphType;
-
-    private final InvariantProvider invariantProvider;
-
     private boolean isFunctionScope = false;
 
-    public WitnessWriter(@Nullable String pDefaultSourcefileName, GraphType pGraphType) {
-      this(pDefaultSourcefileName, pGraphType, InvariantProvider.TrueInvariantProvider.INSTANCE);
-    }
-
-    public WitnessWriter(
-        String pDefaultSourceFileName, GraphType pGraphType, InvariantProvider pInvariantProvider) {
-      this.defaultSourcefileName = pDefaultSourceFileName;
-      this.graphType = pGraphType;
-      this.invariantProvider = pInvariantProvider;
+    public WitnessWriter(@Nullable String pDefaultSourcefileName) {
+      this.defaultSourcefileName = pDefaultSourcefileName;
     }
 
     @Override
@@ -430,22 +317,7 @@
         final Optional<Collection<ARGState>> pFromState,
         final Map<ARGState, CFAEdgeWithAssumptions> pValueMap) {
 
-      TransitionCondition result = new TransitionCondition();
-
-      if (graphType != GraphType.ERROR_WITNESS) {
-        ExpressionTree<Object> invariant = ExpressionTrees.getTrue();
-        if (exportInvariant(pEdge.getSuccessor())) {
-          invariant = simplifier.simplify(invariantProvider.provideInvariantFor(pEdge, pFromState));
-        }
-        putStateInvariant(pTo, invariant);
-        String functionName = pEdge.getSuccessor().getFunctionName();
-        stateScopes.put(pTo, isFunctionScope ? functionName : "");
-      }
-
-      if (pEdge.getSuccessor().isLoopStart()) {
-        nodeFlags.put(pTo, NodeFlag.ISLOOPSTART);
-      }
-
+      final TransitionCondition result = new TransitionCondition();
       if (AutomatonGraphmlCommon.handleAsEpsilonEdge(pEdge)) {
         return result;
       }
@@ -453,17 +325,160 @@
       if (exportFunctionCallsAndReturns) {
         if (pEdge.getSuccessor() instanceof FunctionEntryNode) {
           FunctionEntryNode in = (FunctionEntryNode) pEdge.getSuccessor();
-          result = result.putAndCopy(KeyDef.FUNCTIONENTRY, in.getFunctionName());
+          result.put(KeyDef.FUNCTIONENTRY, in.getFunctionName());
 
         }
         if (pEdge.getSuccessor() instanceof FunctionExitNode) {
           FunctionExitNode out = (FunctionExitNode) pEdge.getSuccessor();
-          result = result.putAndCopy(KeyDef.FUNCTIONEXIT, out.getFunctionName());
-        }
-      }
-
+          result.put(KeyDef.FUNCTIONEXIT, out.getFunctionName());
+        }
+      }
+
+      String functionName = pEdge.getPredecessor().getFunctionName();
       if (pFromState.isPresent()) {
-        extractTransitionForStates(pFrom, pTo, pEdge, pFromState.get(), pValueMap, result);
+
+        List<ExpressionTree> code = new ArrayList<>();
+        boolean isFunctionScope = this.isFunctionScope;
+
+        Collection<ARGState> states = pFromState.get();
+        for (ARGState state : states) {
+
+          DelayedAssignmentsKey key = new DelayedAssignmentsKey(pFrom, pEdge, state);
+          CFAEdgeWithAssumptions cfaEdgeWithAssignments = delayedAssignments.get(key);
+
+          final CFAEdgeWithAssumptions currentEdgeWithAssignments;
+          if (pValueMap != null && (currentEdgeWithAssignments = pValueMap.get(state)) != null) {
+            if (cfaEdgeWithAssignments == null) {
+              cfaEdgeWithAssignments = currentEdgeWithAssignments;
+
+            } else {
+              Builder<AExpressionStatement> allAssignments = ImmutableList.builder();
+              allAssignments.addAll(cfaEdgeWithAssignments.getExpStmts());
+              allAssignments.addAll(currentEdgeWithAssignments.getExpStmts());
+              cfaEdgeWithAssignments =
+                  new CFAEdgeWithAssumptions(
+                      pEdge, allAssignments.build(), currentEdgeWithAssignments.getComment());
+            }
+          }
+
+          if (cfaEdgeWithAssignments != null) {
+
+            List<AExpressionStatement> assignments = cfaEdgeWithAssignments.getExpStmts();
+            Predicate<AExpressionStatement> assignsParameterOfOtherFunction =
+                new AssignsParameterOfOtherFunction(pEdge);
+            List<AExpressionStatement> functionValidAssignments =
+                FluentIterable.from(assignments).filter(assignsParameterOfOtherFunction).toList();
+
+            if (functionValidAssignments.size() < assignments.size()) {
+              cfaEdgeWithAssignments =
+                  new CFAEdgeWithAssumptions(
+                      pEdge, functionValidAssignments, cfaEdgeWithAssignments.getComment());
+              FluentIterable<CFAEdge> nextEdges = CFAUtils.leavingEdges(pEdge.getSuccessor());
+
+              if (nextEdges.size() == 1 && state.getChildren().size() == 1) {
+                String keyFrom = pTo;
+                CFAEdge keyEdge = Iterables.getOnlyElement(nextEdges);
+                ARGState keyState = Iterables.getOnlyElement(state.getChildren());
+                List<AExpressionStatement> valueAssignments =
+                    FluentIterable.from(assignments)
+                        .filter(Predicates.not(assignsParameterOfOtherFunction))
+                        .toList();
+                CFAEdgeWithAssumptions valueCFAEdgeWithAssignments =
+                    new CFAEdgeWithAssumptions(keyEdge, valueAssignments, "");
+                delayedAssignments.put(
+                    new DelayedAssignmentsKey(keyFrom, keyEdge, keyState),
+                    valueCFAEdgeWithAssignments);
+              }
+            }
+
+            // Do not export our own temporary variables
+            assignments =
+                FluentIterable.from(cfaEdgeWithAssignments.getExpStmts())
+                    .filter(
+                        new Predicate<AExpressionStatement>() {
+
+                          @Override
+                          public boolean apply(AExpressionStatement statement) {
+                            if (statement.getExpression() instanceof CExpression) {
+                              CExpression expression = (CExpression) statement.getExpression();
+                              for (CIdExpression idExpression :
+                                  expression.accept(new CIdExpressionCollectingVisitor())) {
+                                if (idExpression
+                                    .getDeclaration()
+                                    .getQualifiedName()
+                                    .toUpperCase()
+                                    .contains("__CPACHECKER_TMP")) {
+                                  return false;
+                                }
+                              }
+                              return true;
+                            }
+                            return false;
+                          }
+                        })
+                    .toList();
+
+            // Determine the scope for static local variables
+            for (AExpressionStatement functionValidAssignment : functionValidAssignments) {
+              if (functionValidAssignment instanceof CExpressionStatement) {
+                CExpression expression = (CExpression) functionValidAssignment.getExpression();
+                for (CIdExpression idExpression :
+                    expression.accept(new CIdExpressionCollectingVisitor())) {
+                  CSimpleDeclaration declaration = idExpression.getDeclaration();
+                  if (declaration.getName().contains("static")
+                      && !declaration.getOrigName().contains("static")
+                      && declaration.getQualifiedName().contains("::")) {
+                    isFunctionScope = true;
+                    functionName =
+                        declaration
+                            .getQualifiedName()
+                            .substring(0, declaration.getQualifiedName().indexOf("::"));
+                  }
+                }
+              }
+            }
+
+            if (!assignments.isEmpty()) {
+              code.add(
+                  And.of(
+                      FluentIterable.from(assignments)
+                          .transform(LeafExpression.FROM_STATEMENT)
+                          .toList()));
+            }
+          }
+        }
+
+        if (exportAssumptions && !code.isEmpty()) {
+          result.put(KeyDef.ASSUMPTION, Or.of(code).accept(ToCodeVisitor.INSTANCE));
+          if (isFunctionScope) {
+            result.put(KeyDef.ASSUMPTIONSCOPE, functionName);
+          }
+        }
+      }
+
+      if (pFromState.isPresent()) {
+        // TODO interface for extracting the information from states, similar to FormulaReportingState
+        Set<ExpressionTree> stateInvariants = new HashSet<>();
+        for (ARGState state : pFromState.get()) {
+          ValueAnalysisState valueAnalysisState =
+              AbstractStates.extractStateByType(state, ValueAnalysisState.class);
+          if (valueAnalysisState != null) {
+            Set<ExpressionTree> stateInvariantParts = new HashSet<>();
+            ConcreteState concreteState = ValueAnalysisConcreteErrorPathAllocator.createConcreteState(valueAnalysisState);
+            for (AExpressionStatement expressionStatement : assumptionToEdgeAllocator.allocateAssumptionsToEdge(pEdge, concreteState).getExpStmts()) {
+              stateInvariantParts.add(LeafExpression.of(expressionStatement.getExpression()));
+            }
+            if (!stateInvariantParts.isEmpty()) {
+              stateInvariants.add(And.of(stateInvariantParts));
+            }
+          }
+        }
+        if (!stateInvariants.isEmpty()) {
+          result.put(KeyDef.INVARIANT, Or.of(stateInvariants).accept(ToCodeVisitor.INSTANCE));
+          if (isFunctionScope) {
+            result.put(KeyDef.INVARIANTSCOPE, functionName);
+          }
+        }
       }
 
       if (exportAssumeCaseInfo) {
@@ -486,11 +501,11 @@
             }
 
           })) {
-            // remove all info from transitionCondition
-            return new TransitionCondition();
+            result.keyValues.clear();
+            return result;
           }
           AssumeCase assumeCase = a.getTruthAssumption() ? AssumeCase.THEN : AssumeCase.ELSE;
-          result = result.putAndCopy(KeyDef.CONTROLCASE, assumeCase.toString());
+          result.put(KeyDef.CONTROLCASE, assumeCase.toString());
         }
       }
 
@@ -499,9 +514,9 @@
         if (locations.size() > 0) {
           FileLocation l = locations.iterator().next();
           if (!l.getFileName().equals(defaultSourcefileName)) {
-            result = result.putAndCopy(KeyDef.ORIGINFILE, l.getFileName());
+            result.put(KeyDef.ORIGINFILE, l.getFileName());
           }
-          result = result.putAndCopy(KeyDef.ORIGINLINE, Integer.toString(l.getStartingLineInOrigin()));
+          result.put(KeyDef.ORIGINLINE, Integer.toString(l.getStartingLineInOrigin()));
         }
       }
 
@@ -510,209 +525,32 @@
         if (locations.size() > 0) {
           FileLocation l = locations.iterator().next();
           if (!l.getFileName().equals(defaultSourcefileName)) {
-            result = result.putAndCopy(KeyDef.ORIGINFILE, l.getFileName());
+            result.put(KeyDef.ORIGINFILE, l.getFileName());
           }
-          result = result.putAndCopy(KeyDef.OFFSET, Integer.toString(l.getNodeOffset()));
+          result.put(KeyDef.OFFSET, Integer.toString(l.getNodeOffset()));
         }
       }
 
       if (exportSourcecode && !pEdge.getRawStatement().trim().isEmpty()) {
-        result = result.putAndCopy(KeyDef.SOURCECODE, pEdge.getRawStatement());
+        result.put(KeyDef.SOURCECODE, pEdge.getRawStatement());
       }
 
       return result;
     }
 
-    private TransitionCondition extractTransitionForStates(final String pFrom, final String pTo,
-        final CFAEdge pEdge, final Collection<ARGState> pFromStates,
-        final Map<ARGState, CFAEdgeWithAssumptions> pValueMap, TransitionCondition result) {
-
-      List<ExpressionTree<Object>> code = new ArrayList<>();
-      String functionName = pEdge.getPredecessor().getFunctionName();
-      boolean isFunctionScope = this.isFunctionScope;
-
-      for (ARGState state : pFromStates) {
-
-        DelayedAssignmentsKey key = new DelayedAssignmentsKey(pFrom, pEdge, state);
-        CFAEdgeWithAssumptions cfaEdgeWithAssignments = delayedAssignments.get(key);
-
-        final CFAEdgeWithAssumptions currentEdgeWithAssignments;
-        if (pValueMap != null && (currentEdgeWithAssignments = pValueMap.get(state)) != null) {
-          if (cfaEdgeWithAssignments == null) {
-            cfaEdgeWithAssignments = currentEdgeWithAssignments;
-
-          } else {
-            Builder<AExpressionStatement> allAssignments = ImmutableList.builder();
-            allAssignments.addAll(cfaEdgeWithAssignments.getExpStmts());
-            allAssignments.addAll(currentEdgeWithAssignments.getExpStmts());
-            cfaEdgeWithAssignments =
-                new CFAEdgeWithAssumptions(
-                    pEdge, allAssignments.build(), currentEdgeWithAssignments.getComment());
-          }
-        }
-
-        if (cfaEdgeWithAssignments != null) {
-
-          Collection<AExpressionStatement> assignments = cfaEdgeWithAssignments.getExpStmts();
-          Predicate<AExpressionStatement> assignsParameterOfOtherFunction =
-              new AssignsParameterOfOtherFunction(pEdge);
-          Collection<AExpressionStatement> functionValidAssignments =
-              FluentIterable.from(assignments).filter(assignsParameterOfOtherFunction).toList();
-
-          if (functionValidAssignments.size() < assignments.size()) {
-            cfaEdgeWithAssignments =
-                new CFAEdgeWithAssumptions(
-                    pEdge, functionValidAssignments, cfaEdgeWithAssignments.getComment());
-            FluentIterable<CFAEdge> nextEdges = CFAUtils.leavingEdges(pEdge.getSuccessor());
-
-            if (nextEdges.size() == 1 && state.getChildren().size() == 1) {
-              String keyFrom = pTo;
-              CFAEdge keyEdge = Iterables.getOnlyElement(nextEdges);
-              ARGState keyState = Iterables.getOnlyElement(state.getChildren());
-              List<AExpressionStatement> valueAssignments =
-                  FluentIterable.from(assignments)
-                      .filter(Predicates.not(assignsParameterOfOtherFunction))
-                      .toList();
-              CFAEdgeWithAssumptions valueCFAEdgeWithAssignments =
-                  new CFAEdgeWithAssumptions(keyEdge, valueAssignments, "");
-              delayedAssignments.put(
-                  new DelayedAssignmentsKey(keyFrom, keyEdge, keyState),
-                  valueCFAEdgeWithAssignments);
-            }
-          }
-
-          // Do not export our own temporary variables
-          assignments =
-              FluentIterable.from(cfaEdgeWithAssignments.getExpStmts())
-                  .filter(
-                      new Predicate<AExpressionStatement>() {
-
-                        @Override
-                        public boolean apply(AExpressionStatement statement) {
-                          if (statement.getExpression() instanceof CExpression) {
-                            CExpression expression = (CExpression) statement.getExpression();
-                            for (CIdExpression idExpression :
-                                expression.accept(new CIdExpressionCollectingVisitor())) {
-                              if (idExpression
-                                  .getDeclaration()
-                                  .getQualifiedName()
-                                  .toUpperCase()
-                                  .contains("__CPACHECKER_TMP")) {
-                                return false;
-                              }
-                            }
-                            return true;
-                          }
-                          return false;
-                        }
-                      })
-                  .toList();
-
-          // Determine the scope for static local variables
-          for (AExpressionStatement functionValidAssignment : functionValidAssignments) {
-            if (functionValidAssignment instanceof CExpressionStatement) {
-              CExpression expression = (CExpression) functionValidAssignment.getExpression();
-              for (CIdExpression idExpression :
-                  expression.accept(new CIdExpressionCollectingVisitor())) {
-                CSimpleDeclaration declaration = idExpression.getDeclaration();
-                if (declaration.getName().contains("static")
-                    && !declaration.getOrigName().contains("static")
-                    && declaration.getQualifiedName().contains("::")) {
-                  isFunctionScope = true;
-                  functionName =
-                      declaration
-                          .getQualifiedName()
-                          .substring(0, declaration.getQualifiedName().indexOf("::"));
-                }
-              }
-            }
-          }
-
-          if (!assignments.isEmpty()) {
-            code.add(factory.and(
-                FluentIterable.from(assignments)
-                .transform(
-                    new Function<AExpressionStatement, ExpressionTree<Object>>() {
-
-                      @Override
-                      public ExpressionTree<Object> apply(
-                          AExpressionStatement pExpressionStatement) {
-                        return LeafExpression.of(
-                            (Object) pExpressionStatement.getExpression());
-                      }
-                    })
-                .toList()));
-          }
-        }
-
-        if (exportThreadId) {
-          result = exportThreadId(result, pEdge, state);
-        }
-
-      }
-
-      if (graphType != GraphType.PROOF_WITNESS && exportAssumptions && !code.isEmpty()) {
-        ExpressionTree<Object> invariant = factory.or(code);
-        final Function<Object, String> converter =
-            new Function<Object, String>() {
-
-              @Override
-              public String apply(Object pLeafExpression) {
-                if (pLeafExpression instanceof CExpression) {
-                  return ((CExpression) pLeafExpression)
-                      .accept(CExpressionToOrinalCodeVisitor.INSTANCE);
-                }
-                if (pLeafExpression == null) {
-                  return "(0)";
-                }
-                return pLeafExpression.toString();
-              }
-            };
-        final String assumptionCode;
-
-        // If there are only conjunctions, use multiple statements
-        // instead of the "&&" operator that is harder to parse.
-        if (ExpressionTrees.isAnd(invariant)) {
-          assumptionCode =
-              Joiner.on("; ")
-                  .join(
-                      ExpressionTrees.getChildren(invariant)
-                          .transform(
-                              new Function<ExpressionTree<Object>, ExpressionTree<String>>() {
-
-                                @Override
-                                public ExpressionTree<String> apply(
-                                    ExpressionTree<Object> pTree) {
-                                  return ExpressionTrees.convert(pTree, converter);
-                                }
-                              }));
-        } else {
-          assumptionCode = ExpressionTrees.convert(invariant, converter).toString();
-        }
-
-        result = result.putAndCopy(KeyDef.ASSUMPTION, assumptionCode + ";");
-        if (isFunctionScope) {
-          result = result.putAndCopy(KeyDef.ASSUMPTIONSCOPE, functionName);
-        }
-      }
-
-      return result;
-    }
-
-    /** export the id of the executed thread into the witness.
-     * We assume that the edge can be assigned to exactly one thread. */
-    private TransitionCondition exportThreadId(TransitionCondition result, final CFAEdge pEdge,
-        ARGState state) {
-      ThreadingState threadingState = AbstractStates.extractStateByType(state, ThreadingState.class);
-      if (threadingState != null) {
-        for (String threadId : threadingState.getThreadIds()) {
-          if (threadingState.getThreadLocation(threadId).getLocationNode().equals(pEdge.getPredecessor())) {
-            result = result.putAndCopy(KeyDef.THREADID, threadId);
-            break;
-          }
-        }
-      }
-      return result;
+    private void appendKeyDefinitions(GraphMlBuilder pDoc) {
+      EnumSet<KeyDef> keyDefs = EnumSet.allOf(KeyDef.class);
+      pDoc.appendNewKeyDef(KeyDef.NODETYPE, AutomatonGraphmlCommon.defaultNodeType.text);
+      keyDefs.remove(KeyDef.NODETYPE);
+      pDoc.appendNewKeyDef(KeyDef.ORIGINFILE, defaultSourcefileName);
+      keyDefs.remove(KeyDef.ORIGINFILE);
+      for (NodeFlag f : NodeFlag.values()) {
+        keyDefs.remove(f.key);
+        pDoc.appendNewKeyDef(f.key, "false");
+      }
+      for (KeyDef keyDef : keyDefs) {
+        pDoc.appendNewKeyDef(keyDef, null);
+      }
     }
 
     /**
@@ -732,8 +570,9 @@
         final ARGState pInitialState,
         final Function<? super ARGState, ? extends Iterable<ARGState>> pSuccessorFunction,
         final Predicate<? super ARGState> pPathStates) {
-      return FluentIterable.from(collectPathEdges(pInitialState, pSuccessorFunction, pPathStates))
-          .transform(Pair::getFirst);
+      return FluentIterable
+          .from(collectPathEdges(pInitialState, pSuccessorFunction, pPathStates))
+          .transform(Pair.<ARGState>getProjectionToFirst());
     }
 
     /**
@@ -824,48 +663,62 @@
         GraphBuilder pGraphBuilder)
         throws IOException {
 
+      final Function<? super ARGState, ? extends Iterable<ARGState>> successorFunction = ARGUtils.CHILDREN_OF_STATE;
+
       Map<ARGState, CFAEdgeWithAssumptions> valueMap = null;
-      if (pCounterExample.isPresent() && pCounterExample.get().isPreciseCounterExample()) {
-        valueMap = pCounterExample.get().getExactVariableValues();
-      }
+      if (pCounterExample.isPresent()) {
+        RichModel model = pCounterExample.get().getTargetPathModel();
+        CFAPathWithAssumptions cfaPath = model.getCFAPathWithAssignments();
+        if (cfaPath != null) {
+          ARGPath targetPath = pCounterExample.get().getTargetPath();
+          valueMap = model.getExactVariableValues(targetPath);
+        }
+      }
+
+      GraphType graphType = pGraphBuilder.getGraphType();
 
       GraphMlBuilder doc;
       try {
-        doc =
-            new GraphMlBuilder(
-                graphType,
-                defaultSourcefileName,
-                language,
-                machineModel,
-                hackyOptions.handlePointerAliasing ? "precise" : "simple",
-                FluentIterable.from(hackyOptions.propertyFiles)
-                    .transform(
-                        new Function<Path, String>() {
-
-                          @Override
-                          public String apply(Path pArg0) {
-                            try {
-                              return MoreFiles.toString(pArg0, Charsets.UTF_8).trim();
-                            } catch (IOException e) {
-                              logger.logUserException(
-                                  Level.WARNING, e, "Could not export specification to witness.");
-                              return "Unknown specification";
-                            }
-                          }
-                        }),
-                hackyOptions.programs);
+        doc = new GraphMlBuilder(pTarget);
       } catch (ParserConfigurationException e) {
         throw new IOException(e);
       }
 
+      // TODO: Full schema details
+      // Version of format..
+      // TODO! (we could use the version of a XML schema)
+
+      // ...
       String entryStateNodeId = pGraphBuilder.getId(pRootState);
 
+      doc.appendDocHeader();
+      appendKeyDefinitions(doc);
+      doc.appendGraphHeader(
+          graphType,
+          language,
+          FluentIterable.from(hackyOptions.propertyFiles).transform(new Function<Path, String>() {
+
+            @Override
+            public String apply(Path pArg0) {
+              try {
+                return pArg0.asCharSource(Charsets.UTF_8).read().trim();
+              } catch (IOException e) {
+                logger.logUserException(Level.WARNING, e, "Could not export specification to witness.");
+                return "Unknown specification";
+              }
+            }
+
+          }),
+          hackyOptions.programs,
+          hackyOptions.handlePointerAliasing ? "precise" : "simple",
+          machineModel);
+
       // Collect node flags in advance
-      for (ARGState s : collectPathNodes(pRootState, ARGState::getChildren, pIsRelevantState)) {
+      for (ARGState s : collectPathNodes(pRootState, successorFunction, pIsRelevantState)) {
         String sourceStateNodeId = pGraphBuilder.getId(s);
         EnumSet<NodeFlag> sourceNodeFlags = EnumSet.noneOf(NodeFlag.class);
         if (sourceStateNodeId.equals(entryStateNodeId)) {
-          sourceNodeFlags.add(NodeFlag.ISENTRY);
+          sourceNodeFlags = EnumSet.of(NodeFlag.ISENTRY);
         }
         sourceNodeFlags.addAll(extractNodeFlags(s));
         nodeFlags.putAll(sourceStateNodeId, sourceNodeFlags);
@@ -875,43 +728,62 @@
       nodeFlags.put(SINK_NODE_ID, NodeFlag.ISSINKNODE);
 
       // Build the actual graph
-      pGraphBuilder.buildGraph(
-          pRootState,
-          pIsRelevantState,
-          pIsRelevantEdge,
-          valueMap,
-          doc,
-          collectPathEdges(pRootState, ARGState::getChildren, pIsRelevantState),
-          this);
+      pGraphBuilder.buildGraph(pRootState, pIsRelevantState, pIsRelevantEdge, valueMap, doc, collectPathEdges(pRootState, successorFunction, pIsRelevantState), this);
 
       // Remove edges that lead to the sink but have a sibling edge that has the same label
-      Collection<Edge> toRemove = Sets.newHashSet();
-      for (Edge edge : leavingEdges.values()) {
-        if (edge.target.equals(SINK_NODE_ID)) {
-          for (Edge otherEdge : leavingEdges.get(edge.source)) {
-            if (!edge.equals(otherEdge)
-                && edge.label.equals(otherEdge.label)
-                && !toRemove.contains(otherEdge)) {
-              toRemove.add(edge);
-              break;
-            }
-          }
-        }
-      }
+      Collection<Edge> toRemove = FluentIterable.from(leavingEdges.values()).filter(new Predicate<Edge>() {
+
+        @Override
+        public boolean apply(final Edge pEdge) {
+          return pEdge.target.equals(SINK_NODE_ID)
+              && FluentIterable.from(leavingEdges.get(pEdge.source)).filter(Predicates.not(Predicates.equalTo(pEdge))).anyMatch(new Predicate<Edge>() {
+
+                @Override
+                public boolean apply(Edge pArg0) {
+                  return pArg0.label.equals(pEdge.label);
+                }});
+        }
+
+      }).toList();
       for (Edge edge : toRemove) {
-        boolean removed = removeEdge(edge);
-        assert removed;
+        enteringEdges.remove(edge.target, edge);
+        leavingEdges.remove(edge.source, edge);
       }
 
       // Merge nodes with empty or repeated edges
-      Supplier<Iterator<Edge>> redundantEdgeIteratorSupplier =
-          new Supplier<Iterator<Edge>>() {
-
-            @Override
-            public Iterator<Edge> get() {
-              return FluentIterable.from(leavingEdges.values()).filter(isEdgeRedundant).iterator();
-            }
-          };
+      Supplier<Iterator<Edge>> redundantEdgeIteratorSupplier = new Supplier<Iterator<Edge>>() {
+
+        @Override
+        public Iterator<Edge> get() {
+          return FluentIterable
+              .from(leavingEdges.values())
+              .filter(new Predicate<Edge>() {
+
+                @Override
+                public boolean apply(final Edge pEdge) {
+                  // An edge is redundant if it is the only leaving edge of a
+                  // node and it is empty or all its non-assumption contents
+                  // are summarized by a preceding edge
+                  if ((!pEdge.label.hasTransitionRestrictions()
+                      || FluentIterable.from(enteringEdges.get(pEdge.source)).anyMatch(new Predicate<Edge>() {
+
+                        @Override
+                        public boolean apply(Edge pPrecedingEdge) {
+                          return pPrecedingEdge.label.summarizes(pEdge.label);
+                        }
+
+                      })
+                      || pEdge.label.keyValues.size() == 1 && pEdge.label.keyValues.containsKey(KeyDef.FUNCTIONEXIT))
+                      && leavingEdges.get(pEdge.source).size() == 1) {
+                    return true;
+                  }
+                  return false;
+                }
+
+              }).iterator();
+        }
+
+      };
       Iterator<Edge> redundantEdgeIterator = redundantEdgeIteratorSupplier.get();
       while (redundantEdgeIterator.hasNext()) {
         Edge edge = redundantEdgeIterator.next();
@@ -922,268 +794,126 @@
 
       // Write elements
       {
-        Map<String, Element> nodes = Maps.newHashMap();
+        Set<String> visited = Sets.newHashSet();
         Deque<String> waitlist = Queues.newArrayDeque();
         waitlist.push(entryStateNodeId);
-        Element entryNode = createNewNode(doc, entryStateNodeId);
-        addInvariantsData(doc, entryNode, entryStateNodeId);
-        nodes.put(entryStateNodeId, entryNode);
+        visited.add(entryStateNodeId);
+        appendNewNode(doc, entryStateNodeId);
         while (!waitlist.isEmpty()) {
           String source = waitlist.pop();
           for (Edge edge : leavingEdges.get(source)) {
-            Element targetNode = nodes.get(edge.target);
-            if (targetNode == null) {
-              targetNode = createNewNode(doc, edge.target);
-              if (!ExpressionTrees.getFalse()
-                  .equals(addInvariantsData(doc, targetNode, edge.target))) {
-                waitlist.push(edge.target);
-              }
-              nodes.put(edge.target, targetNode);
-            }
-            createNewEdge(doc, edge, targetNode);
+            if (visited.add(edge.target)) {
+              appendNewNode(doc, edge.target);
+              waitlist.push(edge.target);
+            }
+            newEdge(doc, edge);
           }
         }
       }
-      doc.appendTo(pTarget);
-    }
-
-    private ExpressionTree<Object> addInvariantsData(
-        GraphMlBuilder pDoc, Element pNode, String pStateId) {
-      ExpressionTree<Object> tree = getStateInvariant(pStateId);
-      if (!tree.equals(ExpressionTrees.getTrue())) {
-        pDoc.addDataElementChild(pNode, KeyDef.INVARIANT, tree.toString());
-        String scope = stateScopes.get(pStateId);
-        if (scope != null && !scope.isEmpty() && !tree.equals(ExpressionTrees.getFalse())) {
-          pDoc.addDataElementChild(pNode, KeyDef.INVARIANTSCOPE, scope);
-        }
-      }
-      return tree;
-    }
-
-    private final Predicate<String> isNodeRedundant =
-        new Predicate<String>() {
-
-          @Override
-          public boolean apply(String pNode) {
-            if (!ExpressionTrees.getTrue().equals(getStateInvariant(pNode))) {
-              return false;
-            }
-            if (!nodeFlags.get(pNode).isEmpty()) {
-              return false;
-            }
-            if (!violatedProperties.get(pNode).isEmpty()) {
-              return false;
-            }
-            if (enteringEdges.get(pNode).isEmpty()) {
-              return false;
-            }
-            for (Edge edge : enteringEdges.get(pNode)) {
-              if (!edge.label.getMapping().isEmpty()) {
-                return false;
-              }
-            }
-            return true;
-          }
-        };
-
-    private final Predicate<Edge> isEdgeRedundant =
-        new Predicate<Edge>() {
-
-          @Override
-          public boolean apply(final Edge pEdge) {
-            if (isNodeRedundant.apply(pEdge.target)) {
-              return true;
-            }
-
-            if (pEdge.label.getMapping().isEmpty()) {
-              return true;
-            }
-
-            // An edge is never redundant if there are conflicting scopes
-            ExpressionTree<Object> sourceTree = getStateInvariant(pEdge.source);
-            if (sourceTree != null) {
-              String sourceScope = stateScopes.get(pEdge.source);
-              String targetScope = stateScopes.get(pEdge.target);
-              if (sourceScope != null && targetScope != null && !sourceScope.equals(targetScope)) {
-                return false;
-              }
-            }
-
-            // An edge is redundant if it is the only leaving edge of a
-            // node and it is empty or all its non-assumption contents
-            // are summarized by a preceding edge
-            boolean summarizedByPrecedingEdge = Iterables.any(enteringEdges.get(pEdge.source),
-                    new Predicate<Edge>() {
-                      @Override
-                      public boolean apply(Edge pPrecedingEdge) {
-                        return pPrecedingEdge.label.summarizes(pEdge.label);
-                      }
-                    });
-
-            if ((!pEdge.label.hasTransitionRestrictions()
-                        || summarizedByPrecedingEdge
-                        || pEdge.label.getMapping().size() == 1
-                            && pEdge.label.getMapping().containsKey(KeyDef.FUNCTIONEXIT))
-                    && (leavingEdges.get(pEdge.source).size() == 1)) {
-              return true;
-            }
-
-            if (Iterables.all(leavingEdges.get(pEdge.source), new Predicate<Edge>() {
-
-                          @Override
-                          public boolean apply(Edge pLeavingEdge) {
-                            return pLeavingEdge.label.getMapping().isEmpty();
-                          }
-                        })) {
-              return true;
-            }
-            return false;
-          }
-        };
-
-    /** Merge two consecutive nodes into one new node,
-     * if the edge between the nodes is redundant.
-     * The merge also merges the information of the nodes,
-     * e.g. disjuncts their invariants. */
+
+      doc.appendFooter();
+    }
+
     private void mergeNodes(final Edge pEdge) {
-      Preconditions.checkArgument(isEdgeRedundant.apply(pEdge));
-
-      // By default, merge into the predecessor,
-      // but if the successor is redundant while the predecessor is not,
-      // merge into the successor.
-      boolean intoPredecessor =
-          isNodeRedundant.apply(pEdge.target) || !isNodeRedundant.apply(pEdge.target);
-
-      final String source = intoPredecessor ? pEdge.source : pEdge.target;
-      final String target = intoPredecessor ? pEdge.target : pEdge.source;
+      final String source = pEdge.source;
+      final String target = pEdge.target;
+      final TransitionCondition label = pEdge.label;
+      Preconditions.checkArgument((!label.hasTransitionRestrictions()
+          || FluentIterable.from(enteringEdges.get(pEdge.source)).anyMatch(new Predicate<Edge>() {
+
+        @Override
+        public boolean apply(Edge pPrecedingEdge) {
+          return pPrecedingEdge.label.summarizes(pEdge.label);
+        }
+
+      })
+        || pEdge.label.keyValues.size() == 1 && pEdge.label.keyValues.containsKey(KeyDef.FUNCTIONEXIT))
+        && leavingEdges.get(pEdge.source).size() == 1);
+      Preconditions.checkArgument(removeEdge(pEdge));
 
       // Merge the flags
       nodeFlags.putAll(source, nodeFlags.removeAll(target));
-
-      // Merge the trees
-      mergeExpressionTrees(source, target);
-
       // Merge the violated properties
       violatedProperties.putAll(source, violatedProperties.removeAll(target));
 
       // Move the leaving edges
-      Collection<Edge> leavingEdgesToMove = ImmutableList.copyOf(this.leavingEdges.get(target));
+      FluentIterable<Edge> leavingEdges = FluentIterable.from(Lists.newArrayList(this.leavingEdges.get(target)));
       // Remove the edges from their successors
-      for (Edge leavingEdge : leavingEdgesToMove) {
+      for (Edge leavingEdge : leavingEdges) {
         boolean removed = removeEdge(leavingEdge);
         assert removed;
       }
-      // Create the replacement edges,
-      // Add them as leaving edges to the source node,
-      // Add them as entering edges to their target nodes
-      for (Edge leavingEdge : leavingEdgesToMove) {
-        TransitionCondition label = pEdge.label.putAllAndCopy(leavingEdge.label);
-        putEdge(new Edge(source, leavingEdge.target, label));
+      // Create the replacement edges
+      leavingEdges = leavingEdges
+          .transform(new Function<Edge, Edge>() {
+
+            @Override
+            public Edge apply(Edge pOldEdge) {
+              TransitionCondition label = new TransitionCondition();
+              label.keyValues.putAll(pEdge.label.keyValues);
+              label.keyValues.putAll(pOldEdge.label.keyValues);
+              return new Edge(source, pOldEdge.target, label);
+            }
+
+          });
+      // Add them as leaving edges to the source node
+      // and them as entering edges to their target nodes
+      for (Edge leavingEdge : leavingEdges) {
+        putEdge(leavingEdge);
       }
 
       // Move the entering edges
-      Collection<Edge> enteringEdgesToMove = ImmutableList.copyOf(this.enteringEdges.get(target));
+      FluentIterable<Edge> enteringEdges = FluentIterable.from(Lists.newArrayList(this.enteringEdges.get(target)));
       // Remove the edges from their predecessors
-      for (Edge enteringEdge : enteringEdgesToMove) {
+      for (Edge enteringEdge : enteringEdges) {
         boolean removed = removeEdge(enteringEdge);
-        assert removed : "could not remove edge: " + enteringEdge;
-      }
-      // Create the replacement edges,
-      // Add them as entering edges to the source node,
-      // Add add them as leaving edges to their source nodes
-      for (Edge enteringEdge : enteringEdgesToMove) {
-        if (!pEdge.equals(enteringEdge)) {
-          TransitionCondition label = pEdge.label.putAllAndCopy(enteringEdge.label);
-          putEdge(new Edge(enteringEdge.source, source, label));
-        }
-      }
-
-    }
-
-    /** Merge two expressionTrees for source and target.
-     * We also perform some kind of simplification. */
-    private void mergeExpressionTrees(final String source, final String target) {
-      ExpressionTree<Object> sourceTree = getStateInvariant(source);
-      ExpressionTree<Object> targetTree = getStateInvariant(target);
-      String sourceScope = stateScopes.get(source);
-      String targetScope = stateScopes.get(target);
-
-      if (ExpressionTrees.getTrue().equals(targetTree)
-          && !ExpressionTrees.getTrue().equals(sourceTree)
-          && (targetScope == null || targetScope.equals(sourceScope))) {
-        ExpressionTree<Object> newTargetTree = ExpressionTrees.getFalse();
-        for (Edge e : enteringEdges.get(target)) {
-          newTargetTree = factory.or(newTargetTree, getStateInvariant(e.source));
-        }
-        newTargetTree = simplifier.simplify(factory.and(targetTree, newTargetTree));
-        stateInvariants.put(target, newTargetTree);
-        targetTree = newTargetTree;
-      } else if (!ExpressionTrees.getTrue().equals(targetTree)
-          && ExpressionTrees.getTrue().equals(sourceTree)
-          && (sourceScope == null || sourceScope.equals(targetScope))
-          && enteringEdges.get(source).size() <= 1) {
-        ExpressionTree<Object> newSourceTree = ExpressionTrees.getFalse();
-        for (Edge e : enteringEdges.get(source)) {
-          newSourceTree = factory.or(newSourceTree, getStateInvariant(e.source));
-        }
-        newSourceTree = simplifier.simplify(factory.and(targetTree, newSourceTree));
-        stateInvariants.put(source, newSourceTree);
-        sourceTree = newSourceTree;
-      }
-
-      final String newScope;
-      if (ExpressionTrees.isConstant(sourceTree)
-          || Objects.equals(sourceScope, targetScope)) {
-        newScope = targetScope;
-      } else if (ExpressionTrees.isConstant(targetTree)) {
-        newScope = sourceScope;
-      } else {
-        newScope = null;
-      }
-      ExpressionTree<Object> newTree = mergeStateInvariantsIntoFirst(source, target);
-      if (newTree != null) {
-        if (newScope == null && !ExpressionTrees.isConstant(newTree)) {
-          putStateInvariant(source, ExpressionTrees.getTrue());
-          stateScopes.remove(source);
-        } else {
-          stateScopes.put(source, newScope);
-        }
-      }
+        assert removed;
+      }
+      // Create the replacement edges
+      enteringEdges = enteringEdges
+          .filter(Predicates.not(Predicates.equalTo(pEdge)))
+          .transform(new Function<Edge, Edge>() {
+
+            @Override
+            public Edge apply(Edge pOldEdge) {
+              TransitionCondition label = new TransitionCondition();
+              label.keyValues.putAll(pEdge.label.keyValues);
+              label.keyValues.putAll(pOldEdge.label.keyValues);
+              return new Edge(pOldEdge.source, source, label);
+            }
+
+          });
+      // Add them as entering edges to the source node
+      // and add them as leaving edges to their source nodes
+      for (Edge enteringEdge : enteringEdges) {
+        putEdge(enteringEdge);
+      }
+
     }
 
     private void putEdge(Edge pEdge) {
-      assert leavingEdges.size() == enteringEdges.size();
       leavingEdges.put(pEdge.source, pEdge);
       enteringEdges.put(pEdge.target, pEdge);
-      assert leavingEdges.size() == enteringEdges.size();
     }
 
     private boolean removeEdge(Edge pEdge) {
-      assert leavingEdges.size() == enteringEdges.size();
       if (leavingEdges.remove(pEdge.source, pEdge)) {
         boolean alsoRemoved = enteringEdges.remove(pEdge.target, pEdge);
-        assert alsoRemoved : "edge was not removed: " + pEdge;
-        assert leavingEdges.size() == enteringEdges.size();
+        assert alsoRemoved;
         return true;
       }
       return false;
     }
 
-    private Element createNewEdge(GraphMlBuilder pDoc, Edge pEdge, Element pTargetNode) {
-      Element edge = pDoc.createEdgeElement(pEdge.source, pEdge.target);
-      for (Map.Entry<KeyDef, String> entry : pEdge.label.getMapping().entrySet()) {
-        KeyDef keyDef = entry.getKey();
-        String value = entry.getValue();
-        if (keyDef.keyFor.equals(ElementType.EDGE)) {
-          pDoc.addDataElementChild(edge, keyDef, value);
-        } else if (keyDef.keyFor.equals(ElementType.NODE)) {
-          pDoc.addDataElementChild(pTargetNode, keyDef, value);
-        }
-      }
-      return edge;
-    }
-
-    private Element createNewNode(GraphMlBuilder pDoc, String pEntryStateNodeId) {
+    private void newEdge(GraphMlBuilder pDoc, Edge pEdge) {
+      Element result = pDoc.createEdgeElement(pEdge.source, pEdge.target);
+      for (KeyDef k : pEdge.label.keyValues.keySet())  {
+        pDoc.addDataElementChild(result, k, pEdge.label.keyValues.get(k));
+      }
+      pDoc.appendToAppendable(result);
+    }
+
+    private void appendNewNode(GraphMlBuilder pDoc, String pEntryStateNodeId) {
       Element result = pDoc.createNodeElement(pEntryStateNodeId, NodeType.ONPATH);
       for (NodeFlag f : nodeFlags.get(pEntryStateNodeId)) {
         pDoc.addDataElementChild(result, f.key, "true");
@@ -1191,7 +921,7 @@
       for (Property violation : violatedProperties.get(pEntryStateNodeId)) {
         pDoc.addDataElementChild(result, KeyDef.VIOLATEDPROPERTY, violation.toString());
       }
-      return result;
+      pDoc.appendToAppendable(result);
     }
 
     private Collection<NodeFlag> extractNodeFlags(ARGState pState) {
@@ -1208,107 +938,6 @@
       }
       return result;
     }
-
-    /**
-     * Records the given invariant for the given state.
-     *
-     * If no invariant is present for this state, the given invariant is the new state invariant.
-     * Otherwise, the new state invariant is a disjunction of the previous and the given invariant.
-     *
-     * However, if no invariants are ever added for a state, it is assumed to have the invariant "true".
-     *
-     * @param pStateId the state id.
-     * @param pValue the invariant to be added.
-     */
-    private void putStateInvariant(String pStateId, ExpressionTree<Object> pValue) {
-      ExpressionTree<Object> prev = stateInvariants.get(pStateId);
-      if (prev == null) {
-        stateInvariants.put(pStateId, simplifier.simplify(pValue));
-        return;
-      }
-      ExpressionTree<Object> result = simplifier.simplify(factory.or(prev, pValue));
-      stateInvariants.put(pStateId, result);
-    }
-
-    /**
-     * Merges the invariants for the given state ids and stores it as the new invariant for the first of the given ids.
-     *
-     * @param pStateId the state id.
-     * @param pOtherStateId the other state id.
-     *
-     * @return the merged invariant. {@code null} if neither state had an invariant.
-     */
-    private @Nullable ExpressionTree<Object> mergeStateInvariantsIntoFirst(
-        String pStateId, String pOtherStateId) {
-      ExpressionTree<Object> prev = stateInvariants.get(pStateId);
-      ExpressionTree<Object> other = stateInvariants.get(pOtherStateId);
-      if (prev == null) {
-        stateInvariants.put(pStateId, other);
-        return other;
-      }
-      if (other == null) {
-        return prev;
-      }
-      ExpressionTree<Object> result = simplifier.simplify(factory.or(prev, other));
-      stateInvariants.put(pStateId, result);
-      return result;
-    }
-
-    private ExpressionTree<Object> getStateInvariant(String pStateId) {
-      ExpressionTree<Object> result = stateInvariants.get(pStateId);
-      if (result == null) {
-        return ExpressionTrees.getTrue();
-      }
-      return result;
-    }
-  }
-
-  private boolean exportInvariant(CFANode pReferenceNode) {
-    Queue<CFANode> waitlist = Queues.newArrayDeque();
-    Set<CFANode> visited = Sets.newHashSet();
-    waitlist.offer(pReferenceNode);
-    visited.add(pReferenceNode);
-    for (CFAEdge assumeEdge : CFAUtils.enteringEdges(pReferenceNode).filter(AssumeEdge.class)) {
-      if (visited.add(assumeEdge.getPredecessor())) {
-        waitlist.offer(assumeEdge.getPredecessor());
-      }
-    }
-    Predicate<CFAEdge> epsilonEdge =
-        new Predicate<CFAEdge>() {
-
-          @Override
-          public boolean apply(CFAEdge pEdge) {
-            return !(pEdge instanceof AssumeEdge);
-          }
-        };
-    Predicate<CFANode> loopProximity =
-        cfa.getAllLoopHeads().isPresent()
-            ? new Predicate<CFANode>() {
-
-              @Override
-              public boolean apply(CFANode pNode) {
-                return cfa.getAllLoopHeads().get().contains(pNode) || pNode.isLoopStart();
-              }
-            }
-            : new Predicate<CFANode>() {
-
-              @Override
-              public boolean apply(CFANode pNode) {
-                return pNode.isLoopStart();
-              }
-            };
-    while (!waitlist.isEmpty()) {
-      CFANode current = waitlist.poll();
-      if (loopProximity.apply(current)) {
-        return true;
-      }
-      for (CFAEdge enteringEdge : CFAUtils.enteringEdges(current).filter(epsilonEdge)) {
-        if (visited.add(enteringEdge.getPredecessor())) {
-          waitlist.offer(enteringEdge.getPredecessor());
-        }
-      }
-    }
-    return false;
   }
 
   private static class DelayedAssignmentsKey {
@@ -1343,7 +972,9 @@
       }
       return false;
     }
+
   }
+
   private static class AssignsParameterOfOtherFunction implements Predicate<AExpressionStatement> {
 
     private final CFAEdge edge;
@@ -1450,4 +1081,140 @@
 
   }
 
+  private static class TransitionCondition implements Comparable<TransitionCondition> {
+
+    public final SortedMap<KeyDef, String> keyValues = Maps.newTreeMap();
+
+    public void put(final KeyDef pKey, final String pValue) {
+      keyValues.put(pKey, pValue);
+    }
+
+    @Override
+    public boolean equals(Object pOther) {
+      if (this == pOther) {
+        return true;
+      }
+      if (!(pOther instanceof TransitionCondition)) {
+        return false;
+      }
+
+      TransitionCondition oT = (TransitionCondition) pOther;
+
+      return this.keyValues.equals(oT.keyValues);
+    }
+
+    public boolean hasTransitionRestrictions() {
+      return !keyValues.isEmpty();
+    }
+
+    @Override
+    public int hashCode() {
+      return keyValues.hashCode();
+    }
+
+    @Override
+    public String toString() {
+      return keyValues.toString();
+    }
+
+    public boolean summarizes(TransitionCondition pLabel) {
+      if (equals(pLabel)) {
+        return true;
+      }
+      boolean ignoreAssumptionScope =
+          !keyValues.keySet().contains(KeyDef.ASSUMPTION)
+              || !pLabel.keyValues.keySet().contains(KeyDef.ASSUMPTION);
+      boolean ignoreInvariantScope =
+          !keyValues.keySet().contains(KeyDef.INVARIANT)
+          || !pLabel.keyValues.keySet().contains(KeyDef.INVARIANT);
+      for (KeyDef keyDef : KeyDef.values()) {
+        if (!keyDef.equals(KeyDef.ASSUMPTION)
+            && !keyDef.equals(KeyDef.INVARIANT)
+            && !(ignoreAssumptionScope && keyDef.equals(KeyDef.ASSUMPTIONSCOPE))
+            && !(ignoreInvariantScope && keyDef.equals(KeyDef.INVARIANTSCOPE))
+            && !Objects.equals(keyValues.get(keyDef), pLabel.keyValues.get(keyDef))) {
+          return false;
+        }
+      }
+      return true;
+    }
+
+    @Override
+    public int compareTo(TransitionCondition pO) {
+      if (this == pO) {
+        return 0;
+      }
+      SortedMapDifference<KeyDef, String> differences = Maps.difference(keyValues, pO.keyValues);
+      if (differences.areEqual()) {
+        return 0;
+      }
+      if (differences.entriesOnlyOnLeft().isEmpty()) {
+        return -1;
+      } else if (differences.entriesOnlyOnRight().isEmpty()) {
+        return 1;
+      }
+      ValueDifference<String> difference =
+          differences.entriesDiffering().values().iterator().next();
+      return difference.leftValue().compareTo(difference.rightValue());
+    }
+  }
+
+  private static class Edge implements Comparable<Edge> {
+
+    private final String source;
+
+    private final String target;
+
+    private final TransitionCondition label;
+
+    public Edge(String pSource, String pTarget, TransitionCondition pLabel) {
+      Preconditions.checkNotNull(pSource);
+      Preconditions.checkNotNull(pTarget);
+      Preconditions.checkNotNull(pLabel);
+      this.source = pSource;
+      this.target = pTarget;
+      this.label = pLabel;
+    }
+
+    @Override
+    public String toString() {
+      return String.format("{%s -- %s --> %s}", source, label, target);
+    }
+
+    @Override
+    public int compareTo(Edge pO) {
+      if (pO == this) {
+        return 0;
+      }
+      int comp = source.compareTo(pO.source);
+      if (comp != 0) {
+        return comp;
+      }
+      comp = target.compareTo(pO.target);
+      if (comp != 0) {
+        return comp;
+      }
+      return label.compareTo(pO.label);
+    }
+
+    @Override
+    public int hashCode() {
+      return Objects.hash(source, target, label);
+    }
+
+    @Override
+    public boolean equals(Object pOther) {
+      if (this == pOther) {
+        return true;
+      }
+      if (pOther instanceof Edge) {
+        Edge other = (Edge) pOther;
+        return source.equals(other.source)
+            && target.equals(other.target)
+            && label.equals(other.label);
+      }
+      return false;
+    }
+  }
+
 }