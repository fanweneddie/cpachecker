/*
 *  CPAchecker is a tool for configurable software verification.
 *  This file is part of CPAchecker.
 *
 *  Copyright (C) 2007-2014  Dirk Beyer
 *  All rights reserved.
 *
 *  Licensed under the Apache License, Version 2.0 (the "License");
 *  you may not use this file except in compliance with the License.
 *  You may obtain a copy of the License at
 *
 *      http://www.apache.org/licenses/LICENSE-2.0
 *
 *  Unless required by applicable law or agreed to in writing, software
 *  distributed under the License is distributed on an "AS IS" BASIS,
 *  WITHOUT WARRANTIES OR CONDITIONS OF ANY KIND, either express or implied.
 *  See the License for the specific language governing permissions and
 *  limitations under the License.
 *
 *
 *  CPAchecker web page:
 *    http://cpachecker.sosy-lab.org
 */
package org.sosy_lab.cpachecker.cpa.arg.counterexamples;

import static com.google.common.base.Preconditions.checkArgument;
import static com.google.common.base.Preconditions.checkNotNull;

import com.google.common.base.Joiner;
import com.google.common.base.Predicate;
import com.google.common.base.Predicates;
import com.google.common.collect.ImmutableList;
import java.io.IOException;
import java.io.Writer;
import java.nio.charset.Charset;
import java.nio.file.Path;
import java.util.ArrayList;
import java.util.HashSet;
import java.util.List;
import java.util.Map;
import java.util.Set;
import java.util.logging.Level;
import javax.annotation.Nullable;
import org.sosy_lab.common.Appender;
import org.sosy_lab.common.Appenders;
import org.sosy_lab.common.configuration.ClassOption;
import org.sosy_lab.common.configuration.Configuration;
import org.sosy_lab.common.configuration.InvalidConfigurationException;
import org.sosy_lab.common.configuration.Option;
import org.sosy_lab.common.configuration.Options;
import org.sosy_lab.common.io.IO;
import org.sosy_lab.common.io.PathTemplate;
import org.sosy_lab.common.log.LogManager;
import org.sosy_lab.cpachecker.cfa.CFA;
import org.sosy_lab.cpachecker.core.counterexample.CFAEdgeWithAssumptions;
import org.sosy_lab.cpachecker.core.counterexample.CFAPathWithAssumptions;
import org.sosy_lab.cpachecker.core.counterexample.CounterexampleInfo;
import org.sosy_lab.cpachecker.core.interfaces.ConfigurableProgramAnalysis;
import org.sosy_lab.cpachecker.cpa.arg.ARGState;
import org.sosy_lab.cpachecker.cpa.arg.ARGToDotWriter;
import org.sosy_lab.cpachecker.cpa.arg.ARGUtils;
import org.sosy_lab.cpachecker.cpa.arg.ErrorPathShrinker;
import org.sosy_lab.cpachecker.cpa.arg.path.ARGPath;
import org.sosy_lab.cpachecker.cpa.arg.witnessexport.ExtendedWitnessExporter;
import org.sosy_lab.cpachecker.cpa.arg.witnessexport.WitnessExporter;
import org.sosy_lab.cpachecker.util.Pair;
import org.sosy_lab.cpachecker.util.coverage.CoverageCollector;
import org.sosy_lab.cpachecker.util.coverage.CoverageReportGcov;
import org.sosy_lab.cpachecker.util.cwriter.PathToCTranslator;
import org.sosy_lab.cpachecker.util.cwriter.PathToConcreteProgramTranslator;
import org.sosy_lab.cpachecker.util.harness.HarnessExporter;

@Options(prefix="counterexample.export", deprecatedPrefix="cpa.arg.errorPath")
public class CEXExporter {

  enum CounterexampleExportType {
    CBMC, CONCRETE_EXECUTION;
  }

  @Option(
      secure = true,
      name = "compressWitness",
      description = "compress the produced error-witness automata using GZIP compression."
  )
  private boolean compressWitness = true;

  @Option(secure=true, name="codeStyle",
      description="exports either CMBC format or a concrete path program")
  private CounterexampleExportType codeStyle = CounterexampleExportType.CBMC;

  @Option(
      secure = true,
      name = "filters",
      description =
          "Filter for irrelevant counterexamples to reduce the number of similar counterexamples reported."
              + " Only relevant with analysis.stopAfterError=false and counterexample.export.exportImmediately=true."
              + " Put the weakest and cheapest filter first, e.g., PathEqualityCounterexampleFilter."
  )
  @ClassOption(packagePrefix = "org.sosy_lab.cpachecker.cpa.arg.counterexamples")
  private List<CounterexampleFilter.Factory> cexFilterClasses =
      ImmutableList.of(PathEqualityCounterexampleFilter::new);

  private final CounterexampleFilter cexFilter;

  private final CEXExportOptions options;
  private final LogManager logger;
  private final WitnessExporter witnessExporter;
  private final ExtendedWitnessExporter extendedWitnessExporter;
  private final HarnessExporter harnessExporter;

  public CEXExporter(
      Configuration config,
      CEXExportOptions pOptions,
      LogManager pLogger,
      CFA cfa,
      ConfigurableProgramAnalysis cpa,
      WitnessExporter pWitnessExporter,
      ExtendedWitnessExporter pExtendedWitnessExporter)
      throws InvalidConfigurationException {
    config.inject(this);
    options = pOptions;
    logger = pLogger;
    witnessExporter = checkNotNull(pWitnessExporter);
    extendedWitnessExporter = checkNotNull(pExtendedWitnessExporter);

    if (!options.disabledCompletely()) {
      cexFilter =
          CounterexampleFilter.createCounterexampleFilter(config, pLogger, cpa, cexFilterClasses);
      harnessExporter = new HarnessExporter(config, pLogger, cfa);
    } else {
      cexFilter = null;
      harnessExporter = null;
    }
  }

  /** @see #exportCounterexample(ARGState, CounterexampleInfo) */
  public void exportCounterexampleIfRelevant(
      final ARGState pTargetState, final CounterexampleInfo pCounterexampleInfo)
      throws InterruptedException {
    if (options.disabledCompletely()) {
      return;
    }

    if (cexFilter.isRelevant(pCounterexampleInfo)) {
      exportCounterexample(pTargetState, pCounterexampleInfo);
    } else {
      logger.log(
          Level.FINEST,
          "Skipping counterexample printing because it is similar to one of already printed.");
    }
  }

  /**
   * Export an Error Trace in different formats, for example as C-file, dot-file or automaton.
   *
   * @param targetState state of an ARG, used as fallback, if pCounterexampleInfo contains no
   *     targetPath.
   * @param counterexample contains further information and the (optional) targetPath. If the
   *     targetPath is available, it will be used for the output. Otherwise we use backwards
   *     reachable states from pTargetState.
   */
  public void exportCounterexample(
      final ARGState targetState, final CounterexampleInfo counterexample) {
    checkNotNull(targetState);
    checkNotNull(counterexample);
    if (options.disabledCompletely()) {
      return;
    }

    final ARGPath targetPath = counterexample.getTargetPath();
    final Predicate<Pair<ARGState, ARGState>> isTargetPathEdge = Predicates.in(
        new HashSet<>(targetPath.getStatePairs()));
    final ARGState rootState = targetPath.getFirstState();
    final int uniqueId = counterexample.getUniqueId();

    if (options.getCoveragePrefix() != null) {
      Path outputPath = options.getCoveragePrefix().getPath(counterexample.getUniqueId());
      try (Writer gcovFile = IO.openOutputFile(outputPath, Charset.defaultCharset())) {
        CoverageReportGcov.write(CoverageCollector.fromCounterexample(targetPath), gcovFile);
      } catch (IOException e) {
        logger.logUserException(
            Level.WARNING, e, "Could not write coverage information for counterexample to file");
      }
    }

    writeErrorPathFile(options.getErrorPathFile(), uniqueId, counterexample);

    if (options.getCoreFile() != null) {
      // the shrinked errorPath only includes the nodes,
      // that are important for the error, it is not a complete path,
      // only some nodes of the targetPath are part of it
      ErrorPathShrinker pathShrinker = new ErrorPathShrinker();
      CFAPathWithAssumptions targetPAssum = null;
      if (counterexample.isPreciseCounterExample()) {
        targetPAssum = counterexample.getCFAPathWithAssignments();
      }
        List<Pair<CFAEdgeWithAssumptions, Boolean>>
          shrinkedErrorPath = pathShrinker.shrinkErrorPath(targetPath, targetPAssum);

      // present only the important edges in the Counterxample.core.txt output file
      List<CFAEdgeWithAssumptions> importantShrinkedErrorPath = new ArrayList<>();
      for(Pair<CFAEdgeWithAssumptions, Boolean> pair : shrinkedErrorPath){
        if(pair.getSecond()){
          importantShrinkedErrorPath.add(pair.getFirst());
        }
      }

      writeErrorPathFile(
          options.getCoreFile(),
          uniqueId,
          Appenders.forIterable(Joiner.on('\n'), importantShrinkedErrorPath));
    }

    final Set<ARGState> pathElements;
    Appender pathProgram = null;
    if (counterexample.isPreciseCounterExample()) {
      pathElements = targetPath.getStateSet();

      if (options.getSourceFile() != null) {
        switch(codeStyle) {
          case CONCRETE_EXECUTION:
            pathProgram = PathToConcreteProgramTranslator.translateSinglePath(targetPath, counterexample.getCFAPathWithAssignments());
            break;
          case CBMC:
            pathProgram = PathToCTranslator.translateSinglePath(targetPath);
            break;
          default:
            throw new AssertionError("Unhandled case statement: " + codeStyle);
        }
      }

    } else {
      // Imprecise error path.
      // For the text export, we have no other chance,
      // but for the C code and graph export we use all existing paths
      // to avoid this problem.
      pathElements = ARGUtils.getAllStatesOnPathsTo(targetState);

      if (options.getSourceFile() != null) {
        switch(codeStyle) {
<<<<<<< HEAD
        case CONCRETE_EXECUTION:
          logger.log(Level.WARNING, "Cannot export imprecise counterexample to C code for concrete execution.");
          break;
        case CBMC:
=======
          case CONCRETE_EXECUTION:
            logger.log(Level.WARNING, "Cannot export imprecise counterexample to C code for concrete execution.");
            break;
          case CBMC:
>>>>>>> 753da3f7
            // "translatePaths" does not work if the ARG branches without assume edge
            if (ARGUtils.hasAmbiguousBranching(rootState, pathElements)) {
              pathProgram = PathToCTranslator.translateSinglePath(targetPath);
            } else {
              pathProgram = PathToCTranslator.translatePaths(rootState, pathElements);
            }
<<<<<<< HEAD
          break;
        default:
          throw new AssertionError("Unhandled case statement: " + codeStyle);
=======
            break;
          default:
            throw new AssertionError("Unhandled case statement: " + codeStyle);
>>>>>>> 753da3f7
        }
      }
    }

    if (pathProgram != null) {
      writeErrorPathFile(options.getSourceFile(), uniqueId, pathProgram);
    }

    writeErrorPathFile(
        options.getGraphFile(),
        uniqueId,
        (Appender)
            pAppendable ->
                ARGToDotWriter.write(
                    pAppendable,
                    rootState,
                    ARGState::getChildren,
                    Predicates.in(pathElements),
                    isTargetPathEdge));

    writeErrorPathFile(
        options.getAutomatonFile(),
        uniqueId,
        (Appender)
            pAppendable ->
                ARGUtils.producePathAutomaton(
                    pAppendable, rootState, pathElements, "ErrorPath" + uniqueId, counterexample));

    for (Pair<Object, PathTemplate> info : counterexample.getAllFurtherInformation()) {
      if (info.getSecond() != null) {
        writeErrorPathFile(info.getSecond(), uniqueId, info.getFirst());
      }
    }

    writeErrorPathFile(
        options.getWitnessFile(),
        uniqueId,
        (Appender)
            pAppendable ->
                witnessExporter.writeErrorWitness(
                    pAppendable,
                    rootState,
                    Predicates.in(pathElements),
                    isTargetPathEdge,
                    counterexample),
        compressWitness);

    writeErrorPathFile(
        options.getExtendedWitnessFile(),
        uniqueId,
        (Appender)
            pAppendable ->
                extendedWitnessExporter.writeErrorWitness(
                    pAppendable,
                    rootState,
                    Predicates.in(pathElements),
                    isTargetPathEdge,
                    counterexample),
        compressWitness);

    writeErrorPathFile(
        options.getTestHarnessFile(),
        uniqueId,
        (Appender)
            pAppendable ->
                harnessExporter.writeHarness(
                    pAppendable,
                    rootState,
                    Predicates.in(pathElements),
                    isTargetPathEdge,
                    counterexample));
  }

  // Copied from org.sosy_lab.cpachecker.util.coverage.FileCoverageInformation.addVisitedLine(int)
  public void addVisitedLine(Map<Integer,Integer> visitedLines, int pLine) {
    checkArgument(pLine > 0);
    if (visitedLines.containsKey(pLine)) {
      visitedLines.put(pLine, visitedLines.get(pLine) + 1);
    } else {
      visitedLines.put(pLine, 1);
    }
  }

  private void writeErrorPathFile(@Nullable PathTemplate template, int uniqueId, Object content) {
    writeErrorPathFile(template, uniqueId, content, false);
  }

  private void writeErrorPathFile(
      @Nullable PathTemplate template, int uniqueId, Object content, boolean pCompress) {
    if (template != null) {
      // fill in index in file name
      Path file = template.getPath(uniqueId);

      try {
        if (!pCompress) {
          IO.writeFile(file, Charset.defaultCharset(), content);
        } else {
          file = file.resolveSibling(file.getFileName() + ".gz");
          IO.writeGZIPFile(file, Charset.defaultCharset(), content);
        }
      } catch (IOException e) {
        logger.logUserException(Level.WARNING, e,
            "Could not write information about the error path to file");
      }
    }
  }
}<|MERGE_RESOLUTION|>--- conflicted
+++ resolved
@@ -238,32 +238,19 @@
 
       if (options.getSourceFile() != null) {
         switch(codeStyle) {
-<<<<<<< HEAD
-        case CONCRETE_EXECUTION:
-          logger.log(Level.WARNING, "Cannot export imprecise counterexample to C code for concrete execution.");
-          break;
-        case CBMC:
-=======
           case CONCRETE_EXECUTION:
             logger.log(Level.WARNING, "Cannot export imprecise counterexample to C code for concrete execution.");
             break;
           case CBMC:
->>>>>>> 753da3f7
             // "translatePaths" does not work if the ARG branches without assume edge
             if (ARGUtils.hasAmbiguousBranching(rootState, pathElements)) {
               pathProgram = PathToCTranslator.translateSinglePath(targetPath);
             } else {
               pathProgram = PathToCTranslator.translatePaths(rootState, pathElements);
             }
-<<<<<<< HEAD
-          break;
-        default:
-          throw new AssertionError("Unhandled case statement: " + codeStyle);
-=======
             break;
           default:
             throw new AssertionError("Unhandled case statement: " + codeStyle);
->>>>>>> 753da3f7
         }
       }
     }
