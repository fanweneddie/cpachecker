--- conflicted
+++ resolved
@@ -62,6 +62,7 @@
   private boolean wasExpanded = false;
   private boolean mayCover = true;
   private boolean destroyed = false;
+  private boolean hasCoveredParent = false;
 
   private ARGState mergedWith = null;
 
@@ -205,29 +206,17 @@
     return mergedWith;
   }
 
-<<<<<<< HEAD
-  public boolean mayCover() {
-    return mayCover && !isCovered();
-=======
   // was-expanded marker so we can identify open leafs
 
   boolean wasExpanded() {
     return wasExpanded;
->>>>>>> 21982e81
   }
 
   void markExpanded() {
     wasExpanded = true;
   }
 
-<<<<<<< HEAD
-  public void setCovering() {
-    assert !destroyed : "Don't use destroyed ARGState " + this;
-    mayCover = true;
-  }
-=======
   // small and less important stuff
->>>>>>> 21982e81
 
   public int getStateId() {
     return stateId;
@@ -237,8 +226,6 @@
     return destroyed;
   }
 
-<<<<<<< HEAD
-=======
   /**
    * The ordering of this class is the chronological creation order.
    *
@@ -259,7 +246,6 @@
     return !hasCoveredParent && !isCovered() && super.isTarget();
   }
 
->>>>>>> 21982e81
   @Override
   public String toString() {
     StringBuilder sb = new StringBuilder();
