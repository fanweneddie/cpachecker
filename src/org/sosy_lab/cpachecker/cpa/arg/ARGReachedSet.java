/*
 *  CPAchecker is a tool for configurable software verification.
 *  This file is part of CPAchecker.
 *
 *  Copyright (C) 2007-2014  Dirk Beyer
 *  All rights reserved.
 *
 *  Licensed under the Apache License, Version 2.0 (the "License");
 *  you may not use this file except in compliance with the License.
 *  You may obtain a copy of the License at
 *
 *      http://www.apache.org/licenses/LICENSE-2.0
 *
 *  Unless required by applicable law or agreed to in writing, software
 *  distributed under the License is distributed on an "AS IS" BASIS,
 *  WITHOUT WARRANTIES OR CONDITIONS OF ANY KIND, either express or implied.
 *  See the License for the specific language governing permissions and
 *  limitations under the License.
 *
 *
 *  CPAchecker web page:
 *    http://cpachecker.sosy-lab.org
 */
package org.sosy_lab.cpachecker.cpa.arg;

import static com.google.common.base.Preconditions.checkNotNull;
import static com.google.common.collect.FluentIterable.from;

import com.google.common.base.Functions;
import com.google.common.base.Preconditions;
import com.google.common.base.Predicate;
import com.google.common.base.Predicates;
import com.google.common.collect.ImmutableList;
import com.google.common.collect.ImmutableSet;
import com.google.common.collect.SetMultimap;
import java.io.IOException;
import java.util.ArrayDeque;
import java.util.ArrayList;
import java.util.Collection;
import java.util.Collections;
import java.util.Deque;
import java.util.HashSet;
import java.util.IdentityHashMap;
import java.util.List;
import java.util.Map;
import java.util.NavigableSet;
import java.util.Set;
import java.util.TreeSet;
import java.util.function.Function;
import java.util.logging.Level;
import org.sosy_lab.cpachecker.core.interfaces.AbstractState;
import org.sosy_lab.cpachecker.core.interfaces.AdjustablePrecision;
import org.sosy_lab.cpachecker.core.interfaces.ConfigurableProgramAnalysis;
import org.sosy_lab.cpachecker.core.interfaces.Precision;
import org.sosy_lab.cpachecker.core.reachedset.ReachedSet;
import org.sosy_lab.cpachecker.core.reachedset.UnmodifiableReachedSet;
import org.sosy_lab.cpachecker.core.reachedset.UnmodifiableReachedSetWrapper;
import org.sosy_lab.cpachecker.exceptions.CPAException;
import org.sosy_lab.cpachecker.util.AbstractStates;
<<<<<<< HEAD
=======
import org.sosy_lab.cpachecker.util.Precisions;
import org.sosy_lab.cpachecker.util.BiPredicates;
>>>>>>> 5425dfd8

/**
 * This class is a modifiable live view of a reached set, which shows the ARG
 * relations between the elements, and enforces a correct ARG when the set is
 * modified through this wrapper.
 */
public class ARGReachedSet {

  private final int refinementNumber;
  private final ConfigurableProgramAnalysis cpa;

  private final ReachedSet mReached;
  private final UnmodifiableReachedSet mUnmodifiableReached;

  /**
   * Constructor for ARGReachedSet as a simple wrapper around ReachedSet.
   * If possible, do not use this constructor but the other one that takes
   * an ARGCPA instance as parameter.
   * This class notifies the ARGCPA of removed counterexamples if possible
   * to reduce memory usage.
   */
  public ARGReachedSet(ReachedSet pReached) {
    this(pReached, null);
  }

  public ARGReachedSet(ReachedSet pReached, ConfigurableProgramAnalysis pCpa) {
    this(pReached, pCpa, -1);
  }

  /**
   * This constructor may be used only during an refinement
   * which should be added to the refinement graph .dot file.
   */
  public ARGReachedSet(
      ReachedSet pReached, ConfigurableProgramAnalysis pCpa, int pRefinementNumber) {
    mReached = checkNotNull(pReached);
    mUnmodifiableReached = new UnmodifiableReachedSetWrapper(mReached);

    cpa = pCpa;
    refinementNumber = pRefinementNumber;
  }

  public UnmodifiableReachedSet asReachedSet() {
    return mUnmodifiableReached;
  }

  /**
   * Remove an element and all elements below it from the tree. Re-add all those
   * elements to the waitlist which have children which are either removed or were
   * covered by removed elements.
   *
   * @param e The root of the removed subtree, may not be the initial element.
   * @throws InterruptedException can be thrown in subclass
   */
  public void removeSubtree(ARGState e) throws InterruptedException {
    Set<ARGState> toWaitlist = removeSubtree0(e);

    for (ARGState ae : toWaitlist) {
      mReached.reAddToWaitlist(ae);
    }
  }

  /**
   * For the case that the ARG is not a tree, recalculate the ReachedSet
   * by calculating the states reachable from the rootState.
   * States which have become unreachable get properly detached
   */
  public void recalculateReachedSet(ARGState rootState) {
    removeUnReachableFrom(Collections.singleton(rootState), ARGState::getChildren, x -> true);
  }

  /**
   * If at least one error state is present,remove the parts of the ARG from which no error state is reachable.
   * Warning: This might remove states that could cover other states.
   */
  public void removeSafeRegions() {
    Collection<AbstractState> targetStates = from(mReached)
        .filter(AbstractStates.IS_TARGET_STATE)
        .toList();
    if (!targetStates.isEmpty()) {
      removeUnReachableFrom(targetStates,
          ARGState::getParents, x -> x.wasExpanded());
    }
  }

  private void removeUnReachableFrom(Collection<AbstractState> startStates,
      Function<? super ARGState, ? extends Iterable<ARGState>> successorFunction,
      Predicate<ARGState> allowedToRemove) {
    Deque<AbstractState> toVisit = new ArrayDeque<>(startStates);
    Set<ARGState> reached = new HashSet<>();
    while (!toVisit.isEmpty()) {
      ARGState currentElement = (ARGState) toVisit.removeFirst();
      if (reached.add(currentElement)) {
        List<ARGState> notYetReached = from(successorFunction.apply(currentElement))
            .filter(x -> !reached.contains(x))
            .toList();
        toVisit.addAll(notYetReached);
      }
    }
    List<ARGState> toRemove = new ArrayList<>(2);
    for (AbstractState inOldReached : mReached) {
      if (!reached.contains(inOldReached) && allowedToRemove.apply((ARGState) inOldReached)) {
        toRemove.add((ARGState) inOldReached);
      }
    }
    for (ARGState state : toRemove) {
      if (!state.isDestroyed()) {
        removeCoverageOf(state);
        state.removeFromARG();
      }
    }
    mReached.removeAll(toRemove);
  }

  /**
   * Like {@link #removeSubtree(ARGState)}, but when re-adding elements to the
   * waitlist adapts precisions with respect to the supplied precision p (see
   * {@link #adaptPrecision(Precision, Precision, Predicate)}).
   * @param e The root of the removed subtree, may not be the initial element.
   * @param p The new precision.
   * @throws InterruptedException if operation is interrupted
   */
  public void removeSubtree(ARGState e, Precision p, Predicate<? super Precision> pPrecisionType)
      throws InterruptedException {
    for (ARGState ae : removeSubtree0(e)) {
      mReached.updatePrecision(ae, adaptPrecision(mReached.getPrecision(ae), p, pPrecisionType));
      mReached.reAddToWaitlist(ae);
    }
  }

  /**
   * Like {@link #removeSubtree(ARGState)}, but when re-adding elements to the
   * waitlist adapts precisions with respect to the supplied precision p (see
   * {@link #adaptPrecision(Precision, Precision, Predicate)}).
   * If multiple precisions are given,
   * adapt all matching sub-precisions of a WrappedPrecision.
   *
   * @param pState The root of the removed subtree, may not be the initial element.
   * @param pPrecisions The new precisions.
   * @param pPrecTypes the types of the precisions.
   * @throws InterruptedException if operation is interrupted
   */
  public void removeSubtree(
      ARGState pState, List<Precision> pPrecisions, List<Predicate<? super Precision>> pPrecTypes)
      throws InterruptedException {

    Preconditions.checkNotNull(pState);
    Preconditions.checkNotNull(pPrecisions);
    Preconditions.checkNotNull(pPrecTypes);

    Preconditions.checkArgument(pPrecisions.size() == pPrecTypes.size());

    Set<ARGState> toWaitlist = removeSubtree0(pState);

    for (ARGState waitingState : toWaitlist) {
      Precision waitingStatePrec = mReached.getPrecision(waitingState);
      Preconditions.checkState(waitingStatePrec != null);

      for (int i = 0; i < pPrecisions.size(); i++) {
        Precision adaptedPrec = adaptPrecision(waitingStatePrec, pPrecisions.get(i), pPrecTypes.get(i));

        // adaptedPrec == null, if the precision component was not changed
        if (adaptedPrec != null ) {
          waitingStatePrec = adaptedPrec;
        }
        Preconditions.checkState(waitingStatePrec != null);
      }

      mReached.updatePrecision(waitingState, waitingStatePrec);
      mReached.reAddToWaitlist(waitingState);
    }
  }

  /**
   * Safely remove a port of the ARG which has been proved as completely
   * unreachable. This method takes care of the coverage relationships of the
   * removed nodes, re-adding covered nodes to the waitlist if necessary.
   * @param rootOfInfeasiblePart The root of the subtree to remove.
   */
  public void removeInfeasiblePartofARG(ARGState rootOfInfeasiblePart) {
    dumpSubgraph(rootOfInfeasiblePart);

    Set<ARGState> infeasibleSubtree = rootOfInfeasiblePart.getSubgraph();

    for (ARGState removedNode : infeasibleSubtree) {
      removeCoverageOf(removedNode);
    }

    Set<ARGState> parentsOfRoot = ImmutableSet.copyOf(rootOfInfeasiblePart.getParents());
    Set<ARGState> parentsOfRemovedStates = removeSet(infeasibleSubtree);

    assert parentsOfRoot.equals(parentsOfRemovedStates);
  }

  /**
   * This method cuts of the subtree in the ARG, starting with the given state.
   *
   * Other than {@link #removeSubtree(ARGState)} and its variants, this method
   * does not care about keeping the coverage-relation consistent, so using this
   * method might, and very likely will, introduce unsoundness that has to be
   * handled appropriately by other means (e.g., a later full re-exploration).
   *
   * @param argState the state to be removed including its subtree
   */
  public void cutOffSubtree(ARGState argState) {
    Set<ARGState> subgraph = argState.getSubgraph();
    mReached.removeAll(subgraph);

    for (ARGState ae : subgraph) {
      ae.detachFromARG();
    }
  }

  /**
   * This method (re)adds the given state to the waitlist and changes the
   * precision of the state to the supplied precision.
   *
   * @param state the state to (re)add to the waitlist
   * @param precision the new precision to apply at this state
   * @param pPrecisionType the type of the precision
   */
  public void readdToWaitlist(ARGState state, Precision precision, Predicate<? super Precision> pPrecisionType) {
    mReached.updatePrecision(state, adaptPrecision(mReached.getPrecision(state), precision, pPrecisionType));
    mReached.reAddToWaitlist(state);
  }

  public void updatePrecisionForState(ARGState state, Precision precision, Predicate<? super Precision> pPrecisionType) {
    mReached.updatePrecision(state, adaptPrecision(mReached.getPrecision(state), precision, pPrecisionType));
  }

  /**
   * Set a new precision for each single state in the reached set.
   * @param pNewPrecision The new precision, may be for a single CPA
   *                      (c.f. {@link #adaptPrecision(Precision, Precision, Predicate)}).
   * @param pPrecisionType the type of the precision
   */
  public void updatePrecisionGlobally(Precision pNewPrecision,
      Predicate<? super Precision> pPrecisionType) {
    Map<Precision, Precision> precisionUpdateCache = new IdentityHashMap<>();

    mReached.forEach(
        (s, oldPrecision) -> {
          Precision newPrecision =
              precisionUpdateCache.computeIfAbsent(
                  oldPrecision, oldPrec -> adaptPrecision(oldPrec, pNewPrecision, pPrecisionType));

          mReached.updatePrecision(s, newPrecision);
        });
  }

  /**
   * Adapts a precision with a new precision.
   * If the old precision is a wrapper precision, pNewPrecision replaces the
   * component of the wrapper precision that corresponds to pNewPrecision.
   * Otherwise, pNewPrecision is returned.
   * @param pOldPrecision The old precision.
   * @param pNewPrecision New precision.
   * @return The adapted precision.
   */
  private Precision adaptPrecision(Precision pOldPrecision, Precision pNewPrecision,
      Predicate<? super Precision> pPrecisionType) {
    return ((AdjustablePrecision) pOldPrecision).add((AdjustablePrecision) pNewPrecision);
    // return Precisions.replaceByType(pOldPrecision, pNewPrecision, pPrecisionType);
  }

  private Set<ARGState> removeSubtree0(ARGState e) {
    Preconditions.checkNotNull(e);
    Preconditions.checkArgument(
        !e.getParents().isEmpty(),
        "May not remove the initial state from the ARG/reached set.\nTrying to remove state '%s'.",
        e);

    dumpSubgraph(e);

    Set<ARGState> toUnreach = e.getSubgraph();

    // collect all elements covered by the subtree
    List<ARGState> newToUnreach = new ArrayList<>();

    for (ARGState ae : toUnreach) {
      newToUnreach.addAll(ae.getCoveredByThis());
    }
    // we remove the covered states completely,
    // maybe we re-explore them later and find coverage again.
    // caution: siblings of the covered state might be re-explored, too,
    // they should be covered by the existing/previous siblings
    // (if sibling not removed and precision is not weaker)
    toUnreach.addAll(newToUnreach);

    Set<ARGState> toWaitlist = removeSet(toUnreach);

    return toWaitlist;
  }

  private void dumpSubgraph(ARGState e) {
    if (!(cpa instanceof ARGCPA)) {
      return;
    }

    ARGCPA argCpa = (ARGCPA) cpa;

    ARGToDotWriter refinementGraph = argCpa.getARGExporter().getRefinementGraphWriter();
    if (refinementGraph == null) {
      return;
    }

    SetMultimap<ARGState, ARGState> successors =
        ARGUtils.projectARG(e, ARGState::getChildren, ARGUtils.RELEVANT_STATE);

    SetMultimap<ARGState, ARGState> predecessors =
        ARGUtils.projectARG(e, ARGState::getParents, ARGUtils.RELEVANT_STATE);

    try {
      refinementGraph.enterSubgraph("cluster_" + refinementNumber,
                                    "Refinement " + refinementNumber);

      refinementGraph.writeSubgraph(
          e,
          Functions.forMap(successors.asMap(), ImmutableSet.<ARGState>of()),
          Predicates.alwaysTrue(),
          BiPredicates.alwaysFalse());

      refinementGraph.leaveSubgraph();

      for (ARGState predecessor : predecessors.get(e)) {
        // insert edge from predecessor to e in global graph
        refinementGraph.writeEdge(predecessor, e);
      }

    } catch (IOException ex) {
      argCpa
          .getLogger()
          .logUserException(Level.WARNING, ex, "Could not write refinement graph to file");
    }

  }

  /**
   * Remove a set of elements from the ARG and reached set. There are no sanity checks.
   *
   * <p>The result will be a set of elements that need to be added to the waitlist to re-discover
   * the removed elements. These are the parents of the removed elements which are not removed
   * themselves. The set is sorted based on the relation defined by {@link
   * ARGState#compareTo(ARGState)}), i.e., oldest-first.
   *
   * @param elements the elements to remove
   * @return the elements to re-add to the waitlist
   */
  private NavigableSet<ARGState> removeSet(Set<ARGState> elements) {
    mReached.removeAll(elements);

    NavigableSet<ARGState> toWaitlist = new TreeSet<>();
    for (ARGState ae : elements) {
      for (ARGState parent : ae.getParents()) {
        if (!elements.contains(parent)) {
          toWaitlist.add(parent);
        }
      }

      ae.removeFromARG();
    }
    return toWaitlist;
  }

  /**
   * Remove all covering relations from a node so that this node does not cover
   * any other node anymore.
   * Also adds any now uncovered leaf nodes to the waitlist.
   *
   * Call this method when you have changed (strengthened) an abstract state.
   */
  public void removeCoverageOf(ARGState v) {
    for (ARGState coveredByChildOfV : ImmutableList.copyOf(v.getCoveredByThis())) {
      uncover(coveredByChildOfV);
    }
    assert v.getCoveredByThis().isEmpty();
  }

  /**
   * Mark a covered element as non-covered.
   * This method also re-adds all leaves in that part of the ARG to the waitlist.
   *
   * @param element The covered ARGState to uncover.
   */
  private void uncover(ARGState element) {
    element.uncover();

    // this is the subtree of elements which now become uncovered
    Set<ARGState> uncoveredSubTree = element.getSubgraph();

    for (ARGState e : uncoveredSubTree) {
      assert !e.isCovered();

      e.setHasCoveredParent(false);

      if (!e.wasExpanded()) {
        // its a leaf
        mReached.reAddToWaitlist(e);
      }
    }
  }

  /**
   * Try covering an ARG state by other states in the reached set.
   * If successful, also mark the subtree below this state as covered,
   * which means that all states in this subtree do not cover any states anymore.
   * @param v The state which should be covered if possible.
   * @return whether the covering was successful
   */
  public boolean tryToCover(ARGState v) throws CPAException, InterruptedException {
    assert v.mayCover();

    // sideeffect: coverage and cleanup of ARG is done in ARGStopSep#stop
    boolean stop = cpa.getStopOperator().stop(v, mReached.getReached(v), mReached.getPrecision(v));
    Preconditions.checkState(!stop);
    // ignore return value of stop, because it will always be false

    if (v.isCovered()) {
      Set<ARGState> subtree = v.getSubgraph();
      subtree.remove(v);

      removeCoverageOf(v);
      for (ARGState childOfV : subtree) {
        // all states in the subtree (including v) may not cover anymore
        removeCoverageOf(childOfV);
      }

      for (ARGState childOfV : subtree) {
        // all states in the subtree (excluding v)
        // are removed from the waitlist,
        // are not covered anymore directly

        if (childOfV.isCovered()) {
          childOfV.uncover();
        }
      }

      for (ARGState childOfV : subtree) {
        mReached.removeOnlyFromWaitlist(childOfV);

        childOfV.setHasCoveredParent(true);

        // each child of v now doesn't cover anything anymore
        assert childOfV.getCoveredByThis().isEmpty();
        assert !childOfV.mayCover();
      }

      mReached.removeOnlyFromWaitlist(v);

      return true;
    }
    return false;
  }

  /**
   * Try covering an ARG state by other states in the reached set. This method
   * deliberately allows for unsoundness, by not caring about keeping the
   * coverage relation in the ARG consistent. When asked to be sound, this
   * method delegates to {@link ARGReachedSet#tryToCover(ARGState)}
   *
   * @param v the state which should be covered if possible
   * @param beUnsound whether or not the be unsound
   * @return whether the covering was successful
   */
  public boolean tryToCover(ARGState v, boolean beUnsound) throws CPAException, InterruptedException {
    assert v.mayCover();

    if (beUnsound) {
      // sideeffect: coverage and cleanup of ARG is done in ARGStopSep#stop
      cpa.getStopOperator().stop(v, mReached.getReached(v), mReached.getPrecision(v));
      return v.isCovered();
    }

    return tryToCover(v);
  }

  public static class ForwardingARGReachedSet extends ARGReachedSet {

    protected final ARGReachedSet delegate;

    public ForwardingARGReachedSet(ARGReachedSet pReached) {
      super(pReached.mReached);
      delegate = pReached;
    }
  }

  /**
   * This method should only be used with great caution! It removes all pending
   * states from the waitlist, and therefore effectively prevents the analysis
   * from continuing.
   *
   * Depending on the states contained in the reached set this can lead to unsound
   * behaviour (e.g. no state in waitlist anymore, but an existing error was not found)
   */
  public void clearWaitlist() {
    while (mReached.hasWaitingState()) {
      mReached.popFromWaitlist();
    }
  }

  /**
   * This method adds a state to the reached after splitting, but removes it from the waitlist.
   * The precision is taken from the original state. Only call this method if you are sure that
   * the state does not represent unreached concrete states, otherwise it will be unsound.
   */
  public void addForkedState(ARGState forkedState, ARGState originalState) {
    mReached.add(forkedState, mReached.getPrecision(originalState));
    mReached.removeOnlyFromWaitlist(forkedState);
  }
}<|MERGE_RESOLUTION|>--- conflicted
+++ resolved
@@ -57,11 +57,7 @@
 import org.sosy_lab.cpachecker.core.reachedset.UnmodifiableReachedSetWrapper;
 import org.sosy_lab.cpachecker.exceptions.CPAException;
 import org.sosy_lab.cpachecker.util.AbstractStates;
-<<<<<<< HEAD
-=======
-import org.sosy_lab.cpachecker.util.Precisions;
 import org.sosy_lab.cpachecker.util.BiPredicates;
->>>>>>> 5425dfd8
 
 /**
  * This class is a modifiable live view of a reached set, which shows the ARG
@@ -322,7 +318,7 @@
    * @return The adapted precision.
    */
   private Precision adaptPrecision(Precision pOldPrecision, Precision pNewPrecision,
-      Predicate<? super Precision> pPrecisionType) {
+      @SuppressWarnings("unused") Predicate<? super Precision> pPrecisionType) {
     return ((AdjustablePrecision) pOldPrecision).add((AdjustablePrecision) pNewPrecision);
     // return Precisions.replaceByType(pOldPrecision, pNewPrecision, pPrecisionType);
   }
