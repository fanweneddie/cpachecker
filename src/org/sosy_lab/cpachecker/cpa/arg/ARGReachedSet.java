/*
 *  CPAchecker is a tool for configurable software verification.
 *  This file is part of CPAchecker.
 *
 *  Copyright (C) 2007-2012  Dirk Beyer
 *  All rights reserved.
 *
 *  Licensed under the Apache License, Version 2.0 (the "License");
 *  you may not use this file except in compliance with the License.
 *  You may obtain a copy of the License at
 *
 *      http://www.apache.org/licenses/LICENSE-2.0
 *
 *  Unless required by applicable law or agreed to in writing, software
 *  distributed under the License is distributed on an "AS IS" BASIS,
 *  WITHOUT WARRANTIES OR CONDITIONS OF ANY KIND, either express or implied.
 *  See the License for the specific language governing permissions and
 *  limitations under the License.
 *
 *
 *  CPAchecker web page:
 *    http://cpachecker.sosy-lab.org
 */
package org.sosy_lab.cpachecker.cpa.arg;

import static com.google.common.base.Preconditions.checkNotNull;

import java.util.ArrayList;
import java.util.LinkedHashSet;
import java.util.List;
import java.util.Set;

import org.sosy_lab.cpachecker.core.interfaces.Precision;
import org.sosy_lab.cpachecker.core.reachedset.ReachedSet;
import org.sosy_lab.cpachecker.util.Precisions;

import com.google.common.base.Preconditions;
import com.google.common.collect.ImmutableList;

/**
 * This class is a modifiable live view of a reached set, which shows the ARG
 * relations between the elements, and enforces a correct ARG when the set is
 * modified through this wrapper.
 */
public class ARGReachedSet {

  private final ReachedSet mReached;
//  private final UnmodifiableReachedSet mUnmodifiableReached;

  /**
   * Constructor for ARGReachedSet as a simple wrapper around ReachedSet.
   * If possible, do not use this constructor but the other one that takes
   * an ARGCPA instance as parameter.
   * This class notifies the ARGCPA of removed counterexamples if possible
   * to reduce memory usage.
   */
  public ARGReachedSet(ReachedSet pReached) {
<<<<<<< HEAD
=======
    this(pReached, null);
  }

  public ARGReachedSet(ReachedSet pReached, ARGCPA pCpa) {
    this(pReached, pCpa, -1);
  }

  /**
   * This constructor may be used only during an refinement
   * which should be added to the refinement graph .dot file.
   */
  ARGReachedSet(ReachedSet pReached, ARGCPA pCpa, int pRefinementNumber) {
>>>>>>> 30d65383
    mReached = checkNotNull(pReached);
//    mUnmodifiableReached = new UnmodifiableReachedSetWrapper(mReached);
  }

  public ReachedSet asReachedSet() {
    return mReached;
  }

  /**
   * Remove an element and all elements below it from the tree. Re-add all those
   * elements to the waitlist which have children which are either removed or were
   * covered by removed elements.
   *
   * @param e The root of the removed subtree, may not be the initial element.
   */
  public void removeSubtree(ARGState e) {
    Set<ARGState> toWaitlist = removeSubtree0(e);

    for (ARGState ae : toWaitlist) {
      mReached.reAddToWaitlist(ae);
    }
  }

  /**
   * Like {@link #removeSubtree(ARGState)}, but when re-adding elements to the
   * waitlist adapts precisions with respect to the supplied precision p (see
   * {@link #adaptPrecision(ARGState, Precision)}).
   * @param e The root of the removed subtree, may not be the initial element.
   * @param p The new precision.
   */
  public void removeSubtree(ARGState e, Precision p) {
    Set<ARGState> toWaitlist = removeSubtree0(e);

    for (ARGState ae : toWaitlist) {
      mReached.updatePrecision(ae, adaptPrecision(ae, p));
      mReached.reAddToWaitlist(ae);
    }
  }

  /**
   * Adapts the precision stored in the reached set for lARTElement.
   * If the stored precision is a wrapper precision, pNewPrecision replaces the
   * component of the wrapper precision that corresponds to pNewPrecision.
   * Otherwise, pNewPrecision replaces the stored precision.
   * @param pARGState Reached element for which the precision has to be adapted.
   * @param pNewPrecision New precision.
   * @return The adapted precision.
   */
  private Precision adaptPrecision(ARGState pARGState, Precision pNewPrecision) {
    Precision lOldPrecision = mReached.getPrecision(pARGState);

    return Precisions.replaceByType(lOldPrecision, pNewPrecision, pNewPrecision.getClass());
  }

  private Set<ARGState> removeSubtree0(ARGState e) {
    Preconditions.checkNotNull(e);
    Preconditions.checkArgument(!e.getParents().isEmpty(), "May not remove the initial element from the ARG/reached set");

    Set<ARGState> toUnreach = e.getSubgraph();

    // collect all elements covered by the subtree
    List<ARGState> newToUnreach = new ArrayList<ARGState>();

    for (ARGState ae : toUnreach) {
      newToUnreach.addAll(ae.getCoveredByThis());
    }
    toUnreach.addAll(newToUnreach);

    mReached.removeAll(toUnreach);

    Set<ARGState> toWaitlist = removeSet(toUnreach);

    return toWaitlist;
  }

  /**
   * Remove a set of elements from the ARG. There are no sanity checks.
   *
   * The result will be a set of elements that need to be added to the waitlist
   * to re-discover the removed elements. These are the parents of the removed
   * elements which are not removed themselves.
   *
   * @param elements the elements to remove
   * @return the elements to re-add to the waitlist
   */
<<<<<<< HEAD
  private static Set<ARGState> removeSet(Set<ARGState> elements) {
    Set<ARGState> toWaitlist = new LinkedHashSet<ARGState>();
=======
  private SortedSet<ARGState> removeSet(Set<ARGState> elements) {
    if (cpa != null) {
      // This method call is "just" for avoiding a memory leak,
      // so we can ignore it if we have no reference to the CPA,
      // however, users of this class should really try to provide the CPA
      // instance to reduce memory usage.
      cpa.clearCounterexamples(elements);
    }
    mReached.removeAll(elements);

    SortedSet<ARGState> toWaitlist = new TreeSet<>();
>>>>>>> 30d65383
    for (ARGState ae : elements) {

      for (ARGState parent : ae.getParents()) {
        if (!elements.contains(parent)) {
          toWaitlist.add(parent);
        }
      }

      ae.removeFromARG();
    }
    return toWaitlist;
  }

  /**
   * Remove all covering relations from a node so that this node does not cover
   * any other node anymore.
   * Also adds any now uncovered leaf nodes to the waitlist.
   *
   * Call this method when you have changed (strengthened) an abstract state.
   */
  public void removeCoverageOf(ARGState v) {
    for (ARGState coveredByChildOfV : ImmutableList.copyOf(v.getCoveredByThis())) {
      uncover(coveredByChildOfV);
    }
    assert v.getCoveredByThis().isEmpty();
  }

  /**
   * Mark a covered element as non-covered.
   * This method also re-adds all leaves in that part of the ARG to the waitlist.
   *
   * @param element The covered ARGState to uncover.
   */
  public void uncover(ARGState element) {
    element.uncover();

    // this is the subtree of elements which now become uncovered
    Set<ARGState> uncoveredSubTree = element.getSubgraph();

    for (ARGState e : uncoveredSubTree) {
      assert !e.isCovered();

      e.setCovering();

      if (!e.wasExpanded()) {
        // its a leaf
        mReached.reAddToWaitlist(e);
      }
    }
  }

<<<<<<< HEAD
  public static class ForwardingARTReachedSet extends ARGReachedSet {
=======
  /**
   * Try covering an ARG state by other states in the reached set.
   * If successful, also mark the subtree below this state as covered,
   * which means that all states in this subtree do not cover any states anymore.
   * @param v The state which should be covered if possible.
   * @return whether the covering was successful
   * @throws CPAException
   */
  public boolean tryToCover(ARGState v) throws CPAException, InterruptedException {
    assert v.mayCover();

    cpa.getStopOperator().stop(v, mReached.getReached(v), mReached.getPrecision(v));
    // ignore return value of stop, because it will always be false

    if (v.isCovered()) {
      Set<ARGState> subtree = v.getSubgraph();
      subtree.remove(v);

      removeCoverageOf(v);
      for (ARGState childOfV : subtree) {
        // all states in the subtree (including v) may not cover anymore
        removeCoverageOf(childOfV);
      }

      for (ARGState childOfV : subtree) {
        // all states in the subtree (excluding v)
        // are removed from the waitlist,
        // are not covered anymore directly

        if (childOfV.isCovered()) {
          childOfV.uncover();
        }
      }

      for (ARGState childOfV : subtree) {
        mReached.removeOnlyFromWaitlist(childOfV);

        childOfV.setHasCoveredParent(true);

        // each child of v now doesn't cover anything anymore
        assert childOfV.getCoveredByThis().isEmpty();
        assert !childOfV.mayCover();
      }

      mReached.removeOnlyFromWaitlist(v);

      return true;
    }
    return false;
  }

  public static class ForwardingARGReachedSet extends ARGReachedSet {
>>>>>>> 30d65383

    protected final ARGReachedSet delegate;

    public ForwardingARTReachedSet(ARGReachedSet pReached) {
      super(pReached.mReached);
      delegate = pReached;
    }

    @Override
    public ReachedSet asReachedSet() {
      return delegate.asReachedSet();
    }

    @Override
    public void removeSubtree(ARGState pE) {
      delegate.removeSubtree(pE);
    }

    @Override
    public void removeSubtree(ARGState pE, Precision pP) {
      delegate.removeSubtree(pE, pP);
    }
  }
}<|MERGE_RESOLUTION|>--- conflicted
+++ resolved
@@ -2,7 +2,7 @@
  *  CPAchecker is a tool for configurable software verification.
  *  This file is part of CPAchecker.
  *
- *  Copyright (C) 2007-2012  Dirk Beyer
+ *  Copyright (C) 2007-2013  Dirk Beyer
  *  All rights reserved.
  *
  *  Licensed under the Apache License, Version 2.0 (the "License");
@@ -25,17 +25,30 @@
 
 import static com.google.common.base.Preconditions.checkNotNull;
 
+import java.io.IOException;
 import java.util.ArrayList;
-import java.util.LinkedHashSet;
 import java.util.List;
+import java.util.Map;
 import java.util.Set;
-
+import java.util.SortedSet;
+import java.util.TreeSet;
+import java.util.logging.Level;
+
+import org.sosy_lab.cpachecker.core.interfaces.AbstractState;
 import org.sosy_lab.cpachecker.core.interfaces.Precision;
 import org.sosy_lab.cpachecker.core.reachedset.ReachedSet;
+import org.sosy_lab.cpachecker.core.reachedset.UnmodifiableReachedSet;
+import org.sosy_lab.cpachecker.core.reachedset.UnmodifiableReachedSetWrapper;
+import org.sosy_lab.cpachecker.exceptions.CPAException;
 import org.sosy_lab.cpachecker.util.Precisions;
 
+import com.google.common.base.Functions;
 import com.google.common.base.Preconditions;
+import com.google.common.base.Predicates;
 import com.google.common.collect.ImmutableList;
+import com.google.common.collect.ImmutableSet;
+import com.google.common.collect.Maps;
+import com.google.common.collect.SetMultimap;
 
 /**
  * This class is a modifiable live view of a reached set, which shows the ARG
@@ -44,8 +57,11 @@
  */
 public class ARGReachedSet {
 
+  private final int refinementNumber;
+  private final ARGCPA cpa;
+
   private final ReachedSet mReached;
-//  private final UnmodifiableReachedSet mUnmodifiableReached;
+  private final UnmodifiableReachedSet mUnmodifiableReached;
 
   /**
    * Constructor for ARGReachedSet as a simple wrapper around ReachedSet.
@@ -55,8 +71,6 @@
    * to reduce memory usage.
    */
   public ARGReachedSet(ReachedSet pReached) {
-<<<<<<< HEAD
-=======
     this(pReached, null);
   }
 
@@ -69,13 +83,15 @@
    * which should be added to the refinement graph .dot file.
    */
   ARGReachedSet(ReachedSet pReached, ARGCPA pCpa, int pRefinementNumber) {
->>>>>>> 30d65383
     mReached = checkNotNull(pReached);
-//    mUnmodifiableReached = new UnmodifiableReachedSetWrapper(mReached);
-  }
-
-  public ReachedSet asReachedSet() {
-    return mReached;
+    mUnmodifiableReached = new UnmodifiableReachedSetWrapper(mReached);
+
+    cpa = pCpa;
+    refinementNumber = pRefinementNumber;
+  }
+
+  public UnmodifiableReachedSet asReachedSet() {
+    return mUnmodifiableReached;
   }
 
   /**
@@ -100,65 +116,164 @@
    * @param e The root of the removed subtree, may not be the initial element.
    * @param p The new precision.
    */
-  public void removeSubtree(ARGState e, Precision p) {
+  public void removeSubtree(ARGState e, Precision p, Class<? extends Precision> pPrecisionType) {
+    for (ARGState ae : removeSubtree0(e)) {
+      mReached.updatePrecision(ae, adaptPrecision(mReached.getPrecision(ae), p, pPrecisionType));
+      mReached.reAddToWaitlist(ae);
+    }
+  }
+
+  /**
+   * Like {@link #removeSubtree(ARGState)}, but when re-adding elements to the
+   * waitlist adapts precisions with respect to the supplied precision p (see
+   * {@link #adaptPrecision(ARGState, Precision)}).
+   * If multiple precisions are given,
+   * adapt all matching sub-precisions of a WrappedPrecision.
+   *
+   * @param e The root of the removed subtree, may not be the initial element.
+   * @param p The new precision.
+   */
+  public void removeSubtree(ARGState e, List<Precision> precisions, List<Class<? extends Precision>> precisionTypes) {
+
+    Preconditions.checkArgument(precisions.size() == precisionTypes.size());
+
     Set<ARGState> toWaitlist = removeSubtree0(e);
 
     for (ARGState ae : toWaitlist) {
-      mReached.updatePrecision(ae, adaptPrecision(ae, p));
+      Precision prec = mReached.getPrecision(ae);
+      for (int i = 0; i < precisions.size(); i++) {
+        prec = adaptPrecision(prec, precisions.get(i), precisionTypes.get(i));
+      }
+      mReached.updatePrecision(ae, prec);
       mReached.reAddToWaitlist(ae);
     }
   }
 
   /**
-   * Adapts the precision stored in the reached set for lARTElement.
-   * If the stored precision is a wrapper precision, pNewPrecision replaces the
+   * Safely remove a port of the ARG which has been proved as completely
+   * unreachable. This method takes care of the coverage relationships of the
+   * removed nodes, re-adding covered nodes to the waitlist if necessary.
+   * @param rootOfInfeasiblePart The root of the subtree to remove.
+   * @param pReached The reached set.
+   */
+  public void removeInfeasiblePartofARG(ARGState rootOfInfeasiblePart) {
+    Set<ARGState> infeasibleSubtree = rootOfInfeasiblePart.getSubgraph();
+
+    for (ARGState removedNode : infeasibleSubtree) {
+      removeCoverageOf(removedNode);
+    }
+
+    Set<ARGState> parentsOfRoot = ImmutableSet.copyOf(rootOfInfeasiblePart.getParents());
+    Set<ARGState> parentsOfRemovedStates = removeSet(infeasibleSubtree);
+
+    assert parentsOfRoot.equals(parentsOfRemovedStates);
+  }
+
+  /**
+   * Set a new precision for each single state in the reached set.
+   * @param p The new precision, may be for a single CPA (c.f. {@link #adaptPrecision(ARGState, Precision)}).
+   */
+  public void updatePrecisionGlobally(Precision pNewPrecision,
+      Class<? extends Precision> pPrecisionType) {
+    Map<Precision, Precision> precisionUpdateCache = Maps.newIdentityHashMap();
+
+    for (AbstractState s : mReached) {
+      Precision oldPrecision = mReached.getPrecision(s);
+
+      Precision newPrecision = precisionUpdateCache.get(oldPrecision);
+      if (newPrecision == null) {
+        newPrecision = adaptPrecision(oldPrecision, pNewPrecision, pPrecisionType);
+        precisionUpdateCache.put(oldPrecision, newPrecision);
+      }
+
+      mReached.updatePrecision(s, newPrecision);
+    }
+  }
+
+  /**
+   * Adapts a precision with a new precision.
+   * If the old precision is a wrapper precision, pNewPrecision replaces the
    * component of the wrapper precision that corresponds to pNewPrecision.
-   * Otherwise, pNewPrecision replaces the stored precision.
-   * @param pARGState Reached element for which the precision has to be adapted.
+   * Otherwise, pNewPrecision is returned.
+   * @param pOldPrecision The old precision.
    * @param pNewPrecision New precision.
    * @return The adapted precision.
    */
-  private Precision adaptPrecision(ARGState pARGState, Precision pNewPrecision) {
-    Precision lOldPrecision = mReached.getPrecision(pARGState);
-
-    return Precisions.replaceByType(lOldPrecision, pNewPrecision, pNewPrecision.getClass());
+  private Precision adaptPrecision(Precision pOldPrecision, Precision pNewPrecision,
+      Class<? extends Precision> pPrecisionType) {
+    return Precisions.replaceByType(pOldPrecision, pNewPrecision, pPrecisionType);
   }
 
   private Set<ARGState> removeSubtree0(ARGState e) {
     Preconditions.checkNotNull(e);
     Preconditions.checkArgument(!e.getParents().isEmpty(), "May not remove the initial element from the ARG/reached set");
 
+    dumpSubgraph(e);
+
     Set<ARGState> toUnreach = e.getSubgraph();
 
     // collect all elements covered by the subtree
-    List<ARGState> newToUnreach = new ArrayList<ARGState>();
+    List<ARGState> newToUnreach = new ArrayList<>();
 
     for (ARGState ae : toUnreach) {
       newToUnreach.addAll(ae.getCoveredByThis());
     }
     toUnreach.addAll(newToUnreach);
 
-    mReached.removeAll(toUnreach);
-
     Set<ARGState> toWaitlist = removeSet(toUnreach);
 
     return toWaitlist;
   }
 
-  /**
-   * Remove a set of elements from the ARG. There are no sanity checks.
+  private void dumpSubgraph(ARGState e) {
+    if (cpa == null) {
+      return;
+    }
+
+    ARGToDotWriter refinementGraph = cpa.getRefinementGraphWriter();
+    if (refinementGraph == null) {
+      return;
+    }
+
+    SetMultimap<ARGState, ARGState> successors = ARGUtils.projectARG(e,
+        ARGUtils.CHILDREN_OF_STATE, ARGUtils.RELEVANT_STATE);
+
+    SetMultimap<ARGState, ARGState> predecessors = ARGUtils.projectARG(e,
+        ARGUtils.PARENTS_OF_STATE, ARGUtils.RELEVANT_STATE);
+
+    try {
+      refinementGraph.enterSubgraph("cluster_" + refinementNumber,
+                                    "Refinement " + refinementNumber);
+
+      refinementGraph.writeSubgraph(e,
+          Functions.forMap(successors.asMap(), ImmutableSet.<ARGState>of()),
+          Predicates.alwaysTrue(),
+          Predicates.alwaysFalse());
+
+      refinementGraph.leaveSubgraph();
+
+      for (ARGState predecessor : predecessors.get(e)) {
+        // insert edge from predecessor to e in global graph
+        refinementGraph.writeEdge(predecessor, e);
+      }
+
+    } catch (IOException ex) {
+      cpa.getLogger().logUserException(Level.WARNING, ex, "Could not write refinement graph to file");
+    }
+
+  }
+
+  /**
+   * Remove a set of elements from the ARG and reached set. There are no sanity checks.
    *
    * The result will be a set of elements that need to be added to the waitlist
    * to re-discover the removed elements. These are the parents of the removed
-   * elements which are not removed themselves.
+   * elements which are not removed themselves. The set is sorted based on the
+   * relation defined by {@link ARGState#compareTo(ARGState)}), i.e., oldest-first.
    *
    * @param elements the elements to remove
    * @return the elements to re-add to the waitlist
    */
-<<<<<<< HEAD
-  private static Set<ARGState> removeSet(Set<ARGState> elements) {
-    Set<ARGState> toWaitlist = new LinkedHashSet<ARGState>();
-=======
   private SortedSet<ARGState> removeSet(Set<ARGState> elements) {
     if (cpa != null) {
       // This method call is "just" for avoiding a memory leak,
@@ -170,9 +285,7 @@
     mReached.removeAll(elements);
 
     SortedSet<ARGState> toWaitlist = new TreeSet<>();
->>>>>>> 30d65383
     for (ARGState ae : elements) {
-
       for (ARGState parent : ae.getParents()) {
         if (!elements.contains(parent)) {
           toWaitlist.add(parent);
@@ -204,7 +317,7 @@
    *
    * @param element The covered ARGState to uncover.
    */
-  public void uncover(ARGState element) {
+  private void uncover(ARGState element) {
     element.uncover();
 
     // this is the subtree of elements which now become uncovered
@@ -213,7 +326,7 @@
     for (ARGState e : uncoveredSubTree) {
       assert !e.isCovered();
 
-      e.setCovering();
+      e.setHasCoveredParent(false);
 
       if (!e.wasExpanded()) {
         // its a leaf
@@ -222,9 +335,6 @@
     }
   }
 
-<<<<<<< HEAD
-  public static class ForwardingARTReachedSet extends ARGReachedSet {
-=======
   /**
    * Try covering an ARG state by other states in the reached set.
    * If successful, also mark the subtree below this state as covered,
@@ -277,17 +387,16 @@
   }
 
   public static class ForwardingARGReachedSet extends ARGReachedSet {
->>>>>>> 30d65383
 
     protected final ARGReachedSet delegate;
 
-    public ForwardingARTReachedSet(ARGReachedSet pReached) {
+    public ForwardingARGReachedSet(ARGReachedSet pReached) {
       super(pReached.mReached);
       delegate = pReached;
     }
 
     @Override
-    public ReachedSet asReachedSet() {
+    public UnmodifiableReachedSet asReachedSet() {
       return delegate.asReachedSet();
     }
 
@@ -297,8 +406,9 @@
     }
 
     @Override
-    public void removeSubtree(ARGState pE, Precision pP) {
-      delegate.removeSubtree(pE, pP);
+    public void removeSubtree(ARGState pE, Precision pP,
+        Class<? extends Precision> pPrecisionType) {
+      delegate.removeSubtree(pE, pP, pPrecisionType);
     }
   }
 }