// This file is part of CPAchecker,
// a tool for configurable software verification:
// https://cpachecker.sosy-lab.org
//
// SPDX-FileCopyrightText: 2007-2020 Dirk Beyer <https://www.sosy-lab.org>
//
// SPDX-License-Identifier: Apache-2.0

package org.sosy_lab.cpachecker.cpa.bdd;

import com.google.common.collect.ImmutableList;
import com.google.common.collect.ImmutableSet;
import com.google.common.collect.Iterables;
import java.util.Collection;
import java.util.Collections;
import java.util.List;
<<<<<<< HEAD
import java.util.Set;
import javax.annotation.Nullable;
=======
import org.checkerframework.checker.nullness.qual.Nullable;
>>>>>>> 770ff48d
import org.sosy_lab.cpachecker.cfa.CFA;
import org.sosy_lab.cpachecker.cfa.ast.ALeftHandSide;
import org.sosy_lab.cpachecker.cfa.ast.ARightHandSide;
import org.sosy_lab.cpachecker.cfa.ast.c.CAssignment;
import org.sosy_lab.cpachecker.cfa.ast.c.CCastExpression;
import org.sosy_lab.cpachecker.cfa.ast.c.CDeclaration;
import org.sosy_lab.cpachecker.cfa.ast.c.CExpression;
import org.sosy_lab.cpachecker.cfa.ast.c.CFieldReference;
import org.sosy_lab.cpachecker.cfa.ast.c.CFunctionCall;
import org.sosy_lab.cpachecker.cfa.ast.c.CFunctionCallAssignmentStatement;
import org.sosy_lab.cpachecker.cfa.ast.c.CFunctionCallExpression;
import org.sosy_lab.cpachecker.cfa.ast.c.CFunctionCallStatement;
import org.sosy_lab.cpachecker.cfa.ast.c.CFunctionDeclaration;
import org.sosy_lab.cpachecker.cfa.ast.c.CIdExpression;
import org.sosy_lab.cpachecker.cfa.ast.c.CInitializer;
import org.sosy_lab.cpachecker.cfa.ast.c.CInitializerExpression;
import org.sosy_lab.cpachecker.cfa.ast.c.CParameterDeclaration;
import org.sosy_lab.cpachecker.cfa.ast.c.CPointerExpression;
import org.sosy_lab.cpachecker.cfa.ast.c.CRightHandSide;
import org.sosy_lab.cpachecker.cfa.ast.c.CStatement;
import org.sosy_lab.cpachecker.cfa.ast.c.CUnaryExpression;
import org.sosy_lab.cpachecker.cfa.ast.c.CUnaryExpression.UnaryOperator;
import org.sosy_lab.cpachecker.cfa.ast.c.CVariableDeclaration;
import org.sosy_lab.cpachecker.cfa.model.BlankEdge;
import org.sosy_lab.cpachecker.cfa.model.CFAEdge;
import org.sosy_lab.cpachecker.cfa.model.CFANode;
import org.sosy_lab.cpachecker.cfa.model.FunctionExitNode;
import org.sosy_lab.cpachecker.cfa.model.c.CAssumeEdge;
import org.sosy_lab.cpachecker.cfa.model.c.CDeclarationEdge;
import org.sosy_lab.cpachecker.cfa.model.c.CFunctionCallEdge;
import org.sosy_lab.cpachecker.cfa.model.c.CFunctionReturnEdge;
import org.sosy_lab.cpachecker.cfa.model.c.CFunctionSummaryEdge;
import org.sosy_lab.cpachecker.cfa.model.c.CReturnStatementEdge;
import org.sosy_lab.cpachecker.cfa.model.c.CStatementEdge;
import org.sosy_lab.cpachecker.cfa.types.c.CNumericTypes;
import org.sosy_lab.cpachecker.cfa.types.c.CType;
import org.sosy_lab.cpachecker.core.defaults.ForwardingTransferRelation;
import org.sosy_lab.cpachecker.core.defaults.precision.VariableTrackingPrecision;
import org.sosy_lab.cpachecker.core.interfaces.AbstractState;
import org.sosy_lab.cpachecker.core.interfaces.Precision;
import org.sosy_lab.cpachecker.cpa.pointer2.PointerState;
import org.sosy_lab.cpachecker.cpa.pointer2.PointerTransferRelation;
import org.sosy_lab.cpachecker.cpa.pointer2.util.ExplicitLocationSet;
import org.sosy_lab.cpachecker.cpa.pointer2.util.LocationSet;
import org.sosy_lab.cpachecker.exceptions.CPATransferException;
import org.sosy_lab.cpachecker.exceptions.UnrecognizedCodeException;
import org.sosy_lab.cpachecker.exceptions.UnsupportedCodeException;
import org.sosy_lab.cpachecker.util.CFAEdgeUtils;
import org.sosy_lab.cpachecker.util.predicates.regions.NamedRegionManager;
import org.sosy_lab.cpachecker.util.predicates.regions.Region;
import org.sosy_lab.cpachecker.util.states.MemoryLocation;
import org.sosy_lab.cpachecker.util.variableclassification.Partition;
import org.sosy_lab.cpachecker.util.variableclassification.VariableClassification;

/** This Transfer Relation tracks variables and handles them as bitvectors. */
public class BDDTransferRelation extends ForwardingTransferRelation<BDDState, BDDState, VariableTrackingPrecision> {

  private final int bitsize;
  private final VariableClassification varClass;
  private final BitvectorManager bvmgr;
  private final NamedRegionManager rmgr;
  private final PredicateManager predmgr;
  private final BitvectorComputer bvComputer;

  /**
   * The Constructor of BDDVectorTransferRelation sets the NamedRegionManager and the
   * BitVectorManager. Both are used to build and manipulate BDDs, that represent the regions.
   */
  public BDDTransferRelation(
      NamedRegionManager manager,
      BitvectorManager pBvmgr,
      PredicateManager pPredmgr,
      CFA cfa,
      int pBitsize,
      BitvectorComputer pBvComputer) {
    this.rmgr = manager;
    this.bvmgr = pBvmgr;
    this.predmgr = pPredmgr;
    bitsize = pBitsize;
    assert cfa.getVarClassification().isPresent();
    this.varClass = cfa.getVarClassification().orElseThrow();
    bvComputer = pBvComputer;
  }

  @Override
  protected Collection<BDDState> preCheck(BDDState pState, VariableTrackingPrecision pPrecision) {
    // no variables should be tracked
    if (pPrecision.isEmpty()) {
      return Collections.singleton(pState);
    }
    // the path is not fulfilled
    if (pState.getRegion().isFalse()) {
      return ImmutableList.of();
    }
    return null;
  }

  @Override
  protected Collection<BDDState> postProcessing(BDDState newState, CFAEdge edge) {
    if (newState.getRegion().isFalse()) { // assumption is not fulfilled / not possible
      return ImmutableSet.of();
    } else {
      return Collections.singleton(newState);
    }
  }

  /** This function handles statements like "a = 0;" and "b = !a;" and
   * calls of external functions. */
  @Override
  protected BDDState handleStatementEdge(final CStatementEdge cfaEdge, final CStatement statement)
      throws UnsupportedCodeException {

    BDDState result = state;

    // normal assignment, "a = ..."
    if (statement instanceof CAssignment) {
      result = handleAssignment((CAssignment) statement, cfaEdge.getSuccessor(), cfaEdge);

      // call of external function, "scanf(...)" without assignment
      // internal functioncalls are handled as FunctionCallEdges
    } else if (statement instanceof CFunctionCallStatement) {
      result = handleExternalFunctionCall(result, cfaEdge.getSuccessor(),
              ((CFunctionCallStatement) statement).getFunctionCallExpression().getParameterExpressions());
    }

    assert !result.getRegion().isFalse() : "a new assignment should not have a conflict.";
    return result;
  }

  /**
   * This function handles statements like "a = 0;" and "b = !a;" and calls of external functions.
   */
  @Override
  protected BDDState handleStatementEdgeBackwards(
      final CStatementEdge cfaEdge, final CStatement statement) throws UnsupportedCodeException {

    BDDState result = state;

    // normal assignment, "a = ..."
    if (statement instanceof CAssignment) {
      result =
          handleAssignmentBackwards((CAssignment) statement, cfaEdge.getPredecessor(), cfaEdge);

      // call of external function, "scanf(...)" without assignment
      // internal functioncalls are handled as FunctionCallEdges
    } else if (statement instanceof CFunctionCallStatement) {
      result =
          handleExternalFunctionCall(
              result,
              cfaEdge.getPredecessor(),
              ((CFunctionCallStatement) statement)
                  .getFunctionCallExpression()
                  .getParameterExpressions());
    }

    return result;
  }

  /** This function handles statements like "a = 0;" and "b = !a;".
   * A region is build for the right side of the statement.
   * Then this region is assigned to the variable at the left side.
   * This equality is added to the BDDstate to get the next state. */
  private BDDState handleAssignment(CAssignment assignment, CFANode successor, CFAEdge edge)
      throws UnsupportedCodeException {
    CExpression lhs = assignment.getLeftHandSide();

    final String varName;
    if (lhs instanceof CIdExpression) {
      varName = ((CIdExpression) lhs).getDeclaration().getQualifiedName();
    } else {
      varName = functionName + "::" + lhs.toString();
    }

    final CType targetType = lhs.getExpressionType();

    // next line is a shortcut, not necessary
    if (!precision.isTracking(MemoryLocation.valueOf(varName), targetType, successor)) {
      return state;
    }

    BDDState newState = state;
    CRightHandSide rhs = assignment.getRightHandSide();
    if (rhs instanceof CExpression) {
      final CExpression exp = (CExpression) rhs;
      final Partition partition = varClass.getPartitionForEdge(edge);

      if (isUsedInExpression(varName, exp)) {
        // make tmp for assignment,
        // this is done to handle assignments like "a = !a;" as "tmp = !a; a = tmp;"
        String tmpVarName = predmgr.getTmpVariableForPartition(partition);
        final Region[] tmp =
            predmgr.createPredicateWithoutPrecisionCheck(
                tmpVarName, bvComputer.getBitsize(partition, targetType));
        final CFANode location = successor;

        // make region for RIGHT SIDE and build equality of var and region
        final Region[] regRHS =
            bvComputer.evaluateVectorExpression(partition, exp, targetType, location, precision);
        newState = newState.addAssignment(tmp, regRHS);

        // delete var, make tmp equal to (new) var, then delete tmp
        final Region[] var =
            predmgr.createPredicate(
                scopeVar(lhs),
                targetType,
                successor,
                bvComputer.getBitsize(partition, targetType),
                precision);
        newState = newState.forget(var);
        newState = newState.addAssignment(var, tmp);
        newState = newState.forget(tmp);

      } else {
<<<<<<< HEAD
        final Region[] var = predmgr.createPredicate(scopeVar(lhs), targetType, successor, getBitsize(partition, targetType), precision);

        // delete region for variable
=======
        final Region[] var =
            predmgr.createPredicate(
                scopeVar(lhs),
                targetType,
                successor,
                bvComputer.getBitsize(partition, targetType),
                precision);
>>>>>>> 770ff48d
        newState = newState.forget(var);
        final CFANode location = successor;

        // make region for RIGHT SIDE and build equality of var and region
        final Region[] regRHS =
            bvComputer.evaluateVectorExpression(
                partition, (CExpression) rhs, targetType, location, precision);
        newState = newState.addAssignment(var, regRHS);
      }
      return newState;

    } else if (rhs instanceof CFunctionCallExpression) {
      // handle params of functionCall, maybe there is a sideeffect
      newState = handleExternalFunctionCall(newState, successor,
              ((CFunctionCallExpression) rhs).getParameterExpressions());

      // call of external function: we know nothing, so we delete the value of the var
      // TODO can we assume, that malloc returns something !=0?
      // are there some "save functions"?

      final Region[] var = predmgr.createPredicate(scopeVar(lhs), targetType, successor, bitsize, precision); // is default bitsize enough?
      newState = newState.forget(var);

      return newState;

    } else {
      throw new AssertionError("unhandled assignment: " + edge.getRawStatement());
    }
  }

  /**
   * This function handles statements like "a = 0;" and "b = !a;". A region is build for the right
   * side of the statement. Then this region is assigned to the variable at the left side. This
   * equality is added to the BDDstate to get the next state.
   */
  private BDDState handleAssignmentBackwards(
      CAssignment assignment, CFANode successor, CFAEdge edge) throws UnsupportedCodeException {
    CExpression lhs = assignment.getLeftHandSide();

    if (!(lhs instanceof CIdExpression)) {
      return state;
    }

    final CType targetType = lhs.getExpressionType();
    final String varName = ((CIdExpression) lhs).getDeclaration().getQualifiedName();

    // next line is a shortcut, not necessary
    if (!precision.isTracking(MemoryLocation.valueOf(varName), targetType, successor)) {
      return state;
    }

    BDDState newState = state;
    CRightHandSide rhs = assignment.getRightHandSide();
    if (rhs instanceof CExpression) {
      final CExpression exp = (CExpression) rhs;
      final Partition partition = varClass.getPartitionForEdge(edge);

      if (isUsedInExpression(varName, exp)) {
        // make tmp for assignment,
        // this is done to handle assignments like "a = !a;" as "tmp = !a; a = tmp;"
        String tmpVarName = predmgr.getTmpVariableForPartition(partition);
        final Region[] tmp =
            predmgr.createPredicateWithoutPrecisionCheck(
                tmpVarName, getBitsize(partition, targetType));
        final Region[] var =
            predmgr.createPredicate(
                scopeVar(lhs), targetType, successor, getBitsize(partition, targetType), precision);

        // delete var, make tmp equal to (new) var, then delete tmp
        newState = newState.addAssignment(var, tmp);
        newState = newState.forget(var);

        // make region for RIGHT SIDE and build equality of var and region
        final Region[] regRHS = evaluateVectorExpression(partition, exp, targetType, successor);
        newState = newState.addAssignment(tmp, regRHS);
        newState = newState.forget(tmp);

      } else {
        final Region[] var =
            predmgr.createPredicate(
                scopeVar(lhs), targetType, successor, getBitsize(partition, targetType), precision);

        // make region for RIGHT SIDE and build equality of var and region
        final Region[] regRHS =
            evaluateVectorExpression(partition, (CExpression) rhs, targetType, successor);
        newState = newState.addAssignment(var, regRHS);

        // delete region for variable
        newState = newState.forget(var);
      }
      return newState;

    } else if (rhs instanceof CFunctionCallExpression) {
      // handle params of functionCall, maybe there is a sideeffect
      newState =
          handleExternalFunctionCall(
              newState, successor, ((CFunctionCallExpression) rhs).getParameterExpressions());

      // call of external function: we know nothing, so we delete the value of the var
      // TODO can we assume, that malloc returns something !=0?
      // are there some "save functions"?

      final Region[] var =
          predmgr.createPredicate(
              scopeVar(lhs),
              targetType,
              successor,
              bitsize,
              precision); // is default bitsize enough?
      newState = newState.forget(var);

      return newState;

    } else {
      throw new AssertionError("unhandled assignment: " + edge.getRawStatement());
    }
  }

  /** This function deletes all vars, that could be modified
   * through a side-effect of the (external) functionCall. */
  private BDDState handleExternalFunctionCall(BDDState currentState, CFANode successor, final List<CExpression> params) {

    for (final CExpression param : params) {

      /* special case: external functioncall with possible side-effect!
       * this is the only statement, where a pointer-operation is allowed
       * and the var can be boolean, intEqual or intAdd,
       * because we know, the variable can have a random (unknown) value after the functioncall.
       * example: "scanf("%d", &input);" */
      CExpression unpackedParam = param;
      while (unpackedParam instanceof CCastExpression) {
        unpackedParam = ((CCastExpression) param).getOperand();
      }
      if (unpackedParam instanceof CUnaryExpression
          && UnaryOperator.AMPER == ((CUnaryExpression) unpackedParam).getOperator()
          && ((CUnaryExpression) unpackedParam).getOperand() instanceof CIdExpression) {
        final CIdExpression id = (CIdExpression) ((CUnaryExpression) unpackedParam).getOperand();
        final Region[] var = predmgr.createPredicate(scopeVar(id), id.getExpressionType(), successor, bitsize, precision); // is default bitsize enough?
        currentState = currentState.forget(var);

      } else {
        // "printf("%d", output);" or "assert(exp);"
        // TODO: can we do something here?
      }
    }
    return currentState;
  }

  /** This function handles declarations like "int a = 0;" and "int b = !a;".
   * Regions are build for all Bits of the right side of the declaration,
   * if it is not null. Then these regions are assigned to the regions of
   * variable (bitvector) at the left side.
   * These equalities are added to the BDDstate to get the next state. */
  @Override
  protected BDDState handleDeclarationEdge(CDeclarationEdge cfaEdge, CDeclaration decl)
      throws UnsupportedCodeException {

    if (decl instanceof CVariableDeclaration) {
      CVariableDeclaration vdecl = (CVariableDeclaration) decl;
      if (vdecl.getType().isIncomplete()) {
        // Variables of such types cannot store values, only their address can be taken.
        // We can ignore them.
        return state;
      }

      CInitializer initializer = vdecl.getInitializer();
      CExpression init = null;
      if (initializer instanceof CInitializerExpression) {
        init = ((CInitializerExpression) initializer).getExpression();
      }

      // make variable (predicate) for LEFT SIDE of declaration,
      // delete variable, if it was initialized before i.e. in another block, with an existential operator
      Partition partition = varClass.getPartitionForEdge(cfaEdge);
      Region[] var =
          predmgr.createPredicate(
              vdecl.getQualifiedName(),
              vdecl.getType(),
              cfaEdge.getSuccessor(),
              bvComputer.getBitsize(partition, vdecl.getType()),
              precision);
      BDDState newState = state.forget(var);

      // initializer on RIGHT SIDE available, make region for it
      if (init != null) {
        final Region[] rhs =
            bvComputer.evaluateVectorExpression(
                partition, init, vdecl.getType(), cfaEdge.getSuccessor(), precision);
        newState = newState.addAssignment(var, rhs);
      }

      return newState;
    }

    return state; // if we know nothing, we return the old state
  }

  /**
   * This function handles declarations like "int a = 0;" and "int b = !a;". Regions are build for
   * all Bits of the right side of the declaration, if it is not null. Then these regions are
   * assigned to the regions of variable (bitvector) at the left side. These equalities are added to
   * the BDDstate to get the next state.
   */
  @Override
  protected BDDState handleDeclarationEdgeBackwards(CDeclarationEdge cfaEdge, CDeclaration decl)
      throws UnsupportedCodeException {

    if (decl instanceof CVariableDeclaration) {
      CVariableDeclaration vdecl = (CVariableDeclaration) decl;
      if (vdecl.getType().isIncomplete()) {
        // Variables of such types cannot store values, only their address can be taken.
        // We can ignore them.
        return state;
      }

      CInitializer initializer = vdecl.getInitializer();
      CExpression init = null;
      if (initializer instanceof CInitializerExpression) {
        init = ((CInitializerExpression) initializer).getExpression();
      }

      // make variable (predicate) for LEFT SIDE of declaration,
      Partition partition = varClass.getPartitionForEdge(cfaEdge);
      Region[] var =
          predmgr.createPredicate(
              vdecl.getQualifiedName(),
              vdecl.getType(),
              cfaEdge.getPredecessor(),
              getBitsize(partition, vdecl.getType()),
              precision);

      // initializer on RIGHT SIDE available, make region for it
      BDDState newState = state;
      if (init != null) {
        final Region[] rhs =
            evaluateVectorExpression(partition, init, vdecl.getType(), cfaEdge.getPredecessor());
        newState = newState.addAssignment(var, rhs);
      }

      // delete variable, if it was initialized before i.e. in another block, with an existential operator
      return newState.forget(var);
    }

    return state; // if we know nothing, we return the old state
  }

  /** This function handles functioncalls like "f(x)", that calls "f(int a)".
   * Therefore each arg ("x") is transformed into a region and assigned
   * to a param ("int a") of the function. The equalities of
   * all arg-param-pairs are added to the BDDstate to get the next state. */
  @Override
  protected BDDState handleFunctionCallEdge(
      CFunctionCallEdge cfaEdge,
      List<CExpression> args,
      List<CParameterDeclaration> params,
      String calledFunction)
      throws UnsupportedCodeException {
    BDDState newState = state;

    // var_args cannot be handled: func(int x, ...) --> we only handle the first n parameters
    assert args.size() >= params.size();

    for (int i = 0; i < params.size(); i++) {

      // make variable (predicate) for param, this variable is not global
      final String varName = params.get(i).getQualifiedName();
      final CType targetType = params.get(i).getType();
      final Partition partition = varClass.getPartitionForParameterOfEdge(cfaEdge, i);
      final Region[] var =
          predmgr.createPredicate(
              varName,
              targetType,
              cfaEdge.getSuccessor(),
              bvComputer.getBitsize(partition, targetType),
              precision);
      final Region[] arg =
          bvComputer.evaluateVectorExpression(
              partition, args.get(i), targetType, cfaEdge.getSuccessor(), precision);
      newState = newState.addAssignment(var, arg);
    }

    return newState;
  }

  /**
   * This function handles functioncalls like "f(x)", that calls "f(int a)". Therefore each arg
   * ("x") is transformed into a region and assigned to a param ("int a") of the function. The
   * equalities of all arg-param-pairs are added to the BDDstate to get the next state.
   */
  @Override
  protected BDDState handleFunctionCallEdgeBackwards(
      CFunctionCallEdge cfaEdge,
      List<CExpression> args,
      List<CParameterDeclaration> params,
      String calledFunction)
      throws UnsupportedCodeException {
    BDDState newState = state;

    // var_args cannot be handled: func(int x, ...) --> we only handle the first n parameters
    assert args.size() >= params.size();

    for (int i = 0; i < params.size(); i++) {

      // make variable (predicate) for param, this variable is not global
      final String varName = params.get(i).getQualifiedName();
      final CType targetType = params.get(i).getType();
      final Partition partition = varClass.getPartitionForParameterOfEdge(cfaEdge, i);
      final Region[] var =
          predmgr.createPredicate(
              varName,
              targetType,
              cfaEdge.getPredecessor(),
              getBitsize(partition, targetType),
              precision);
      final Region[] arg =
          evaluateVectorExpression(partition, args.get(i), targetType, cfaEdge.getPredecessor());
      newState = newState.addAssignment(var, arg);
    }

    return leaveScope(newState, calledFunction, null);
  }

  /** This function handles functionReturns like "y=f(x)".
   * The equality of the returnValue (FUNCTION_RETURN_VARIABLE) and the
   * left side ("y") is added to the new state.
   * Each variable from inside the function is removed from the BDDstate. */
  @Override
  protected BDDState handleFunctionReturnEdge(CFunctionReturnEdge cfaEdge,
                                              CFunctionSummaryEdge fnkCall, CFunctionCall summaryExpr, String outerFunctionName) {
    BDDState newState = state;

    // set result of function equal to variable on left side
    final Partition partition = varClass.getPartitionForEdge(cfaEdge);

    // handle assignments like "y = f(x);"
    if (summaryExpr instanceof CFunctionCallAssignmentStatement) {
      final String returnVar = fnkCall.getFunctionEntry().getReturnVariable().get().getQualifiedName();
      CFunctionCallAssignmentStatement cAssignment = (CFunctionCallAssignmentStatement) summaryExpr;
      CExpression lhs = cAssignment.getLeftHandSide();
      final int size = bvComputer.getBitsize(partition, lhs.getExpressionType());

      // make variable (predicate) for LEFT SIDE of assignment,
      // delete variable, if it was used before, this is done with an existential operator
      final Region[] var = predmgr.createPredicate(scopeVar(lhs), lhs.getExpressionType(), cfaEdge.getSuccessor(), size, precision);
      newState = newState.forget(var);

      // make region (predicate) for RIGHT SIDE
      final Region[] retVar = predmgr.createPredicate(returnVar, summaryExpr.getFunctionCallExpression().getExpressionType(), cfaEdge.getSuccessor(),  size, precision);
      newState = newState.addAssignment(var, retVar);

      // remove returnVar from state,
      // all other function-variables were removed earlier (see handleReturnStatementEdge()).
      // --> now the state does not contain any variable from scope of called function.
      if (predmgr.getTrackedVars().contains(returnVar)) {
        newState = newState.forget(predmgr.createPredicateWithoutPrecisionCheck(returnVar));
      }

    } else {
      assert summaryExpr instanceof CFunctionCallStatement; // no assignment, nothing to do
    }

    return newState;
  }

  /**
   * This function handles functionReturns like "y=f(x)". The equality of the returnValue
   * (FUNCTION_RETURN_VARIABLE) and the left side ("y") is added to the new state. Each variable
   * from inside the function is removed from the BDDstate.
   */
  @Override
  protected BDDState handleFunctionReturnEdgeBackwards(
      CFunctionReturnEdge cfaEdge,
      CFunctionSummaryEdge fnkCall,
      CFunctionCall summaryExpr,
      String outerFunctionName) {
    BDDState newState = state;

    // set result of function equal to variable on left side
    final Partition partition = varClass.getPartitionForEdge(cfaEdge);

    // handle assignments like "y = f(x);"
    if (summaryExpr instanceof CFunctionCallAssignmentStatement) {
      final String returnVar =
          fnkCall.getFunctionEntry().getReturnVariable().get().getQualifiedName();
      CFunctionCallAssignmentStatement cAssignment = (CFunctionCallAssignmentStatement) summaryExpr;
      CExpression lhs = cAssignment.getLeftHandSide();
      final int size = getBitsize(partition, lhs.getExpressionType());

      // remove returnVar from state,
      // all other function-variables were removed earlier (see handleReturnStatementEdge()).
      // --> now the state does not contain any variable from scope of called function.
      if (predmgr.getTrackedVars().contains(returnVar)) {
        newState = newState.forget(predmgr.createPredicateWithoutPrecisionCheck(returnVar));
      }

      // make region (predicate) for RIGHT SIDE
      final Region[] var =
          predmgr.createPredicate(
              scopeVar(lhs), lhs.getExpressionType(), cfaEdge.getPredecessor(), size, precision);
      final Region[] retVar =
          predmgr.createPredicate(
              returnVar,
              summaryExpr.getFunctionCallExpression().getExpressionType(),
              cfaEdge.getPredecessor(),
              size,
              precision);
      newState = newState.addAssignment(var, retVar);

      // make variable (predicate) for LEFT SIDE of assignment,
      // delete variable, if it was used before, this is done with an existential operator
      newState = newState.forget(var);

    } else {
      assert summaryExpr instanceof CFunctionCallStatement; // no assignment, nothing to do
    }

    return newState;
  }

  /** This function handles functionStatements like "return (x)".
   * The equality of the returnValue (FUNCTION_RETURN_VARIABLE) and the
   * evaluated right side ("x") is added to the new state. */
  @Override
  protected BDDState handleReturnStatementEdge(CReturnStatementEdge cfaEdge)
      throws UnsupportedCodeException {
    BDDState newState = state;
    String returnVar = null;

    if (cfaEdge.getExpression().isPresent()) {
      returnVar = ((CIdExpression)cfaEdge.asAssignment().get().getLeftHandSide()).getDeclaration().getQualifiedName();
      final Partition partition = varClass.getPartitionForEdge(cfaEdge);
      final CType functionReturnType = ((CFunctionDeclaration) cfaEdge.getSuccessor().getEntryNode()
              .getFunctionDefinition()).getType().getReturnType();

      // make region for RIGHT SIDE, this is the 'x' from 'return (x);
      final Region[] regRHS =
          bvComputer.evaluateVectorExpression(
              partition,
              cfaEdge.getExpression().get(),
              functionReturnType,
              cfaEdge.getSuccessor(),
              precision);

      // make variable (predicate) for returnStatement,
      // delete variable, if it was used before, this is done with an existential operator
      final Region[] retvar =
          predmgr.createPredicate(
              returnVar,
              functionReturnType,
              cfaEdge.getSuccessor(),
              bvComputer.getBitsize(partition, functionReturnType),
              precision);
      newState = newState.forget(retvar);
      newState = newState.addAssignment(retvar, regRHS);
    }

    // delete variables from returning function,
    // we do not need them after this location, because the next edge is the functionReturnEdge.
    // this results in a smaller BDD and allows to call a function twice.
    for (String var : predmgr.getTrackedVars()) {
      if (isLocalVariableForFunction(var, functionName) && !var.equals(returnVar)) {
        newState = newState.forget(predmgr.createPredicateWithoutPrecisionCheck(var));
      }
    }

    // delete variables from returning function,
    // we do not need them after this location, because the next edge is the functionReturnEdge.
    // this results in a smaller BDD and allows to call a function twice.
    return newState;
  }

  /**
   * This function handles functionStatements like "return (x)". The equality of the returnValue
   * (FUNCTION_RETURN_VARIABLE) and the evaluated right side ("x") is added to the new state.
   */
  @Override
  protected BDDState handleReturnStatementEdgeBackwards(CReturnStatementEdge cfaEdge)
      throws UnsupportedCodeException {
    BDDState newState = state;
    String returnVar = null;

    if (cfaEdge.getExpression().isPresent()) {
      returnVar =
          ((CIdExpression) cfaEdge.asAssignment().get().getLeftHandSide()).getDeclaration()
              .getQualifiedName();
      final Partition partition = varClass.getPartitionForEdge(cfaEdge);
      final CType functionReturnType =
          ((CFunctionDeclaration) cfaEdge.getSuccessor().getEntryNode().getFunctionDefinition())
              .getType()
              .getReturnType();

      // make region for RIGHT SIDE, this is the 'x' from 'return (x);
      final Region[] regRHS =
          evaluateVectorExpression(
              partition,
              cfaEdge.getExpression().get(),
              functionReturnType,
              cfaEdge.getPredecessor());

      // make variable (predicate) for returnStatement,
      // delete variable, if it was used before, this is done with an existential operator
      final Region[] retvar =
          predmgr.createPredicate(
              returnVar,
              functionReturnType,
              cfaEdge.getPredecessor(),
              getBitsize(partition, functionReturnType),
              precision);
      newState = newState.addAssignment(retvar, regRHS);
      newState = newState.forget(retvar);
    }

    return newState;
  }

  @Override
  protected BDDState handleBlankEdge(BlankEdge cfaEdge) {
    if (cfaEdge.getSuccessor() instanceof FunctionExitNode) {
      assert "default return".equals(cfaEdge.getDescription())
              || "skipped unnecessary edges".equals(cfaEdge.getDescription());

      // delete variables from returning function,
      // we do not need them after this location, because the next edge is the functionReturnEdge.
      // this results in a smaller BDD and allows to call a function twice.
      BDDState newState = state;
      for (String var : predmgr.getTrackedVars()) {
        if (isLocalVariableForFunction(var, functionName)) {
          newState = newState.forget(predmgr.createPredicateWithoutPrecisionCheck(var));
        }
      }
      return newState;
    }

    return state;
  }

  /*
   * delete variables from returning function,
   * we do not need them after this location, because the next edge is the functionReturnEdge.
   * this results in a smaller BDD and allows to call a function twice.
   */
  private BDDState leaveScope(BDDState newState, String pFunctionName, @Nullable String ignoreVar) {
    for (String var : predmgr.getTrackedVars()) {
      if (isLocalVariableForFunction(var, pFunctionName)
          && (ignoreVar == null || !ignoreVar.equals(var))) {
        newState = newState.forget(predmgr.createPredicateWithoutPrecisionCheck(var));
      }
    }
    return newState;
  }

  /** This function handles assumptions like "if(a==b)" and "if(a!=0)".
   * A region is build for the assumption.
   * This region is added to the BDDstate to get the next state.
   * If the next state is False, the assumption is not fulfilled.
   * In this case NULL is returned. */
  @Override
  protected BDDState handleAssumption(
      CAssumeEdge cfaEdge, CExpression expression, boolean truthAssumption)
      throws UnsupportedCodeException {

    Partition partition = varClass.getPartitionForEdge(cfaEdge);
    final Region[] operand =
        bvComputer.evaluateVectorExpression(
            partition, expression, CNumericTypes.INT, cfaEdge.getSuccessor(), precision);
    if (operand == null) {
      return state;
    } // assumption cannot be evaluated

    Region evaluated = bvmgr.makeOr(operand); // from N bits to 1, from integer to boolean value.

    if (!truthAssumption) { // if false-branch
      evaluated = rmgr.makeNot(evaluated);
    }

    // get information from region into evaluated region
    Region newRegion = rmgr.makeAnd(state.getRegion(), evaluated);
    return new BDDState(rmgr, bvmgr, newRegion);
  }

  /**
   * This function handles assumptions like "if(a==b)" and "if(a!=0)". A region is build for the
   * assumption. This region is added to the BDDstate to get the next state. If the next state is
   * False, the assumption is not fulfilled. In this case NULL is returned.
   */
  @Override
  protected BDDState handleAssumptionBackwards(
      CAssumeEdge cfaEdge, CExpression expression, boolean truthAssumption)
      throws UnsupportedCodeException {

    Partition partition = varClass.getPartitionForEdge(cfaEdge);
    final Region[] operand =
        evaluateVectorExpression(
            partition, expression, CNumericTypes.INT, cfaEdge.getPredecessor());
    if (operand == null) {
      return state;
    } // assumption cannot be evaluated

    Region evaluated = bvmgr.makeOr(operand); // from N bits to 1, from integer to boolean value.

    if (!truthAssumption) { // if false-branch
      evaluated = rmgr.makeNot(evaluated);
    }

    // get information from region into evaluated region
    Region newRegion = rmgr.makeAnd(state.getRegion(), evaluated);
    return new BDDState(rmgr, bvmgr, newRegion);
  }

  private BDDState handleAssumption(
      CAssumeEdge cfaEdge,
      CExpression expression,
      boolean truthAssumption,
      PointerState pPointerInfo)
      throws UnsupportedCodeException {

    Partition partition = varClass.getPartitionForEdge(cfaEdge);
    final Region[] operand =
        bvComputer.evaluateVectorExpressionWithPointerState(
            partition,
            expression,
            CNumericTypes.INT,
            cfaEdge.getSuccessor(),
            pPointerInfo,
            precision);
    if (operand == null) {
      return state;
    } // assumption cannot be evaluated
    Region evaluated = bvmgr.makeOr(operand);

    if (!truthAssumption) { // if false-branch
      evaluated = rmgr.makeNot(evaluated);
    }

    // get information from region into evaluated region
    Region newRegion = rmgr.makeAnd(state.getRegion(), evaluated);
    if (newRegion.isFalse()) { // assumption is not fulfilled / not possible
      return null;
    } else {
      return new BDDState(rmgr, bvmgr, newRegion);
    }
  }

  /** This function returns, if the variable is used in the Expression. */
  private static boolean isUsedInExpression(String varName, CExpression exp) {
    return exp.accept(new VarCExpressionVisitor(varName));
  }

  private String scopeVar(final CExpression exp) {
    if (exp instanceof CIdExpression) {
      return ((CIdExpression) exp).getDeclaration().getQualifiedName();
    } else {
      return functionName + "::" + exp.toASTString();
    }
  }

  private static boolean isLocalVariableForFunction(String scopedVarName, String function) {
    // TODO this relies on implementation details of CDeclaration.getQualifiedName()
    // TODO this ignores variable names created from scopeVar() by calling toASTString().
    return scopedVarName.startsWith(function + "::");
  }

  /**
   * returns a canonical representation of a field reference, including functionname. return NULL if
   * the canonical name could not determined.
   */
  static @Nullable String getCanonicalName(CExpression expr) {
    String name = "";
    while (true) {
      if (expr instanceof CIdExpression) {
        return ((CIdExpression) expr).getDeclaration().getQualifiedName() + name;
      } else if (expr instanceof CFieldReference) {
        CFieldReference fieldRef = (CFieldReference) expr;
        name = (fieldRef.isPointerDereference() ? "->" : ".") + fieldRef.getFieldName() + name;
        expr = fieldRef.getFieldOwner();
      } else {
        return null;
      }
    }
  }

  @Override
  public Collection<? extends AbstractState> strengthen(
      AbstractState pState, Iterable<AbstractState> states, CFAEdge cfaEdge, Precision pPrecision)
      throws CPATransferException {
    BDDState bddState = (BDDState) pState;

    for (AbstractState otherState : states) {
      if (otherState instanceof PointerState) {
        super.setInfo(bddState, pPrecision, cfaEdge);
        bddState = strengthenWithPointerInformation((PointerState) otherState, cfaEdge);
        super.resetInfo();
        if (bddState == null) {
          return ImmutableList.of();
        }
      }
    }
    return Collections.singleton(bddState);
  }

  private BDDState strengthenWithPointerInformation(PointerState pPointerInfo, CFAEdge cfaEdge)
      throws UnrecognizedCodeException {

    if (cfaEdge instanceof CAssumeEdge) {
      CAssumeEdge assumeEdge = (CAssumeEdge) cfaEdge;
      return handleAssumption(
          assumeEdge, assumeEdge.getExpression(), assumeEdge.getTruthAssumption(), pPointerInfo);
    }

    // get target for LHS
    MemoryLocation target = null;
    ALeftHandSide leftHandSide = CFAEdgeUtils.getLeftHandSide(cfaEdge);
    if (leftHandSide instanceof CIdExpression) {
      target =
          MemoryLocation.valueOf(
              ((CIdExpression) leftHandSide).getDeclaration().getQualifiedName());
    } else if (leftHandSide instanceof CPointerExpression) {
      ExplicitLocationSet explicitSet =
          getLocationsForLhs(pPointerInfo, (CPointerExpression) leftHandSide);
      if (explicitSet != null && explicitSet.getSize() == 1) {
        target = Iterables.getOnlyElement(explicitSet);
      }
    }

    // without a target, nothing can be done.
    if (target == null) {
      return state;
    }

    // get value for RHS
    MemoryLocation value = null;
    CType valueType = null;
    ARightHandSide rightHandSide = CFAEdgeUtils.getRightHandSide(cfaEdge);
    if (rightHandSide instanceof CIdExpression) {
      CIdExpression idExpr = (CIdExpression) rightHandSide;
      value = MemoryLocation.valueOf(idExpr.getDeclaration().getQualifiedName());
      valueType = idExpr.getDeclaration().getType();
    } else if (rightHandSide instanceof CPointerExpression) {
      CPointerExpression ptrExpr = (CPointerExpression) rightHandSide;
      value = getLocationForRhs(pPointerInfo, ptrExpr);
      valueType = ptrExpr.getExpressionType().getCanonicalType();
    }

    // without a value, nothing can be done.
    if (value == null) {
      return state;
    }

    final Partition partition = varClass.getPartitionForEdge(cfaEdge);
    int size = bvComputer.getBitsize(partition, valueType);

    final Region[] rhs =
        predmgr.createPredicate(
            target.getAsSimpleString(), valueType, cfaEdge.getSuccessor(), size, precision);

    final Region[] evaluation =
        predmgr.createPredicate(
            value.getAsSimpleString(), valueType, cfaEdge.getSuccessor(), size, precision);
    BDDState newState = state.forget(rhs);
    return newState.addAssignment(rhs, evaluation);
  }

  /** get all possible explicit targets for a pointer, or NULL if they are unknown. */
  static @Nullable ExplicitLocationSet getLocationsForLhs(
      PointerState pPointerInfo, CPointerExpression pPointer) throws UnrecognizedCodeException {
    LocationSet directLocation = PointerTransferRelation.asLocations(pPointer, pPointerInfo);
    if (!(directLocation instanceof ExplicitLocationSet)) {
      LocationSet indirectLocation =
          PointerTransferRelation.asLocations(pPointer.getOperand(), pPointerInfo);
      if (indirectLocation instanceof ExplicitLocationSet) {
        ExplicitLocationSet explicitSet = (ExplicitLocationSet) indirectLocation;
        if (explicitSet.getSize() == 1) {
          directLocation = pPointerInfo.getPointsToSet(Iterables.getOnlyElement(explicitSet));
        }
      }
    }
    if (directLocation instanceof ExplicitLocationSet) {
      return (ExplicitLocationSet) directLocation;
    }
    return null;
  }

  static @Nullable MemoryLocation getLocationForRhs(
      PointerState pPointerInfo, CPointerExpression pPointer) throws UnrecognizedCodeException {
    LocationSet fullSet = PointerTransferRelation.asLocations(pPointer.getOperand(), pPointerInfo);
    if (fullSet instanceof ExplicitLocationSet) {
      ExplicitLocationSet explicitSet = (ExplicitLocationSet) fullSet;
      if (explicitSet.getSize() == 1) {
        LocationSet pointsToSet =
            pPointerInfo.getPointsToSet(Iterables.getOnlyElement(explicitSet));
        if (pointsToSet instanceof ExplicitLocationSet) {
          ExplicitLocationSet explicitPointsToSet = (ExplicitLocationSet) pointsToSet;
          if (explicitPointsToSet.getSize() == 1) {
            return Iterables.getOnlyElement(explicitPointsToSet);
          }
        }
      }
    }
    return null;
  }
}<|MERGE_RESOLUTION|>--- conflicted
+++ resolved
@@ -14,12 +14,7 @@
 import java.util.Collection;
 import java.util.Collections;
 import java.util.List;
-<<<<<<< HEAD
-import java.util.Set;
 import javax.annotation.Nullable;
-=======
-import org.checkerframework.checker.nullness.qual.Nullable;
->>>>>>> 770ff48d
 import org.sosy_lab.cpachecker.cfa.CFA;
 import org.sosy_lab.cpachecker.cfa.ast.ALeftHandSide;
 import org.sosy_lab.cpachecker.cfa.ast.ARightHandSide;
@@ -233,11 +228,6 @@
         newState = newState.forget(tmp);
 
       } else {
-<<<<<<< HEAD
-        final Region[] var = predmgr.createPredicate(scopeVar(lhs), targetType, successor, getBitsize(partition, targetType), precision);
-
-        // delete region for variable
-=======
         final Region[] var =
             predmgr.createPredicate(
                 scopeVar(lhs),
@@ -245,7 +235,8 @@
                 successor,
                 bvComputer.getBitsize(partition, targetType),
                 precision);
->>>>>>> 770ff48d
+
+        // delete region for variable
         newState = newState.forget(var);
         final CFANode location = successor;
 
@@ -285,12 +276,14 @@
       CAssignment assignment, CFANode successor, CFAEdge edge) throws UnsupportedCodeException {
     CExpression lhs = assignment.getLeftHandSide();
 
-    if (!(lhs instanceof CIdExpression)) {
-      return state;
+    final String varName;
+    if (lhs instanceof CIdExpression) {
+      varName = ((CIdExpression) lhs).getDeclaration().getQualifiedName();
+    } else {
+      varName = functionName + "::" + lhs.toString();
     }
 
     final CType targetType = lhs.getExpressionType();
-    final String varName = ((CIdExpression) lhs).getDeclaration().getQualifiedName();
 
     // next line is a shortcut, not necessary
     if (!precision.isTracking(MemoryLocation.valueOf(varName), targetType, successor)) {
@@ -309,28 +302,44 @@
         String tmpVarName = predmgr.getTmpVariableForPartition(partition);
         final Region[] tmp =
             predmgr.createPredicateWithoutPrecisionCheck(
-                tmpVarName, getBitsize(partition, targetType));
+                tmpVarName,
+                bvComputer.getBitsize(partition, targetType));
         final Region[] var =
             predmgr.createPredicate(
-                scopeVar(lhs), targetType, successor, getBitsize(partition, targetType), precision);
+                scopeVar(lhs),
+                targetType,
+                successor,
+                bvComputer.getBitsize(partition, targetType),
+                precision);
 
         // delete var, make tmp equal to (new) var, then delete tmp
         newState = newState.addAssignment(var, tmp);
         newState = newState.forget(var);
 
         // make region for RIGHT SIDE and build equality of var and region
-        final Region[] regRHS = evaluateVectorExpression(partition, exp, targetType, successor);
+        final Region[] regRHS =
+            bvComputer.evaluateVectorExpression(partition, exp, targetType, successor, precision);
         newState = newState.addAssignment(tmp, regRHS);
         newState = newState.forget(tmp);
 
       } else {
         final Region[] var =
             predmgr.createPredicate(
-                scopeVar(lhs), targetType, successor, getBitsize(partition, targetType), precision);
+                scopeVar(lhs),
+                targetType,
+                successor,
+                bvComputer.getBitsize(partition, targetType),
+                precision);
 
         // make region for RIGHT SIDE and build equality of var and region
         final Region[] regRHS =
-            evaluateVectorExpression(partition, (CExpression) rhs, targetType, successor);
+            bvComputer
+                .evaluateVectorExpression(
+                    partition,
+                    (CExpression) rhs,
+                    targetType,
+                    successor,
+                    precision);
         newState = newState.addAssignment(var, regRHS);
 
         // delete region for variable
@@ -474,14 +483,19 @@
               vdecl.getQualifiedName(),
               vdecl.getType(),
               cfaEdge.getPredecessor(),
-              getBitsize(partition, vdecl.getType()),
+              bvComputer.getBitsize(partition, vdecl.getType()),
               precision);
 
       // initializer on RIGHT SIDE available, make region for it
       BDDState newState = state;
       if (init != null) {
         final Region[] rhs =
-            evaluateVectorExpression(partition, init, vdecl.getType(), cfaEdge.getPredecessor());
+            bvComputer.evaluateVectorExpression(
+                partition,
+                init,
+                vdecl.getType(),
+                cfaEdge.getPredecessor(),
+                precision);
         newState = newState.addAssignment(var, rhs);
       }
 
@@ -558,10 +572,15 @@
               varName,
               targetType,
               cfaEdge.getPredecessor(),
-              getBitsize(partition, targetType),
+              bvComputer.getBitsize(partition, targetType),
               precision);
       final Region[] arg =
-          evaluateVectorExpression(partition, args.get(i), targetType, cfaEdge.getPredecessor());
+          bvComputer.evaluateVectorExpression(
+              partition,
+              args.get(i),
+              targetType,
+              cfaEdge.getPredecessor(),
+              precision);
       newState = newState.addAssignment(var, arg);
     }
 
@@ -632,7 +651,7 @@
           fnkCall.getFunctionEntry().getReturnVariable().get().getQualifiedName();
       CFunctionCallAssignmentStatement cAssignment = (CFunctionCallAssignmentStatement) summaryExpr;
       CExpression lhs = cAssignment.getLeftHandSide();
-      final int size = getBitsize(partition, lhs.getExpressionType());
+      final int size = bvComputer.getBitsize(partition, lhs.getExpressionType());
 
       // remove returnVar from state,
       // all other function-variables were removed earlier (see handleReturnStatementEdge()).
@@ -739,11 +758,12 @@
 
       // make region for RIGHT SIDE, this is the 'x' from 'return (x);
       final Region[] regRHS =
-          evaluateVectorExpression(
+          bvComputer.evaluateVectorExpression(
               partition,
               cfaEdge.getExpression().get(),
               functionReturnType,
-              cfaEdge.getPredecessor());
+              cfaEdge.getPredecessor(),
+              precision);
 
       // make variable (predicate) for returnStatement,
       // delete variable, if it was used before, this is done with an existential operator
@@ -752,7 +772,7 @@
               returnVar,
               functionReturnType,
               cfaEdge.getPredecessor(),
-              getBitsize(partition, functionReturnType),
+              bvComputer.getBitsize(partition, functionReturnType),
               precision);
       newState = newState.addAssignment(retvar, regRHS);
       newState = newState.forget(retvar);
@@ -838,8 +858,12 @@
 
     Partition partition = varClass.getPartitionForEdge(cfaEdge);
     final Region[] operand =
-        evaluateVectorExpression(
-            partition, expression, CNumericTypes.INT, cfaEdge.getPredecessor());
+        bvComputer.evaluateVectorExpression(
+            partition,
+            expression,
+            CNumericTypes.INT,
+            cfaEdge.getPredecessor(),
+            precision);
     if (operand == null) {
       return state;
     } // assumption cannot be evaluated
