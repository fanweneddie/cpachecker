 /*
 *  CPAchecker is a tool for configurable software verification.
 *  This file is part of CPAchecker.
 *
 *  Copyright (C) 2007-2012  Dirk Beyer
 *  All rights reserved.
 *
 *  Licensed under the Apache License, Version 2.0 (the "License");
 *  you may not use this file except in compliance with the License.
 *  You may obtain a copy of the License at
 *
 *      http://www.apache.org/licenses/LICENSE-2.0
 *
 *  Unless required by applicable law or agreed to in writing, software
 *  distributed under the License is distributed on an "AS IS" BASIS,
 *  WITHOUT WARRANTIES OR CONDITIONS OF ANY KIND, either express or implied.
 *  See the License for the specific language governing permissions and
 *  limitations under the License.
 *
 *
 *  CPAchecker web page:
 *    http://cpachecker.sosy-lab.org
 */
package org.sosy_lab.cpachecker.cpa.cpalien;

import java.math.BigInteger;
import java.util.ArrayList;
import java.util.Collections;
import java.util.HashSet;
import java.util.Map;
import java.util.Set;
import java.util.logging.Level;

import javax.annotation.Nullable;

import org.sosy_lab.common.LogManager;
import org.sosy_lab.cpachecker.cfa.ast.FileLocation;
import org.sosy_lab.cpachecker.cfa.ast.c.CExpression;
import org.sosy_lab.cpachecker.cfa.ast.c.CFunctionDeclaration;
import org.sosy_lab.cpachecker.cfa.ast.c.CIntegerLiteralExpression;
import org.sosy_lab.cpachecker.cfa.types.MachineModel;
import org.sosy_lab.cpachecker.cfa.types.c.CArrayType;
import org.sosy_lab.cpachecker.cfa.types.c.CBasicType;
import org.sosy_lab.cpachecker.cfa.types.c.CSimpleType;
import org.sosy_lab.cpachecker.cfa.types.c.CType;
import org.sosy_lab.cpachecker.core.interfaces.AbstractQueryableState;
import org.sosy_lab.cpachecker.cpa.cpalien.SMGTransferRelation.SMGAddress;
import org.sosy_lab.cpachecker.cpa.cpalien.SMGTransferRelation.SMGAddressValue;
import org.sosy_lab.cpachecker.cpa.cpalien.SMGTransferRelation.SMGSymbolicValue;
import org.sosy_lab.cpachecker.cpa.explicit.ExplicitState;
import org.sosy_lab.cpachecker.cpa.explicit.ExplicitState.MemoryLocation;
import org.sosy_lab.cpachecker.exceptions.InvalidQueryException;

public class SMGState implements AbstractQueryableState {
  static private int id_counter = 0;

  private final CLangSMG heap;
  private final LogManager logger;
  private SMGState predecessor;
  private final int id;

  private SMGRuntimeCheck runtimeCheckLevel;

  private boolean invalidWrite = false;
  private boolean invalidRead = false;

  private boolean invalidFree = false;

  /**
   * Constructor.
   *
   * Keeps consistency: yes
   *
   * @param pLogger A logger to log any messages
   * @param pMachineModel A machine model for the underlying SMGs
   */
  public SMGState(LogManager pLogger, MachineModel pMachineModel) {
    heap = new CLangSMG(pMachineModel);
    logger = pLogger;
    predecessor = null;
    id = id_counter++;
    runtimeCheckLevel = SMGRuntimeCheck.NONE;
  }

  /**
   * Copy constructor.
   *
   * Keeps consistency: yes
   *
   * @param pOriginalState Original state. Will be the predecessor of the
   * new state
   * @throws SMGInconsistentException
   */
  public SMGState(SMGState pOriginalState) {
    heap = new CLangSMG(pOriginalState.heap);
    logger = pOriginalState.logger;
    predecessor = pOriginalState.predecessor;
    runtimeCheckLevel = pOriginalState.runtimeCheckLevel;
    id = id_counter++;
  }

  /**
   * Sets a level of runtime checks performed.
   *
   * Keeps consistency: yes
   *
   * @param pLevel One of {@link SMGRuntimeCheck.NONE},
   * {@link SMGRuntimeCheck.HALF} or {@link SMGRuntimeCheck.FULL}
   * @throws SMGInconsistentException
   */
  final public void setRuntimeCheck(SMGRuntimeCheck pLevel) throws SMGInconsistentException {
    runtimeCheckLevel = pLevel;
    if (pLevel.isFinerOrEqualThan(SMGRuntimeCheck.HALF)) {
      CLangSMG.setPerformChecks(true, logger);
    }
    else {
      CLangSMG.setPerformChecks(false, logger);
    }
    this.performConsistencyCheck(SMGRuntimeCheck.FULL);
  }

  /**
   * Constant.
   *
   * @param pSMGState A state to set as a predecessor.
   * @throws SMGInconsistentException
   */
  final public void setPredecessor(SMGState pSMGState) throws SMGInconsistentException {
    predecessor = pSMGState;
    this.performConsistencyCheck(SMGRuntimeCheck.FULL);
  }

  /**
   * Makes SMGState create a new object and put it into the global namespace
   *
   * Keeps consistency: yes
   *
   * @param pType Type of the new object
   * @param pVarName Name of the global variable
   * @return Newly created object
   *
   * @throws SMGInconsistentException when resulting SMGState is inconsistent
   * and the checks are enabled
   */
  public SMGObject addGlobalVariable(CType pType, String pVarName) throws SMGInconsistentException {
    int size = heap.getMachineModel().getSizeof(pType);
    SMGObject new_object = new SMGObject(size, pVarName);

    heap.addGlobalObject(new_object);
    this.performConsistencyCheck(SMGRuntimeCheck.HALF);
    return new_object;
  }
  /**
   * Makes SMGState create a new object and put it into the current stack
   * frame.
   *
   * Keeps consistency: yes
   *
   * @param pType Type of the new object
   * @param pVarName Name of the local variable
   * @return Newly created object
   *
   * @throws SMGInconsistentException when resulting SMGState is inconsistent
   * and the checks are enabled
   */
  public SMGObject addLocalVariable(CType pType, String pVarName) throws SMGInconsistentException {
    int size = heap.getMachineModel().getSizeof(pType);
    SMGObject new_object = new SMGObject(size, pVarName);

    heap.addStackObject(new_object);
    this.performConsistencyCheck(SMGRuntimeCheck.HALF);
    return new_object;
  }

  /**
   * Adds a new frame for the function.
   *
   * Keeps consistency: yes
   *
   * @param pFunctionDefinition A function for which to create a new stack frame
   * @throws SMGInconsistentException
   */
  public void addStackFrame(CFunctionDeclaration pFunctionDefinition) throws SMGInconsistentException {
    heap.addStackFrame(pFunctionDefinition);
    this.performConsistencyCheck(SMGRuntimeCheck.HALF);
  }

  /* ********************************************* */
  /* Non-modifying functions: getters and the like */
  /* ********************************************* */

  /**
   * Constant.
   *
   * @return The ID of this SMGState
   */
  final public int getId() {
    return id;
  }

  /**
   * Constant.
   * .
   * @return The predecessor state, i.e. one from which this one was copied
   */
  final public SMGState getPredecessor() {
    return predecessor;
  }

  /**
   * Constant.
   *
   * @return A {@link SMGObject} for current function return value storage.
   */
  final public SMGObject getFunctionReturnObject() {
    return heap.getFunctionReturnObject();
  }

  /**
   * Get memory of variable with the given name.
   *
   * @param pVariableName A name of the desired variable
   * @return An object corresponding to the variable name
   */
  public SMGObject getObjectForVisibleVariable(String pVariableName) {
    return this.heap.getObjectForVisibleVariable(pVariableName);
  }

  /**
   * Based on the current setting of runtime check level, it either performs
   * a full consistency check or not. If the check is performed and the
   * state is deemed inconsistent, a {@link SMGInconsistentException} is thrown.
   *
   * Constant.
   *
   * @param pLevel A level of the check request. When e.g. HALF is passed, it
   * means "perform the check if the setting is HALF or finer.
   * @throws SMGInconsistentException
   */
  final public void performConsistencyCheck(SMGRuntimeCheck pLevel) throws SMGInconsistentException {
    if (this.runtimeCheckLevel.isFinerOrEqualThan(pLevel)) {
      if ( ! CLangSMGConsistencyVerifier.verifyCLangSMG(logger, heap) ) {
        throw new SMGInconsistentException("SMG was found inconsistent during a check");
      }
    }
  }

  /**
   * Returns a DOT representation of the SMGState.
   *
   * Constant.
   *
   * @param pName A name of the graph.
   * @param pLocation A location in the program.
   * @return String containing a DOT graph corresponding to the SMGState.
   */
  public String toDot(String pName, String pLocation) {
    SMGPlotter plotter = new SMGPlotter();
    return plotter.smgAsDot(heap, pName, pLocation);
  }

  /**
   * Returns a DOT representation of the SMGState with explicit Values
   * inserted where possible.
   *
   * @param pName A name of the graph.
   * @param pLocation A location in the program.
   * @param pExplicitState
   * @return String containing a DOT graph corresponding to the SMGState.
   */
  public String toDot(String pName, String pLocation, ExplicitState pExplicitState) {
    SMGExplicitPlotter plotter = new SMGExplicitPlotter(pExplicitState, this);
    return plotter.smgAsDot(heap, "Explicit_"+ pName, pLocation);
  }

  /**
   * @return A string representation of the SMGState.
   */
  @Override
  public String toString() {
    if ( this.getPredecessor() != null) {
      return "SMGState [" + this.getId() + "] <-- parent [" + this.getPredecessor().getId() + "]\n" + heap.toString();
    } else {
      return "SMGState [" + this.getId() + "] <-- no parent, initial state\n" + heap.toString();
    }
  }

  /**
   * Returns a Points-To edge leading from a value.
   *
   * Constant.
   *
   * @param pValue A value for which to return the Points-To edge
   * @return A Points-To edge leading from the passed value. The value needs to be
   * a pointer, i.e. it needs to have that edge. If it does not have it, the method raises
   * an exception.
   *
   * @throws SMGInconsistentException When the value passed does not have a Points-To edge.
   */
  public SMGEdgePointsTo getPointerFromValue(Integer pValue) throws SMGInconsistentException {
    if (heap.isPointer(pValue)) {
      return heap.getPointer(pValue);
    }

    throw new SMGInconsistentException("Asked for a Points-To edge for a non-pointer value");
  }

  /**
   * Checks, if a symbolic value is an address.
   *
   * Constant.
   *
   * @param pValue A value for which to return the Points-To edge
   * @return A Points-To edge leading from the passed value. The value needs to be
   * a pointer, i.e. it needs to have that edge. If it does not have it, the method raises
   * an exception.
   *
   * @throws SMGInconsistentException When the value passed does not have a Points-To edge.
   */
  public boolean isPointer(Integer pValue) {

    return heap.isPointer(pValue);
  }

  /**
   * Read Value in field (object, type) of an Object.
   *
   * @param pObject SMGObject representing the memory the field belongs to.
   * @param pOffset offset of field being read.
   * @param pType type of field
   * @return
   * @throws SMGInconsistentException
   */
  public Integer readValue(SMGObject pObject, int pOffset, CType pType) throws SMGInconsistentException {
    if (! this.heap.isObjectValid(pObject)) {
      this.setInvalidRead();
      return null;
    }

    SMGEdgeHasValue edge = new SMGEdgeHasValue(pType, pOffset, pObject, 0);

    SMGEdgeHasValueFilter filter = new SMGEdgeHasValueFilter();
    filter.filterByObject(pObject);
    filter.filterAtOffset(pOffset);
    Set<SMGEdgeHasValue> edges = heap.getHVEdges(filter);

    for (SMGEdgeHasValue object_edge : edges) {
      if (edge.isCompatibleFieldOnSameObject(object_edge, heap.getMachineModel())) {
        this.performConsistencyCheck(SMGRuntimeCheck.HALF);
        return object_edge.getValue();
      }
    }

    if(isCoveredByNullifiedBlocks(edge)) {
      return 0;
    }

    this.performConsistencyCheck(SMGRuntimeCheck.HALF);
    return null;
  }

  private boolean isCoveredByNullifiedBlocks(SMGEdgeHasValue pEdge) {

    //TODO better Algorithm and Refactor

    MachineModel maModel = heap.getMachineModel();

    SMGEdgeHasValueFilter filter = new SMGEdgeHasValueFilter();
    filter.filterByObject(pEdge.getObject());

    Set<SMGEdgeHasValue> objectEdges = getHVEdges(filter);

    Set<SMGEdgeHasValue> overlappingEdges = new HashSet<>();

    for (SMGEdgeHasValue edge : objectEdges) {
      if (edge.overlapsWith(pEdge, maModel)) {
        overlappingEdges.add(edge);
      }
    }

    if(overlappingEdges.size() == 0) {
      return false;
    }

    ArrayList<Integer> offsets = new ArrayList<>(overlappingEdges.size());

    for( SMGEdgeHasValue edge : overlappingEdges) {
      if(edge.getValue() != 0) {
        return false;
      }

      int offset = edge.getOffset();

      offsets.add(offset);
    }

   Collections.sort(offsets);

    for (SMGEdgeHasValue edge : overlappingEdges) {
      int offset = edge.getOffset();
      int index = offsets.indexOf(offset);

      //  edge does not cover beginning with 0
      if(index == 0 && offset > pEdge.getOffset()) {
        return false;
      }

      if (index + 1 >= offsets.size()) {
        // edge does not cover end with null
        if (offset + heap.getMachineModel().getSizeof(edge.getType()) <  pEdge.getOffset() + pEdge.getSizeInBytes(maModel)) {
          return false;
        }
      } else {
        int sizeOfBytes = edge.getSizeInBytes(maModel);

        // edge does not cover to next overlapping edge
        if (offsets.get(index + 1) > offset + sizeOfBytes) {
          return false;
        }
      }

    }

    return true;
  }


  public void setInvalidRead() {
    this.invalidRead  = true;
  }

  /**
   * Write a value into a field (offset, type) of an Object.
   * Additionally, this method writes a points-to edge into the
   * SMG, if the given symbolic value points to an address, and
   *
   *
   * @param object SMGObject representing the memory the field belongs to.
   * @param offset offset of field written into.
   * @param type type of field written into.
   * @param value value to be written into field.
   * @param machineModel Currently used Machine Model
   * @throws SMGInconsistentException
   */
  public SMGEdgeHasValue writeValue(SMGObject pObject, int pOffset,
      CType pType, SMGSymbolicValue pValue) throws SMGInconsistentException {

    int value;

    // If the value is not yet known by the SMG
    // create a unconstrained new symbolic value
    if (pValue.isUnknown()) {
      value = SMGValueFactory.getNewValue();
    } else {
      value = pValue.getAsInt();
    }

    // If the value represents an address, and the address is known,
    // add the necessary points-To edge.
    if (pValue instanceof SMGAddressValue) {
      if (!containsValue(value)) {
        SMGAddress address = ((SMGAddressValue) pValue).getAddress();

        if (!address.isUnknown()) {
          addPointsToEdge(
              address.getObject(),
              address.getOffset().getAsInt(),
              value);
        }
      }
    }

    return writeValue(pObject, pOffset, pType, value);
  }

  private void addPointsToEdge(SMGObject pObject, int pOffset, int pValue) {

    // If the value is not known by the SMG, add it.
    if(!containsValue(pValue)) {
      heap.addValue(pValue);
    }

    SMGEdgePointsTo pointsToEdge = new SMGEdgePointsTo(pValue, pObject, pOffset);
    heap.addPointsToEdge(pointsToEdge);

  }

  /**
   * Write a value into a field (offset, type) of an Object.
   *
   *
   * @param object SMGObject representing the memory the field belongs to.
   * @param offset offset of field written into.
   * @param type type of field written into.
   * @param value value to be written into field.
   * @param machineModel Currently used Machine Model
   * @throws SMGInconsistentException
   */
  private SMGEdgeHasValue writeValue(SMGObject pObject, int pOffset, CType pType, Integer pValue) throws SMGInconsistentException {
    // vgl Algorithm 1 Byte-Precise Verification of Low-Level List Manipulation FIT-TR-2012-04

    if (pValue == null) {
      pValue = heap.getNullValue();
    }

    if (! this.heap.isObjectValid(pObject)) {
      //Attempt to write to invalid object
      this.setInvalidWrite();
      return null;
    }

    SMGEdgeHasValue new_edge = new SMGEdgeHasValue(pType, pOffset, pObject, pValue);

    // Check if the edge is  not present already
    SMGEdgeHasValueFilter filter = SMGEdgeHasValueFilter.objectFilter(pObject);

    Set<SMGEdgeHasValue> edges = heap.getHVEdges(filter);
    if (edges.contains(new_edge)) {
      this.performConsistencyCheck(SMGRuntimeCheck.HALF);
      return new_edge;
    }

    // If the value is not in the SMG, we need to add it
    if ( ! heap.getValues().contains(pValue) ) {
      heap.addValue(pValue);
    }

    HashSet<SMGEdgeHasValue> overlappingZeroEdges = new HashSet<>();

    /* We need to remove all non-zero overlapping edges
     * and remember all overlapping zero edges to shrink them later
     */
    for (SMGEdgeHasValue hv : edges) {
<<<<<<< HEAD

      boolean hvEdgeOverlaps = new_edge.overlapsWith(hv, heap.getMachineModel());
      boolean hvEdgeIsZero = hv.getValue() == heap.getNullValue();

      if (hvEdgeOverlaps) {
        if (hvEdgeIsZero) {
          overlappingZeroEdges.add(hv);
        } else {
          heap.removeHasValueEdge(hv);
=======
      if (new_edge.overlapsWith(hv, heap.getMachineModel())) {
        heap.removeHasValueEdge(hv);
        if (hv.getValue() == heap.getNullValue()) {
          if (hv.getOffset() < new_edge.getOffset()) {
            int prefixNullSize = new_edge.getOffset() - hv.getOffset();
            SMGEdgeHasValue prefixNull = new SMGEdgeHasValue(prefixNullSize, hv.getOffset(), pObject, heap.getNullValue());
            this.heap.addHasValueEdge(prefixNull);
          }

          int hvEnd = hv.getOffset() + hv.getSizeInBytes(MachineModel.LINUX64);
          int neEnd = new_edge.getOffset() + new_edge.getSizeInBytes(MachineModel.LINUX64);
          if (hvEnd > neEnd) {
            int postfixNullSize = hvEnd - neEnd;
            SMGEdgeHasValue postfixNull = new SMGEdgeHasValue(postfixNullSize, neEnd, pObject, heap.getNullValue());
            this.heap.addHasValueEdge(postfixNull);
          }
>>>>>>> 18ebe6a7
        }
      }
    }

    shrinkOverlappingZeroEdges(new_edge, overlappingZeroEdges);


    heap.addHasValueEdge(new_edge);
    this.performConsistencyCheck(SMGRuntimeCheck.HALF);

    return new_edge;
  }

  private void shrinkOverlappingZeroEdges(SMGEdgeHasValue pNew_edge,
      Set<SMGEdgeHasValue> pOverlappingZeroEdges) {

    SMGObject object = pNew_edge.getObject();
    int offset = pNew_edge.getOffset();

    boolean newEdgePointsToZero = pNew_edge.getValue() == 0;
    MachineModel maModel = heap.getMachineModel();
    int sizeOfType = pNew_edge.getSizeInBytes(maModel);

    // Shrink overlapping zero edges
    for (SMGEdgeHasValue zeroEdge : pOverlappingZeroEdges) {
      // If the new_edge points to zero, we can just remove them
      heap.removeHasValueEdge(zeroEdge);

      if (!newEdgePointsToZero) {

        int zeroEdgeOffset = zeroEdge.getOffset();

        int offset2 = offset + sizeOfType;
        int zeroEdgeOffset2 = zeroEdgeOffset + zeroEdge.getSizeInBytes(maModel);

        if (zeroEdgeOffset < offset) {
          CType newZeroType = getDummyCharArrayType(offset - zeroEdgeOffset);
          SMGEdgeHasValue newZeroEdge = new SMGEdgeHasValue(newZeroType, zeroEdgeOffset, object, 0);
          heap.addHasValueEdge(newZeroEdge);
        }

        if (offset2 < zeroEdgeOffset2) {
          CType newZeroType = getDummyCharArrayType(zeroEdgeOffset2 - offset2);
          SMGEdgeHasValue newZeroEdge = new SMGEdgeHasValue(newZeroType, offset2, object, 0);
          heap.addHasValueEdge(newZeroEdge);
        }
      }
    }
  }

  private CArrayType getDummyCharArrayType(int length) {
    //TODO Correct Dummy Array Type
    CSimpleType dummyChar =
        new CSimpleType(false, false, CBasicType.CHAR, false, false, true, false, false, false, false);
    CSimpleType dummyInt =
        new CSimpleType(false, false, CBasicType.INT, false, false, true, false, false, false, false);
    FileLocation dummyFileLoc = new FileLocation(0, "CPAlien_BuiltIn", 0, 0, 0);
    CExpression dummyInteger = new CIntegerLiteralExpression(dummyFileLoc, dummyInt, BigInteger.valueOf(length));
    CArrayType dummyArrayType = new CArrayType(false, false, dummyChar, dummyInteger);
    return dummyArrayType;
  }

  public void setInvalidWrite() {
    this.invalidWrite = true;
  }

  /**
   * Computes the join of this abstract State and the reached abstract State.
   *
   * @param reachedState the abstract state this state will be joined to.
   * @return the join of the two states.
   */
  public SMGState join(SMGState reachedState) {
    // Not necessary if merge_SEP and stop_SEP is used.
    return null;
  }

  /**
   * Computes whether this abstract state is covered by the given abstract state.
   * A state is covered by another state, if the set of concrete states
   * a state represents is a subset of the set of concrete states the other
   * state represents.
   *
   *
   * @param reachedState already reached state, that may cover this state already.
   * @return True, if this state is covered by the given state, false otherwise.
   */
  public boolean isLessOrEqual(SMGState reachedState) {

    if(reachedState == this) {
      return true;
    }

    boolean result = heap.isLessOrEqual(reachedState.heap);
    return result;
  }

  @Override
  public String getCPAName() {
    return "CPAlien";
  }

  @Override
  public boolean checkProperty(String pProperty) throws InvalidQueryException {
    // SMG Properties:
    // has-leaks:boolean

    switch (pProperty) {
      case "has-leaks":
        if (heap.hasMemoryLeaks()) {
          //TODO: Give more information
          this.logger.log(Level.SEVERE, "Memory leak found");
          return true;
        }
        return false;
      case "has-invalid-writes":
        if (this.invalidWrite) {
          //TODO: Give more information
          this.logger.log(Level.SEVERE, "Invalid write found");
          return true;
        }
        return false;
      case "has-invalid-reads":
        if (this.invalidRead) {
          //TODO: Give more information
          this.logger.log(Level.SEVERE, "Invalid read found");
          return true;
        }
        return false;
      case "has-invalid-frees":
        if (this.invalidFree) {
          //TODO: Give more information
          this.logger.log(Level.SEVERE, "Invalid free found");
          return true;
        }
        return false;
      default:
        throw new InvalidQueryException("Query '" + pProperty + "' is invalid.");
    }
  }

  @Override
  public Object evaluateProperty(String pProperty) throws InvalidQueryException {
    return checkProperty(pProperty);
  }

  @Override
  public void modifyProperty(String pModification) throws InvalidQueryException {
    // TODO Auto-generated method stub

  }

  public void addGlobalObject(SMGObject newObject) {
    heap.addGlobalObject(newObject);
  }

  public boolean isGlobal(String variable) {
    return  heap.getGlobalObjects().containsValue(heap.getObjectForVisibleVariable(variable));
  }

  public boolean isGlobal(SMGObject object) {
    return heap.getGlobalObjects().containsValue(object);
  }

  public boolean isHeapObject(SMGObject object) {
    return heap.getHeapObjects().contains(object);
  }

  public SMGEdgePointsTo addNewHeapAllocation(int pSize, String pLabel) throws SMGInconsistentException {
    SMGObject new_object = new SMGObject(pSize, pLabel);
    int new_value = SMGValueFactory.getNewValue();
    SMGEdgePointsTo points_to = new SMGEdgePointsTo(new_value, new_object, 0);
    heap.addHeapObject(new_object);
    heap.addValue(new_value);
    heap.addPointsToEdge(points_to);

    this.performConsistencyCheck(SMGRuntimeCheck.HALF);
    return points_to;
  }

  public void setMemLeak() {
    heap.setMemoryLeak();
  }

 public boolean containsValue(int value) {
   return heap.getValues().contains(value);
 }

  /**
   * Get the symbolic value, that represents the address
   * pointing to the given memory with the given offset, if it exists.
   *
   * @param memory
   *          get address belonging to this memory.
   * @param offset
   *          get address with this offset relative to the beginning of the
   *          memory.
   * @return Address of the given field, or null, if such an address does not
   *         yet exist in the SMG.
   */
  @Nullable
  public Integer getAddress(SMGObject memory, int offset) {

    // TODO A better way of getting those edges, maybe with a filter
    // like the Has-Value-Edges

    Map<Integer, SMGEdgePointsTo> pointsToEdges = heap.getPTEdges();

    for (SMGEdgePointsTo edge : pointsToEdges.values()) {
      if (edge.getObject().equals(memory) && edge.getOffset() == offset) {
        return edge.getValue();
      }
    }

    return null;
  }

  /**
   * This method simulates a free invocation. It checks,
   * whether the call is valid, and invalidates the
   * Memory the given address points to.
   * The address (address, offset, smgObject) is the argument
   * of the free invocation. It does not need to be part of the SMG.
   *
   * @param address The symbolic Value of the address.
   * @param offset The offset of the address relative to the beginning of smgObject.
   * @param smgObject The memory the given Address belongs to.
   * @throws SMGInconsistentException
   */
  public void free(Integer address, Integer offset, SMGObject smgObject) throws SMGInconsistentException {

    if (!heap.isHeapObject(smgObject)) {
      // You may not free any objects not on the heap.
      setInvalidFree();
      return;
    }

    if(!(offset == 0)) {
      // you may not invoke free on any address that you
      // didn't get through a malloc invocation.
      setInvalidFree();
      return;
    }

    if (! this.heap.isObjectValid(smgObject)) {
      // you may not invoke free multiple times on
      // the same object
      this.setInvalidFree();
      return;
    }

    heap.setValidity(smgObject, false);
    SMGEdgeHasValueFilter filter = SMGEdgeHasValueFilter.objectFilter(smgObject);

    for (SMGEdgeHasValue edge : heap.getHVEdges(filter)) {
      heap.removeHasValueEdge(edge);
    }
    this.performConsistencyCheck(SMGRuntimeCheck.HALF);
  }

  /**
   * Set the two given symbolic values to be not equal.
   *
   * @param value1 the first symbolic value.
   * @param value2 the second symbolic value.
   */
  public void setUnequal(int value1, int value2) {
    // TODO Auto-generated method stub
  }

  /**
   * Determine, whether the two given symbolic values are not equal.
   * If this method does not return true, the relation of these
   * symbolic values is unknown.
   *
   * @param value1 first symbolic value to be checked
   * @param value2 second symbolic value to be checked
   * @return true, if the symbolic values are known to be not equal, false, if it is unknown.
   * @throws SMGInconsistentException
   */
  public boolean isUnequal(int value1, int value2) throws SMGInconsistentException {
    // TODO Neq Relation for more precise comparison

    if (isPointer(value1) && isPointer(value2)) {

      if (value1 != value2) {
        /* This is just a safety check,
        equal pointers should have equal symbolic values.*/
        SMGEdgePointsTo edge1 = getPointerFromValue(value1);
        SMGEdgePointsTo edge2 = getPointerFromValue(value2);

        return edge1.getObject() != edge2.getObject() || edge1.getOffset() != edge2.getOffset();
      } else {
        return false;
      }
    }

    return false;
  }

  /**
   * Drop the stack frame representing the stack of
   * the function with the given name
   *
   * @param functionName
   * @throws SMGInconsistentException
   */
  public void dropStackFrame(String functionName) throws SMGInconsistentException {
    this.heap.dropStackFrame();
    this.performConsistencyCheck(SMGRuntimeCheck.FULL);
    this.heap.pruneUnreachable();
    this.performConsistencyCheck(SMGRuntimeCheck.HALF);
  }

  /**
   * Creates a new SMGObject representing Memory.
   *
   * @param size the size in Bytes of the newly created SMGObject.
   * @param label a label representing this SMGObject as a String.
   * @return A newly created SMGObject representing Memory.
   */
  public SMGObject createObject(int size, String label) {
    return new SMGObject(size, label);
  }

  /**
   *  Signals an invalid free call.
   */
  public void setInvalidFree() {
    this.invalidFree = true;
  }

  public Set<SMGEdgeHasValue> getHVEdges(SMGEdgeHasValueFilter pFilter) {
    return this.heap.getHVEdges(pFilter);
  }

  @Nullable
  public MemoryLocation resolveMemLoc(SMGAddress pValue, String pFunctionName) {
    SMGObject object = pValue.getObject();
    long offset = pValue.getOffset().getAsLong();

    if (isGlobal(object) || isHeapObject(object)) {
      return MemoryLocation.valueOf(object.getLabel(), offset);
    } else {
      return MemoryLocation.valueOf(pFunctionName, object.getLabel(), offset);
    }
  }

  /**
   * Copys (shallow) the hv-edges of source in the given source range
   * to the target at the given target offset. Note that the source
   * range (pSourceRangeSize - pSourceRangeOffset) has to fit into
   * the target range ( size of pTarget - pTargetRangeOffset).
   * Also, pSourceRangeOffset has to be less or equal to the size
   * of the source Object.
   *
   * This method is mainly used to assign struct variables.
   *
   * @param pSource the SMGObject providing the hv-edges
   * @param pTarget the target of the copy process
   * @param pTargetRangeOffset
   * @param pSourceRangeSize
   * @param pSourceRangeOffset
   * @throws SMGInconsistentException
   */
<<<<<<< HEAD
  public void copy(SMGObject pSource, SMGObject pTarget, int pSourceRangeOffset, int pSourceRangeSize, int pTargetRangeOffset) throws SMGInconsistentException {

    int copyRange = pSourceRangeSize - pSourceRangeOffset;

    assert pSource.getSizeInBytes() >= pSourceRangeSize;
    assert pSourceRangeOffset >= 0;
    assert pTargetRangeOffset >= 0;
    assert copyRange >= 0;
    assert copyRange <= pTarget.getSizeInBytes();

    // If copy range is 0, do nothing
    if(copyRange == 0) {
      return;
    }

    int targetRangeSize = pTargetRangeOffset + copyRange;


    SMGEdgeHasValueFilter filterSource = new SMGEdgeHasValueFilter();
    filterSource.filterByObject(pSource);
    SMGEdgeHasValueFilter filterTarget = new SMGEdgeHasValueFilter();
    filterTarget.filterByObject(pTarget);

    //Remove all Target edges in range
    Set<SMGEdgeHasValue> targetEdges = getHVEdges(filterTarget);

    for (SMGEdgeHasValue edge : targetEdges) {
      if (edge.overlapsWith(pTargetRangeOffset, targetRangeSize, heap.getMachineModel())) {
        heap.removeHasValueEdge(edge);
      }
    }

    // Copy all Source edges
    Set<SMGEdgeHasValue> sourceEdges = getHVEdges(filterSource);

    // Shift the source edge offset depending on the target range offset
    int copyShift = pTargetRangeOffset - pSourceRangeOffset;

    for (SMGEdgeHasValue edge : sourceEdges) {
      if (edge.overlapsWith(pSourceRangeOffset, pSourceRangeSize, heap.getMachineModel())) {
        int offset = edge.getOffset() + copyShift;
        writeValue(pTarget, offset, edge.getType(), edge.getValue());
      }
    }

    performConsistencyCheck(runtimeCheckLevel);
    heap.pruneUnreachable();
    performConsistencyCheck(runtimeCheckLevel);
=======
  public void setUnknownDereference() {
    //TODO: This can actually be an invalid read too
    //      The flagging mechanism should be improved

    this.invalidWrite = true;
>>>>>>> 18ebe6a7
  }

  public SMGObject getNullObject() {
    return heap.getNullObject();
  }
}<|MERGE_RESOLUTION|>--- conflicted
+++ resolved
@@ -23,7 +23,6 @@
  */
 package org.sosy_lab.cpachecker.cpa.cpalien;
 
-import java.math.BigInteger;
 import java.util.ArrayList;
 import java.util.Collections;
 import java.util.HashSet;
@@ -34,14 +33,8 @@
 import javax.annotation.Nullable;
 
 import org.sosy_lab.common.LogManager;
-import org.sosy_lab.cpachecker.cfa.ast.FileLocation;
-import org.sosy_lab.cpachecker.cfa.ast.c.CExpression;
 import org.sosy_lab.cpachecker.cfa.ast.c.CFunctionDeclaration;
-import org.sosy_lab.cpachecker.cfa.ast.c.CIntegerLiteralExpression;
 import org.sosy_lab.cpachecker.cfa.types.MachineModel;
-import org.sosy_lab.cpachecker.cfa.types.c.CArrayType;
-import org.sosy_lab.cpachecker.cfa.types.c.CBasicType;
-import org.sosy_lab.cpachecker.cfa.types.c.CSimpleType;
 import org.sosy_lab.cpachecker.cfa.types.c.CType;
 import org.sosy_lab.cpachecker.core.interfaces.AbstractQueryableState;
 import org.sosy_lab.cpachecker.cpa.cpalien.SMGTransferRelation.SMGAddress;
@@ -531,7 +524,6 @@
      * and remember all overlapping zero edges to shrink them later
      */
     for (SMGEdgeHasValue hv : edges) {
-<<<<<<< HEAD
 
       boolean hvEdgeOverlaps = new_edge.overlapsWith(hv, heap.getMachineModel());
       boolean hvEdgeIsZero = hv.getValue() == heap.getNullValue();
@@ -541,9 +533,11 @@
           overlappingZeroEdges.add(hv);
         } else {
           heap.removeHasValueEdge(hv);
-=======
-      if (new_edge.overlapsWith(hv, heap.getMachineModel())) {
-        heap.removeHasValueEdge(hv);
+        }
+
+
+        //TODO This method of shrinking did not work for my benchmarks, investigate
+        /*
         if (hv.getValue() == heap.getNullValue()) {
           if (hv.getOffset() < new_edge.getOffset()) {
             int prefixNullSize = new_edge.getOffset() - hv.getOffset();
@@ -551,20 +545,20 @@
             this.heap.addHasValueEdge(prefixNull);
           }
 
-          int hvEnd = hv.getOffset() + hv.getSizeInBytes(MachineModel.LINUX64);
-          int neEnd = new_edge.getOffset() + new_edge.getSizeInBytes(MachineModel.LINUX64);
+          int hvEnd = hv.getOffset() + hv.getSizeInBytes(heap.getMachineModel());
+          int neEnd = new_edge.getOffset() + new_edge.getSizeInBytes(heap.getMachineModel());
           if (hvEnd > neEnd) {
             int postfixNullSize = hvEnd - neEnd;
             SMGEdgeHasValue postfixNull = new SMGEdgeHasValue(postfixNullSize, neEnd, pObject, heap.getNullValue());
             this.heap.addHasValueEdge(postfixNull);
           }
->>>>>>> 18ebe6a7
-        }
-      }
-    }
-
+        }
+        */
+      }
+    }
+
+    // TODO Until I know where the error lies, I will keep my version of shrinking in.
     shrinkOverlappingZeroEdges(new_edge, overlappingZeroEdges);
-
 
     heap.addHasValueEdge(new_edge);
     this.performConsistencyCheck(SMGRuntimeCheck.HALF);
@@ -595,30 +589,16 @@
         int zeroEdgeOffset2 = zeroEdgeOffset + zeroEdge.getSizeInBytes(maModel);
 
         if (zeroEdgeOffset < offset) {
-          CType newZeroType = getDummyCharArrayType(offset - zeroEdgeOffset);
-          SMGEdgeHasValue newZeroEdge = new SMGEdgeHasValue(newZeroType, zeroEdgeOffset, object, 0);
+          SMGEdgeHasValue newZeroEdge = new SMGEdgeHasValue(offset - zeroEdgeOffset, zeroEdgeOffset, object, 0);
           heap.addHasValueEdge(newZeroEdge);
         }
 
         if (offset2 < zeroEdgeOffset2) {
-          CType newZeroType = getDummyCharArrayType(zeroEdgeOffset2 - offset2);
-          SMGEdgeHasValue newZeroEdge = new SMGEdgeHasValue(newZeroType, offset2, object, 0);
+          SMGEdgeHasValue newZeroEdge = new SMGEdgeHasValue(zeroEdgeOffset2 - offset2, offset2, object, 0);
           heap.addHasValueEdge(newZeroEdge);
         }
       }
     }
-  }
-
-  private CArrayType getDummyCharArrayType(int length) {
-    //TODO Correct Dummy Array Type
-    CSimpleType dummyChar =
-        new CSimpleType(false, false, CBasicType.CHAR, false, false, true, false, false, false, false);
-    CSimpleType dummyInt =
-        new CSimpleType(false, false, CBasicType.INT, false, false, true, false, false, false, false);
-    FileLocation dummyFileLoc = new FileLocation(0, "CPAlien_BuiltIn", 0, 0, 0);
-    CExpression dummyInteger = new CIntegerLiteralExpression(dummyFileLoc, dummyInt, BigInteger.valueOf(length));
-    CArrayType dummyArrayType = new CArrayType(false, false, dummyChar, dummyInteger);
-    return dummyArrayType;
   }
 
   public void setInvalidWrite() {
@@ -924,7 +904,6 @@
    * @param pSourceRangeOffset
    * @throws SMGInconsistentException
    */
-<<<<<<< HEAD
   public void copy(SMGObject pSource, SMGObject pTarget, int pSourceRangeOffset, int pSourceRangeSize, int pTargetRangeOffset) throws SMGInconsistentException {
 
     int copyRange = pSourceRangeSize - pSourceRangeOffset;
@@ -973,13 +952,13 @@
     performConsistencyCheck(runtimeCheckLevel);
     heap.pruneUnreachable();
     performConsistencyCheck(runtimeCheckLevel);
-=======
+  }
+
   public void setUnknownDereference() {
     //TODO: This can actually be an invalid read too
     //      The flagging mechanism should be improved
 
     this.invalidWrite = true;
->>>>>>> 18ebe6a7
   }
 
   public SMGObject getNullObject() {
