# This is an auto-generated file, DO NOT EDIT!
# Run ant to generate it.

# Possible log levels in descending order 
# (lower levels include higher ones):
# OFF:      no logs published
# SEVERE:   error messages
# WARNING:  warnings
# INFO:     messages
# FINE:     logs on main application level
# FINER:    logs on central CPA algorithm level
# FINEST:   logs published by specific CPAs
# ALL:      debugging information
# Care must be taken with levels of FINER or lower, as output files may
# become quite large and memory usage might become an issue.

# single levels to be excluded from being logged
log.consoleExclude = []

# log level of console output
log.consoleLevel = Level.INFO

# name of the log file
log.file = "CPALog.txt"

# single levels to be excluded from being logged
log.fileExclude = []

# log level of file output
log.level = Level.OFF

# maximum size of log output strings before they will be truncated
log.truncateSize = 10000

# use colors for log messages on console
log.useColors = true

# disable all default output files
# (any explicitly given file will still be written)
output.disable = false

# directory to put all output files in
output.path = "output/"

# base directory for all input & output files
# (except for the configuration file itself)
rootDirectory = "."

# Default rounding mode for floating point operations.
solver.floatingPointRoundingMode = NEAREST_TIES_TO_EVEN
  enum:     [NEAREST_TIES_TO_EVEN, NEAREST_TIES_AWAY, TOWARD_POSITIVE, TOWARD_NEGATIVE,
             TOWARD_ZERO]

# Export solver queries in SmtLib format into a file.
solver.logAllQueries = false
solver.logfile = no default value

# Further options that will be passed to Mathsat in addition to the default
# options. Format is 'key1=value1,key2=value2'
solver.mathsat5.furtherOptions = ""

# Load less stable optimizing version of mathsat5 solver.
solver.mathsat5.loadOptimathsat5 = false

# Use non-linear arithmetic of the solver if supported and throw exception
# otherwise, approximate non-linear arithmetic with UFs if unsupported, or
# always approximate non-linear arithmetic. This affects only the theories of
# integer and rational arithmetic.
solver.nonLinearArithmetic = USE
  enum:     [USE, APPROXIMATE_FALLBACK, APPROXIMATE_ALWAYS]

# log all queries as Princess-specific Scala code
solver.princess.logAllQueriesAsScala = false

# file for Princess-specific dump of queries as Scala code
solver.princess.logAllQueriesAsScalaFile = "princess-query-%03d-"

# The number of atoms a term has to have before it gets abbreviated if there
# are more identical terms.
solver.princess.minAtomsForAbbreviation = 100

# Random seed for SMT solver.
solver.randomSeed = 42

# If logging from the same application, avoid conflicting logfile names.
solver.renameLogfileToAvoidConflicts = true

# Double check generated results like interpolants and models whether they
# are correct
solver.smtinterpol.checkResults = false

# Further options that will be set to true for SMTInterpol in addition to the
# default options. Format is 'option1,option2,option3'
solver.smtinterpol.furtherOptions = []

# Which SMT solver to use.
solver.solver = SMTINTERPOL
  enum:     [MATHSAT5, SMTINTERPOL, Z3, PRINCESS]

# Log solver actions, this may be slow!
solver.useLogger = false

# Dump failed interpolation queries to this file in SMTLIB2 format
solver.z3.dumpFailedInterpolationQueries = no default value

# Activate replayable logging in Z3. The log can be given as an input to the
# solver and replayed.
solver.z3.log = no default value

# Ordering for objectives in the optimization context
solver.z3.objectivePrioritizationMode = "box"
  allowed values: [lex, pareto, box]

# Engine to use for the optimization
solver.z3.optimizationEngine = "basic"
  allowed values: [basic, farkas, symba]

# Require proofs from SMT solver
solver.z3.requireProofs = true

# Whether to use PhantomReferences for discarding Z3 AST
solver.z3.usePhantomReferences = false

# Refiner that SlicingDelegatingRefiner should delegate to
SlicingDelegatingRefiner.refiner = no default value

# maximum number of condition adjustments (-1 for infinite)
adjustableconditions.adjustmentLimit = -1

# number of threads, positive values match exactly, with -1 we use the number
# of available cores or the machine automatically.
algorithm.parallelBam.numberOfThreads = -1

# export number of running RSE instances as CSV
algorithm.parallelBam.runningRSESeriesFile = "RSESeries.csv"

# use a BMC like algorithm that checks for satisfiability after the analysis
# has finished, works only with PredicateCPA
analysis.algorithm.BMC = false

# use CBMC as an external tool from CPAchecker
analysis.algorithm.CBMC = false

# use CEGAR algorithm for lazy counter-example guided analysis
# You need to specify a refiner with the cegar.refiner option.
# Currently all refiner require the use of the ARGCPA.
analysis.algorithm.CEGAR = false

# use MPV algorithm for checking multiple properties
analysis.algorithm.MPV = false

# use a analysis which proves if the program satisfies a specified property
# with the help of an enabler CPA to separate differnt program paths
analysis.algorithm.analysisWithEnabler = false

# use adjustable conditions algorithm
analysis.algorithm.conditionAdjustment = false

# Use McMillan's Impact algorithm for lazy interpolation
analysis.algorithm.impact = false

# use nontermination witness validator to check a violation witness for
# termination
analysis.algorithm.nonterminationWitnessCheck = false

# use PDR algorithm
analysis.algorithm.pdr = false

# use a proof check algorithm to validate a previously generated proof
analysis.algorithm.proofCheck = false

# use a proof check algorithm to validate a previously generated proofand
# extract requirements on a (reconfigurable) HW from the proof
analysis.algorithm.proofCheckAndGetHWRequirements = false

# use a proof check algorithm to validate a previously generated proofand
# read the configuration for checking from the proof
analysis.algorithm.proofCheckReadConfig = false

# use a proof check algorithm that using pcc.strategy=arg.ARG_CMCStrategy to
# validate a previously generated proof
analysis.algorithm.proofCheckWithARGCMCStrategy = false

# do analysis and then check if reached set fulfills property specified by
# ConfigurableProgramAnalysisWithPropertyChecker
analysis.algorithm.propertyCheck = false

# Use termination algorithm to prove (non-)termination.
analysis.algorithm.termination = false

# collect undefined functions
analysis.algorithm.undefinedFunctionCollector = false

# run the parallel BAM algortihm.
analysis.algorithm.useParallelBAM = false

# If not already done by the analysis, store a found counterexample in the
# ARG for later re-use. Does nothing if no ARGCPA is used
analysis.alwaysStoreCounterexamples = false

# Construct a residual program from condition and verify residual program
analysis.asConditionalVerifier = false

# use a second model checking run (e.g., with CBMC or a different CPAchecker
# configuration) to double-check counter-examples
analysis.checkCounterexamples = false

# use counterexample check and the BDDCPA Restriction option
analysis.checkCounterexamplesWithBDDCPARestriction = false

# do analysis and then check analysis result
analysis.checkProof = false

# use assumption collecting algorithm
analysis.collectAssumptions = false

# Solely construct the residual program for a given condition/assumption.
analysis.constructResidualProgram = false

# continue analysis after a unsupported code was found on one path
analysis.continueAfterUnsupportedCode = false

# Maximum number of counterexamples to be created.
analysis.counterexampleLimit = 0

# stop CPAchecker after startup (internal option, not intended for users)
analysis.disable = false

# entry function
analysis.entryFunction = "main"

# do analysis and then extract pre- and post conditions for custom
# instruction from analysis result
analysis.extractRequirements.customInstruction = false

# create all potential function pointer call edges
analysis.functionPointerCalls = true

# Create edge for skipping a function pointer call if its value is unknown.
analysis.functionPointerEdgesForUnknownPointer = true

# potential targets for call edges created for function pointer parameter
# calls
analysis.functionPointerParameterTargets = {
          FunctionSet.USED_IN_CODE, FunctionSet.RETURN_VALUE, FunctionSet.EQ_PARAM_TYPES}

# potential targets for call edges created for function pointer calls
analysis.functionPointerTargets = {
          FunctionSet.USED_IN_CODE,
          FunctionSet.RETURN_VALUE,
          FunctionSet.EQ_PARAM_TYPES,
          FunctionSet.EQ_PARAM_SIZES,
          FunctionSet.EQ_PARAM_COUNT}

# What CFA nodes should be the starting point of the analysis?
analysis.initialStatesFor = Sets.newHashSet(InitialStatesFor.ENTRY)

# run interprocedural analysis
analysis.interprocedural = true

# the machine model, which determines the sizes of types like int
analysis.machineModel = LINUX32
  enum:     [LINUX32, LINUX64, ARM]

# Use as targets for call edges only those shich are assigned to the
# particular expression (structure field).
analysis.matchAssignedFunctionPointers = false

# If a no target function was assigned to a function pointer, use the origin
# heuristic instead of replacing with empty calls
analysis.matchAssignedFunctionPointers.ignoreUnknownAssignments = false

# memorize previously used (incomplete) reached sets after a restart of the
# analysis
analysis.memorizeReachedAfterRestart = false

# Name of the used analysis, defaults to the name of the used configuration
analysis.name = no default value

# Partition the initial states based on the type of location they were
# created for (see 'initialStatesFor')
analysis.partitionInitialStates = false

# A String, denoting the programs to be analyzed
analysis.programNames = []

# which reached set implementation to use?
# NORMAL: just a simple set
# LOCATIONMAPPED: a different set per location (faster, states with different
# locations cannot be merged)
# PARTITIONED: partitioning depending on CPAs (e.g Location, Callstack etc.)
# PSEUDOPARTITIONED: based on PARTITIONED, uses additional info about the
# states' lattice (maybe faster for some special analyses which use merge_sep
# and stop_sep
analysis.reachedSet = PARTITIONED
  enum:     [NORMAL, LOCATIONMAPPED, PARTITIONED, PSEUDOPARTITIONED, USAGE,
             THREADMODULAR]

# track more statistics about the reachedset
analysis.reachedSet.withStatistics = false

# Use if you are going to change function with function pionter parameter
analysis.replaceFunctionWithParameterPointer = false

# Functions with function pointer parameter which will be instrumented
analysis.replacedFunctionsWithParameters = {"pthread_create"}

# restart the analysis using a different configuration after unknown result
analysis.restartAfterUnknown = false

# Use heuristics to select the analysis
analysis.selectAnalysisHeuristically = false

# if this option is used, the CFA will be loaded from the given file instead
# of parsed from sourcefile.
analysis.serializedCfaFile = no default value

# Split program in subprograms which can be analyzed separately afterwards
analysis.split.program = false

# stop after the first error has been found
analysis.stopAfterError = true

# create summary call statement edges
analysis.summaryEdges = false

# Replace thread creation operations with a special function callsso, any
# analysis can go through the function
analysis.threadOperationsTransform = false

# Patterns for detecting block starts (ldv_ like functions)
analysis.traversal.blockFunctionPatterns = {"ldv_%_instance_%"}

# resource limit for the block
analysis.traversal.blockResourceLimit = 1000

# save resources for the block if it is empty
analysis.traversal.blockSaveResources = true

# traverse in the order defined by the values of an automaton variable
analysis.traversal.byAutomatonVariable = no default value

# resource limit for the entry block
analysis.traversal.entryResourceLimit = 100000

# which strategy to adopt for visiting states?
analysis.traversal.order = DFS
  enum:     [DFS, BFS, RAND, RANDOM_PATH]

# Exponent of random function.This value influences the probability
# distribution over the waitlist elementswhen choosing the next element.Has
# to be a double in the range [0, INF)
analysis.traversal.random.exponent = 1

# Seed for random values.
analysis.traversal.random.seed = 0

# handle abstract states with more automaton matches first? (only if
# AutomatonCPA enabled)
analysis.traversal.useAutomatonInformation = false

# use blocks and set resource limits for its traversal, blocks are handled in
# DFS order
analysis.traversal.useBlocks = false

# handle states with a deeper callstack first
# This needs the CallstackCPA instance to have any effect.
analysis.traversal.useCallstack = false

# handle more abstract states (with less information) first? (only for
# ExplicitCPA)
analysis.traversal.useExplicitInformation = false

# handle states with more loop iterations first.
analysis.traversal.useLoopIterationCount = false

# handle states with a deeper loopstack first.
analysis.traversal.useLoopstack = false

# handle abstract states with fewer heap objects first? (needs SMGCPA)
analysis.traversal.useNumberOfHeapObjects = false

# handle abstract states with fewer running threads first? (needs
# ThreadingCPA)
analysis.traversal.useNumberOfThreads = false

# Use an implementation of postorder strategy that allows to select a
# secondary strategy that is used if there are two states with the same
# postorder id. The secondary strategy is selected with
# 'analysis.traversal.order'.
analysis.traversal.usePostorder = false

# handle states with fewer loop iterations first.
analysis.traversal.useReverseLoopIterationCount = false

# handle states with a more shallow loopstack first.
analysis.traversal.useReverseLoopstack = false

# Use an implementation of reverse postorder strategy that allows to select a
# secondary strategy that is used if there are two states with the same
# reverse postorder id. The secondary strategy is selected with
# 'analysis.traversal.order'.
analysis.traversal.useReversePostorder = false

# use thread-modular ordering: thread transitions first, then environment
# transitions
analysis.traversal.useThreadModularOrdering = false

# perform a weighted random selection based on the branching depth
analysis.traversal.weightedBranches = false

# perform a weighted random selection based on the depth in the ARG
analysis.traversal.weightedDepth = false

# After an incomplete analysis constructs a residual program which contains
# all program paths which are not fully explored
analysis.unexploredPathsAsProgram = false

# Do not report unknown if analysis terminated, report true (UNSOUND!).
analysis.unknownAsTrue = false

# stop the analysis with the result unknown if the program does not satisfies
# certain restrictions.
analysis.unknownIfUnrestrictedProgram = false

# add declarations for global variables before entry function
analysis.useGlobalVars = true

# start different analyses interleaved and continue after unknown result
analysis.useInterleavedAnalyses = false

# add loop-structure information to CFA.
analysis.useLoopStructure = true

# Use analyses parallely. The resulting reachedset is the one of the first
# analysis finishing in time. All other analyses are terminated.
analysis.useParallelAnalyses = false

# generate test cases for covered test targets
analysis.useTestCaseGeneratorAlgorithm = false

# Add a threshold to the automaton, after so many branches on a path the
# automaton will be ignored (0 to disable)
assumptions.automatonBranchingThreshold = 0

# write collected assumptions as automaton to file
assumptions.automatonFile = "AssumptionAutomaton.txt"

# If it is enabled, automaton does not add assumption which is considered to
# continue path with corresponding this edge.
assumptions.automatonIgnoreAssumptions = false

# compress the produced assumption automaton using GZIP compression.
assumptions.compressAutomaton = false

# export assumptions as automaton to dot file
assumptions.dotExport = false

# write collected assumptions as automaton to dot file
assumptions.dotFile = "AssumptionAutomaton.dot"

# write collected assumptions to file
assumptions.export = true

# export assumptions collected per location
assumptions.export.location = true

# write collected assumptions to file
assumptions.file = "assumptions.txt"

# If it is enabled, check if a state that should lead to false state indeed
# has successors.
assumptions.removeNonExploredWithoutSuccessors = false

# comma-separated list of files with specifications that should be used 
# in a backwards analysis; used if the analysis starts at the target states!
# (see config/specification/ for examples)
backwardSpecification = []

# Size of the BDD cache in relation to the node table size (set to 0 to use
# fixed BDD cache size).
bdd.javabdd.cacheRatio = 0.1

# Initial size of the BDD cache, use 0 for cacheRatio*initTableSize.
bdd.javabdd.cacheSize = 0

# Initial size of the BDD node table in percentage of available Java heap
# memory (only used if initTableSize is 0).
bdd.javabdd.initTableRatio = 0.001

# Initial size of the BDD node table, use 0 for size based on initTableRatio.
bdd.javabdd.initTableSize = 0

# Which BDD package should be used?
# - java:   JavaBDD (default, no dependencies, many features)
# - sylvan: Sylvan (only 64bit Linux, uses multiple threads)
# - cudd:   CUDD (native library required, reordering not supported)
# - micro:  MicroFactory (maximum number of BDD variables is 1024, slow, but
# less memory-comsumption)
# - buddy:  Buddy (native library required)
# - cal:    CAL (native library required)
# - jdd:    JDD
bdd.package = "JAVA"
  allowed values: [JAVA, SYLVAN, CUDD, MICRO, BUDDY, CAL, JDD]

# Granularity of the Sylvan BDD operations cache (recommended values 4-8).
bdd.sylvan.cacheGranularity = 4

# Log2 size of the BDD cache.
bdd.sylvan.cacheSize = 24

# Log2 size of the BDD node table.
bdd.sylvan.tableSize = 26

# Number of worker threads, 0 for automatic.
bdd.sylvan.threads = 0

# sequentialize all accesses to the BDD library.
bdd.synchronizeLibraryAccess = false

# Allow reduction of function entries; calculate abstractions always at
# function entries?
blockreducer.allowReduceFunctionEntries = true

# Allow reduction of function exits; calculate abstractions always at
# function exits?
blockreducer.allowReduceFunctionExits = true

# Allow reduction of loop heads; calculate abstractions always at loop heads?
blockreducer.allowReduceLoopHeads = false

# write the reduced cfa to the specified file.
blockreducer.reducedCfaFile = "ReducedCfa.rsf"

# Do at most n summarizations on a node.
blockreducer.reductionThreshold = 100

# If BMC did not find a bug, check whether the bounding did actually remove
# parts of the state space (this is similar to CBMC's unwinding assertions).
bmc.boundingAssertions = true

# Check reachability of target states after analysis (classical BMC). The
# alternative is to check the reachability as soon as the target states are
# discovered, which is done if cpa.predicate.targetStateSatCheck=true.
bmc.checkTargetStates = true

# try using induction to verify programs with loops
bmc.induction = false

# Strategy for generating auxiliary invariants
bmc.invariantGenerationStrategy = REACHED_SET
  enum:     [INDUCTION, REACHED_SET, DO_NOTHING]

# k-induction configuration to be used as an invariant generator for
# k-induction (ki-ki(-ai)).
bmc.invariantGeneratorConfig = no default value

# Controls how long the invariant generator is allowed to run before the
# k-induction procedure starts.
bmc.invariantGeneratorHeadStartStrategy = NONE
  enum:     [NONE, AWAIT_TERMINATION, WAIT_UNTIL_EXPENSIVE_ADJUSTMENT]

# Export auxiliary invariants used for induction.
bmc.invariantsExport = no default value

# Propagates the interrupts of the invariant generator.
bmc.propagateInvGenInterrupts = false

# Use generalized counterexamples to induction as candidate invariants.
bmc.usePropertyDirection = false

# File name where to put the path program that is generated as input for
# CBMC. A temporary file is used if this is unspecified. If specified, the
# file name should end with '.i' because otherwise CBMC runs the
# pre-processor on the file.
cbmc.dumpCBMCfile = no default value

# specify the name of the error label
cbmc.options.errorLabel = "ERROR"

# set width of int (16, 32 or 64)
cbmc.options.intWidth = 32

# disable unwinding assertions violation error
cbmc.options.nuaf = false

# specify the limit for unwindings (0 is infinite)
cbmc.options.unwindings = 0

# maximum time limit for CBMC (0 is infinite)
# maximum time limit for CBMC (use milliseconds or specify a unit; 0 for
# infinite)
cbmc.timelimit = 0
cbmc.timelimit = 0ms

# continue analysis after a failed refinement (e.g. due to interpolation)
# other paths may still contain errors that could be found
cegar.continueAfterFailedRefinement = false

# if this score is exceeded by the first analysis, the auxilliary analysis
# will be refined
cegar.domainScoreThreshold = 1024

# Whether to do refinement immediately after finding an error state, or
# globally after the ARG has been unrolled completely.
# whether or not global refinement is performed
cegar.globalRefinement = false

# Max number of refinement iterations, -1 for no limit
cegar.maxIterations = -1

# Which refinement algorithm to use? (give class name, required for CEGAR) If
# the package name starts with 'org.sosy_lab.cpachecker.', this prefix can be
# omitted.
cegar.refiner = no default value

# whether or not to use refinement selection to decide which domain to refine
cegar.useRefinementSelection = false

# Add custom labels to the CFA
cfa.addLabels = false

# Add a unique label for each basic block
cfa.addLabels.atBlocks = true

# Add a unique label before each program exit
cfa.addLabels.atProgramExit = false

# Which functions should be interpreted as encoding assumptions
cfa.assumeFunctions = {"__VERIFIER_assume"}

# dump a simple call graph
cfa.callgraph.export = true

# file name for call graph as .dot file
cfa.callgraph.file = "functionCalls.dot"
cfa.callgraph.fileUsed = "functionCallsUsed.dot"

# how often do we clone a function?
cfa.cfaCloner.numberOfCopies = 5

# while this option is activated, before each use of a PointerExpression, or
# a dereferenced field access the expression is checked if it is 0
cfa.checkNullPointers = false

# Whether to have a single target node per function for all invalid null
# pointer dereferences or to have separate nodes for each dereference
cfa.checkNullPointers.singleTargetPerFunction = true

# Whether to create dependence graph for the CFA of the program
cfa.createDependenceGraph = false

# When a function pointer array element is written with a variable as index,
# create a series of if-else edges with explicit indizes instead.
cfa.expandFunctionPointerArrayAssignments = false

# export CFA as .dot file
cfa.export = true

# export individual CFAs for function as .dot files
cfa.exportPerFunction = true

# export CFA as C file
cfa.exportToC = false
cfa.exportToC.file = "cfa.c"

# export CFA as .dot file
cfa.file = "cfa.dot"

# By enabling this option the variables that are live are computed for each
# edge of the cfa. Live means that their value is read later on.
cfa.findLiveVariables = false

# how often can a function appear in the callstack as a clone of the original
# function?
cfa.functionCalls.recursionDepth = 5

# Also initialize local variables with default values, or leave them
# uninitialized.
cfa.initializeAllVariables = false

# With this option, all declarations in each function will be movedto the
# beginning of each function. Do only use this option if you arenot able to
# handle initializer lists and designated initializers (like they can be used
# for arrays and structs) in your analysis anyway. this option will otherwise
# create c code which is not the same as the original one
cfa.moveDeclarationsToFunctionStart = false

# Export CFA as pixel graphic to the given file name. The suffix is added
# corresponding to the value of option pixelgraphic.export.formatIf set to
# 'null', no pixel graphic is exported.
cfa.pixelGraphicFile = "cfaPixel"

# export CFA as .ser file (dump Java objects)
cfa.serialize = false
cfa.serializeFile = "cfa.ser.gz"

# Show messages when dead code is encountered during parsing.
cfa.showDeadCode = true

# Remove all edges which don't have any effect on the program
cfa.simplifyCfa = true

# simplify simple const expressions like 1+2
cfa.simplifyConstExpressions = true

# simplify pointer expressions like s->f to (*s).f with this option the cfa
# is simplified until at maximum one pointer is allowed for left- and
# rightHandSide
cfa.simplifyPointerExpressions = false

# A name of thread_create function
cfa.threads.threadCreate = "pthread_create"

# A name of thread_join function
cfa.threads.threadJoin = "pthread_join"

# A name of thread_create_N function
cfa.threads.threadSelfCreate = "pthread_create_N"

# A name of thread_join_N function
cfa.threads.threadSelfJoin = "pthread_join_N"

# clone functions of the CFA, such that there are several identical CFAs for
# each function, only with different names.
cfa.useCFACloningForMultiThreadedPrograms = false

# unwind recursive functioncalls (bounded to max call stack size)
cfa.useFunctionCallUnwinding = false

# Dump domain type statistics to a CSV file.
cfa.variableClassification.domainTypeStatisticsFile = no default value

# Dump variable classification to a file.
cfa.variableClassification.logfile = "VariableClassification.log"

# Print some information about the variable classification.
cfa.variableClassification.printStatsOnStartup = false

# Dump variable type mapping to a file.
cfa.variableClassification.typeMapFile = "VariableTypeMapping.txt"

# Output an input file, with invariants embedded as assume constraints.
cinvariants.export = false

# Prefix to add to an output file, which would contain assumed invariants.
cinvariants.prefix = no default value

# Attempt to simplify the invariant before exporting [may be very expensive].
cinvariants.simplify = false

# configuration of the residual program generator
conditional.verifier.generatorConfig = no default value

# configuration for the verification of the residual program which is
# constructed from another verifier's condition
conditional.verifier.verifierConfig = no default value

# Dump the complete configuration to a file.
configuration.dumpFile = "UsedConfiguration.properties"

# True if the path to the error state can not always be uniquely determined
# from the ARG.
# This is the case e.g. for Slicing Abstractions, where the abstraction
# states in the ARG
# do not form a tree!
counterexample.ambigiousARG = false

# Which model checker to use for verifying counterexamples as a second check.
# Currently CBMC or CPAchecker with a different config or the concrete
# execution 
# checker can be used.
counterexample.checker = CBMC
  enum:     [CBMC, CPACHECKER, CONCRETE_EXECUTION]

# counterexample information should provide more precise information from
# counterexample check, if available
counterexample.checker.changeCEXInfo = false

# configuration file for counterexample checks with CPAchecker
counterexample.checker.config = no default value

# File name where to put the path specification that is generated as input
# for the counterexample check. A temporary file is used if this is
# unspecified.
counterexample.checker.path.file = no default value

# The file in which the generated C code is saved.
counterexample.concrete.dumpFile = no default value

# Path to the compiler. Can be absolute or only the name of the program if it
# is in the PATH
counterexample.concrete.pathToCompiler = "/usr/bin/gcc"

# Maximum time limit for the concrete execution checker.
# This limit is used for compilation as well as execution so overall, twice
# the time of this limit may be consumed.
# (use milliseconds or specify a unit; 0 for infinite)
counterexample.concrete.timelimit = 0ms

# continue analysis after an counterexample was found that was denied by the
# second check
counterexample.continueAfterInfeasibleError = true

# An imprecise counterexample of the Predicate CPA is usually a bug, but
# expected in some configurations. Should it be treated as a bug or accepted?
counterexample.export.allowImpreciseCounterexamples = true

# If the option assumeLinearArithmetics is set, this option can be used to
# allow division and modulo by constants.
counterexample.export.assumptions.allowDivisionAndModuloByConstants = false

# If the option assumeLinearArithmetics is set, this option can be used to
# allow multiplication between operands with at least one constant.
counterexample.export.assumptions.allowMultiplicationWithConstants = false

# Try to avoid using operations that exceed the capabilities of linear
# arithmetics when extracting assumptions from the model. This option aims to
# prevent witnesses that are inconsistent with  models that are, due to an
# analysis limited to linear arithmetics, actually incorrect.
#  This option does not magically produce a correct witness from an incorrect
# model, and since the difference between an incorrect witness consistent
# with the model and an incorrect witness that is inconsistent with the model
# is academic, you usually want this option to be off.
counterexample.export.assumptions.assumeLinearArithmetics = false

# export counterexample as automaton
counterexample.export.automaton = "Counterexample.%d.spc"

# exports either CMBC format or a concrete path program
counterexample.export.codeStyle = CBMC
  enum:     [CBMC, CONCRETE_EXECUTION]

# compress the produced error-witness automata using GZIP compression.
counterexample.export.compressWitness = true

# export counterexample core as text file
counterexample.export.core = "Counterexample.%d.core.txt"

# export counterexample to file, if one is found
counterexample.export.enabled = true

# export error paths to files immediately after they were found, including
# spurious error-paths before executing a refinement. Note that we do not
# track already exported error-paths and export them at every refinement as
# long as they are not removed from the reached-set. Most helpful for
# debugging refinements.
counterexample.export.exportAllFoundErrorPaths = false

# export counterexample as source file
counterexample.export.exportAsSource = true

# export coverage information for every witness: requires using an Assumption
# Automaton as part of the specification. Lines are considered to be covered
# only when the path reaching the statement does not reach the __FALSE state
# in the Assumption Automaton.
counterexample.export.exportCounterexampleCoverage = false

# Export extended witness in addition to regular witness
counterexample.export.exportExtendedWitness = false

# export test harness
counterexample.export.exportHarness = false

# export error paths to files immediately after they were found
counterexample.export.exportImmediately = false

# export counterexample as witness/graphml file
counterexample.export.exportWitness = true

# Extended witness with specific analysis information file
counterexample.export.extendedWitnessFile = "extendedWitness.%d.graphml"

# export counterexample as text file
counterexample.export.file = "Counterexample.%d.txt"

# Filter for irrelevant counterexamples to reduce the number of similar
# counterexamples reported. Only relevant with analysis.stopAfterError=false
# and counterexample.export.exportImmediately=true. Put the weakest and
# cheapest filter first, e.g., PathEqualityCounterexampleFilter.
counterexample.export.filters = no default value

# where to dump the counterexample formula in case a specification violation
# is found
counterexample.export.formula = "Counterexample.%d.smt2"

# export counterexample as graph
counterexample.export.graph = "Counterexample.%d.dot"

# export counterexample to file as GraphML automaton
counterexample.export.graphml = "Counterexample.%d.graphml"

# export test harness to file as code
counterexample.export.harness = "Counterexample.%d.harness.c"

# where to dump the counterexample model in case a specification violation is
# found
counterexample.export.model = "Counterexample.%d.assignment.txt"

# export counterexample coverage information, considering only spec prefix as
# covered (up until reaching __FALSE state in Assumption Automaton).
counterexample.export.prefixCoverageFile = "Counterexample.%d.aa-prefix.coverage-info"

# The files where the BDDCPARestrictionAlgorithm should write the presence
# conditions for the counterexamples to.
counterexample.export.presenceCondition = "Counterexample.%d.presenceCondition.txt"

# File name for analysis report in case a counterexample was found.
counterexample.export.report = "Counterexample.%d.html"

# export counterexample as source file
counterexample.export.source = "Counterexample.%d.c"

# If continueAfterInfeasibleError is true, remove the error state that is
# proven to be unreachable before continuing. Set this to false if
# analyis.collectAssumptions=true is also set.
counterexample.removeInfeasibleErrorState = true

# If continueAfterInfeasibleError is true, attempt to remove the whole path
# of the infeasible counterexample before continuing. Setting this to false
# may prevent a lot of similar infeasible counterexamples to get discovered,
# but is unsound
counterexample.removeInfeasibleErrors = false

# Compute and export information about the verification coverage?
coverage.enabled = true

# print coverage info to file
coverage.file = "coverage.info"

# CPA to use (see doc/Configuration.md for more documentation on this)
cpa = CompositeCPA.class.getCanonicalName()

# Where to perform abstraction
cpa.abe.abstractionLocations = LOOPHEAD
  enum:     [ALL, LOOPHEAD, MERGE]

# Check target states reachability
cpa.abe.checkTargetStates = true

# Cache formulas produced by path formula manager
cpa.abe.useCachingPathFormulaManager = true

# Use this to change the underlying abstract domain in the APRON library
cpa.apron.domain = OCTAGON
  enum:     [BOX, OCTAGON, POLKA, POLKA_STRICT, POLKA_EQ]

# get an initial precision from file
cpa.apron.initialPrecisionFile = no default value

# this option determines which initial precision should be used
cpa.apron.initialPrecisionType = "STATIC_FULL"
  allowed values: [STATIC_FULL, REFINEABLE_EMPTY]

# with this option enabled the states are only merged at loop heads
cpa.apron.mergeop.onlyMergeAtLoopHeads = false

# of which type should the merge be?
cpa.apron.mergeop.type = "SEP"
  allowed values: [SEP, JOIN, WIDENING]

# target file to hold the exported precision
cpa.apron.precisionFile = no default value

# Timelimit for the backup feasibility check with the apron analysis.(use
# seconds or specify a unit; 0 for infinite)
cpa.apron.refiner.timeForApronFeasibilityCheck = 0ns

# split disequalities considering integer operands into two states or use
# disequality provided by apron library 
cpa.apron.splitDisequalities = true

# translate final ARG into this C file
cpa.arg.CTranslation.file = "ARG.c"

# minimum ratio of branch compared to whole program to be exported
cpa.arg.automaton.branchRatio = 0.5

# what data should be exported from the ARG nodes? A different strategy might
# result in a smaller automaton.
cpa.arg.automaton.dataStrategy = LOCATION
  enum:     [LOCATION, CALLSTACK]

# translate final ARG into an automaton
cpa.arg.automaton.export = false

# export as zip-files, depends on 'automaton.export=true'
cpa.arg.automaton.exportCompressed = true

# translate final ARG into an automaton, depends on 'automaton.export=true'
cpa.arg.automaton.exportDotFile = "ARG_parts/ARG.%06d.spc.dot"
cpa.arg.automaton.exportSpcFile = "ARG_parts/ARG.%06d.spc"
cpa.arg.automaton.exportSpcZipFile = "ARG_parts.zip"

# export all automata into one zip-file, depends on 'automaton.export=true'
cpa.arg.automaton.exportZipped = true

# after determining branches, which one of them should be exported?
cpa.arg.automaton.selectionStrategy = LEAVES
  enum:     [NONE, ALL, LEAVES, WEIGHTED, FIRST_BFS]

# minimum ratio of siblings such that one of them will be exported
cpa.arg.automaton.siblingRatio = 0.4

# when using FIRST_BFS, how many nodes should be skipped? ZERO will only
# export the root itself, MAX_INT will export only LEAFS.
cpa.arg.automaton.skipFirstNum = 10

# which coarse strategy should be applied when analyzing the ARG?
cpa.arg.automaton.splitStrategy = TARGETS
  enum:     [NONE, GLOBAL_CONDITIONS, LEAVES, TARGETS]

# compress the produced correctness-witness automata using GZIP compression.
cpa.arg.compressWitness = true

# prevent the stop-operator from aborting the stop-check early when it
# crosses a target state
cpa.arg.coverTargetStates = false

# inform merge operator in CPA enabled analysis that it should delete the
# subgraph of the merged node which is required to get at most one successor
# per CFA edge.
cpa.arg.deleteInCPAEnabledAnalysis = false

# Dump all ARG related statistics files after each iteration of the CPA
# algorithm? (for debugging and demonstration)
cpa.arg.dumpAfterIteration = false

# export final ARG as .dot file
cpa.arg.export = true

# Only enable CLOSEFUNCTIONBLOCK if you are sure that the ARG merges
# different flows through a function at the end of the function.
cpa.arg.export.code.blockAtFunctionEnd = KEEPBLOCK
  enum:     [CLOSEFUNCTIONBLOCK, ADDNEWBLOCK, KEEPBLOCK]

# How to deal with target states during code generation
cpa.arg.export.code.handleTargetStates = NONE
  enum:     [NONE, RUNTIMEVERIFICATION, ASSERTFALSE, FRAMACPRAGMA, VERIFIERERROR]

# write include directives
cpa.arg.export.code.header = true

# export final ARG as .dot file
cpa.arg.file = "ARG.dot"

# inform ARG CPA if it is run in an analysis with enabler CPA because then it
# must behave differently during merge.
cpa.arg.inCPAEnabledAnalysis = false

# whether to keep covered states in the reached set as addition to keeping
# them in the ARG
cpa.arg.keepCoveredStatesInReached = false

# write the ARG at various stages during execution into dot files whose name
# is specified by this option. Only works if 'cpa.arg.logARGs=true'
cpa.arg.log.fileTemplate = "ARG_log/ARG_%04d.dot"

# Enable logging of ARGs at various positions
cpa.arg.logARGs = false

# If this option is enabled, ARG states will also be merged if the first
# wrapped state is subsumed by the second wrapped state (and the parents are
# not yet subsumed).
cpa.arg.mergeOnWrappedSubsumption = false

# Export final ARG as pixel graphic to the given file name. The suffix is
# added  corresponding to the value of option pixelgraphic.export.formatIf
# set to 'null', no pixel graphic is exported.
cpa.arg.pixelGraphicFile = "ARG"

# export a proof as .graphml file
cpa.arg.proofWitness = no default value

# export simplified ARG that shows all refinements to .dot file
cpa.arg.refinements.file = "ARGRefinements.dot"

# export final ARG as .dot file, showing only loop heads and function
# entries/exits
cpa.arg.simplifiedARG.file = "ARGSimplified.dot"

# translate final ARG into C program
cpa.arg.translateToC = false

# Verification witness: Include the considered case of an assume?
cpa.arg.witness.exportAssumeCaseInfo = true

# Verification witness: Include assumptions (C statements)?
cpa.arg.witness.exportAssumptions = true

# Verification witness: Include function calls and function returns?
cpa.arg.witness.exportFunctionCallsAndReturns = true

# Verification witness: Include the (starting) line numbers of the operations
# on the transitions?
cpa.arg.witness.exportLineNumbers = true

# Verification witness: Export labels for nodes in GraphML for easier visual
# representation?
cpa.arg.witness.exportNodeLabel = false

# Verification witness: Include the offset within the file?
cpa.arg.witness.exportOffset = true

# Always export source file name, even default
cpa.arg.witness.exportSourceFileName = false

# Verification witness: Include the sourcecode of the operations?
cpa.arg.witness.exportSourcecode = false

# Verification witness: Include an thread-identifier within the file?
cpa.arg.witness.exportThreadId = false

# Verification witness: Include (not necessarily globally unique) thread
# names for concurrent tasks for debugging?
cpa.arg.witness.exportThreadName = false

# Some redundant transitions will be removed
cpa.arg.witness.removeInsufficientEdges = true

# Verification witness: Revert escaping/renaming of functions for threads?
cpa.arg.witness.revertThreadFunctionRenaming = false

# signal the analysis to break in case the given number of error state is
# reached 
cpa.automaton.breakOnTargetState = 1

# export automaton to file
cpa.automaton.dotExport = false

# file for saving the automaton in DOT format (%s will be replaced with
# automaton name)
cpa.automaton.dotExportFile = "%s.dot"

# the maximum number of iterations performed after the initial error is
# found, despite the limitgiven as cpa.automaton.breakOnTargetState is not
# yet reached
cpa.automaton.extraIterationsLimit = -1

# file with automaton specification for ObserverAutomatonCPA and
# ControlAutomatonCPA
cpa.automaton.inputFile = no default value

# Merge two automata states if one of them is TOP.
cpa.automaton.mergeOnTop = false

# An implicit precision: consider states with a self-loop and no other
# outgoing edges as TOP.
cpa.automaton.prec.topOnFinalSelfLoopingState = false

# file for saving the automaton in spc format (%s will be replaced with
# automaton name)
cpa.automaton.spcExportFile = "%s.spc"

# Whether to treat automaton states with an internal error state as targets.
# This should be the standard use case.
cpa.automaton.treatErrorsAsTargets = true

# If enabled, cache queries also consider blocks with non-matching precision
# for reuse.
cpa.bam.aggressiveCaching = true

# export blocked ARG as .dot file
cpa.bam.argFile = "BlockedARG.dot"

# Type of partitioning (FunctionAndLoopPartitioning or
# DelayedFunctionAndLoopPartitioning)
# or any class that implements a PartitioningHeuristic
cpa.bam.blockHeuristic = no default value

# only consider functions with a matching name, i.e., select only some
# functions directly.
cpa.bam.blockHeuristic.functionPartitioning.matchFunctions = no default value

# only consider function with a minimum number of calls. This approach is
# similar to 'inlining' functions used only a few times. Info: If a function
# is called several times in a loop, we only count 'one' call.
cpa.bam.blockHeuristic.functionPartitioning.minFunctionCalls = 0

# only consider function with a minimum number of CFA nodes. This approach is
# similar to 'inlining' small functions, when using BAM.
cpa.bam.blockHeuristic.functionPartitioning.minFunctionSize = 0

# file for exporting detailed statistics about blocks
cpa.bam.blockStatisticsFile = "block_statistics.txt"

# abort current analysis when finding a missing block abstraction
cpa.bam.breakForMissingBlock = true

# This flag determines which precisions should be updated during refinement.
# We can choose between the minimum number of states and all states that are
# necessary to re-explore the program along the error-path.
cpa.bam.doPrecisionRefinementForAllStates = false

# Heuristic: This flag determines which precisions should be updated during
# refinement. This flag also updates the precision of the most inner block.
cpa.bam.doPrecisionRefinementForMostInnerBlock = true

# export blocks
cpa.bam.exportBlocksPath = "block_cfa.dot"

# If enabled, the reached set cache is analysed for each cache miss to find
# the cause of the miss.
cpa.bam.gatherCacheMissStatistics = false

# BAM allows to analyse recursive procedures. This strongly depends on the
# underlying CPA. The current support includes only ValueAnalysis and
# PredicateAnalysis (with tree interpolation enabled).
cpa.bam.handleRecursiveProcedures = false

# export single blocked ARG as .dot files, should contain '%d'
cpa.bam.indexedArgFile = "ARGs/ARG_%d.dot"

# if we cannot determine a repeating/covering call-state, we will run into
# CallStackOverflowException. Thus we bound the stack size (unsound!). This
# option only limits non-covered recursion, but not a recursion where we find
# a coverage and re-use the cached block several times. The value '-1'
# disables this option.
cpa.bam.maximalDepthForExplicitRecursion = -1

# export used parts of blocked ARG as .dot file
cpa.bam.simplifiedArgFile = "BlockedARGSimplified.dot"

# Should the nested CPA-algorithm be wrapped with CEGAR within BAM?
cpa.bam.useCEGAR = false

# This flag determines which refinement procedure we should use. We can
# choose between an in-place refinement and a copy-on-write refinement.
cpa.bam.useCopyOnWriteRefinement = false

# In some cases BAM cache can not be easily applied. If the option is enabled
# CPAs can inform BAM that the result states should not be used even if there
# will a cache hit.
cpa.bam.useDynamicAdjustment = false

# max bitsize for values and vars, initial value
cpa.bdd.bitsize = 64

# use a smaller bitsize for all vars, that have only intEqual values
cpa.bdd.compressIntEqual = true

# declare the bits of a var from 0 to N or from N to 0
cpa.bdd.initBitsIncreasing = true

# declare first bit of all vars, then second bit,...
cpa.bdd.initBitwise = true

# declare vars partitionwise
cpa.bdd.initPartitions = Ordered = true

# declare partitions ordered
cpa.bdd.initPartitionsOrdered = true

# Dump tracked variables to a file.
cpa.bdd.logfile = "BDDCPA_tracked_variables.log"

# mergeType
cpa.bdd.merge = "join"
  allowed values: [sep, join]

# depth of recursion bound
cpa.callstack.depth = 0

# which abstract domain to use for callstack cpa, typically FLAT which is
# faster since it uses only object equivalence
cpa.callstack.domain = "FLAT"
  allowed values: [FLAT, FLATPCC]

# Skip recursion if it happens only by going via a function pointer (this is
# unsound). Imprecise function pointer tracking often lead to false
# recursions.
cpa.callstack.skipFunctionPointerRecursion = false

# Skip recursion (this is unsound). Treat function call as a statement (the
# same as for functions without bodies)
cpa.callstack.skipRecursion = false

# Skip recursion if it happens only by going via a void function (this is
# unsound).
cpa.callstack.skipVoidRecursion = false

# analyse the CFA backwards
cpa.callstack.traverseBackwards = false

# unsupported functions cause an exception
cpa.callstack.unsupportedFunctions = {"pthread_create"}

# firing relation to be used in the precision adjustment operator
cpa.chc.firingRelation = "Always"
  allowed values: [Always, Maxcoeff, Sumcoeff, Homeocoeff]

# generalization operator to be used in the precision adjustment operator
cpa.chc.generalizationOperator = "Widen"
  allowed values: [Top, Widen, WidenMax, WidenSum]

# By enabling this option the CompositeTransferRelation will compute abstract
# successors for as many edges as possible in one call. For any chain of
# edges in the CFA which does not have more than one outgoing or leaving edge
# the components of the CompositeCPA are called for each of the edges in this
# chain. Strengthening is still computed after every edge. The main
# difference is that while this option is enabled not every ARGState may have
# a single edge connecting to the child/parent ARGState but it may instead be
# a list.
cpa.composite.aggregateBasicBlocks = false

# inform Composite CPA if it is run in a CPA enabled analysis because then it
# must behave differently during merge.
cpa.composite.inCPAEnabledAnalysis = false

# which composite merge operator to use (plain or agree)
# Both delegate to the component cpas, but agree only allows merging if all
# cpas agree on this. This is probably what you want.
cpa.composite.merge = "AGREE"
  allowed values: [PLAIN, AGREE]

# Limit for Java heap memory used by CPAchecker (in MB, not MiB!; -1 for
# infinite)
cpa.conditions.global.memory.heap = -1

# Limit for process memory used by CPAchecker (in MB, not MiB!; -1 for
# infinite)
cpa.conditions.global.memory.process = -1

# Limit for size of reached set (-1 for infinite)
cpa.conditions.global.reached.size = -1

# Limit for cpu time used by CPAchecker (use milliseconds or specify a unit;
# -1 for infinite)
cpa.conditions.global.time.cpu = -1

# Hard limit for cpu time used by CPAchecker (use milliseconds or specify a
# unit; -1 for infinite)
# When using adjustable conditions, analysis will end after this threshold
cpa.conditions.global.time.cpu.hardlimit = -1

# Limit for wall time used by CPAchecker (use milliseconds or specify a unit;
# -1 for infinite)
cpa.conditions.global.time.wall = -1

# Hard limit for wall time used by CPAchecker (use milliseconds or specify a
# unit; -1 for infinite)
# When using adjustable conditions, analysis will end after this threshold
cpa.conditions.global.time.wall.hardlimit = -1

# Number of times the path condition may be adjusted, i.e., the path
# condition threshold may be increased (-1 to always adjust)
cpa.conditions.path.adjustment.threshold = -1

# determines if there should be one single assignment state per state, one
# per path segment between assume edges, or a global one for the whole
# program.
cpa.conditions.path.assignments.scope = STATE
  enum:     [STATE, PATH, PROGRAM]

# sets the threshold for assignments (-1 for infinite), and it is upto, e.g.,
# ValueAnalysisPrecisionAdjustment to act accordingly to this threshold
# value.
cpa.conditions.path.assignments.threshold = DISABLED

# maximum number of assume edges length (-1 for infinite)
cpa.conditions.path.assumeedges.limit = -1

# The condition
cpa.conditions.path.condition = no default value

# maximum path length (-1 for infinite)
cpa.conditions.path.length.limit = -1

# maximum repetitions of any edge in a path (-1 for infinite)
cpa.conditions.path.repetitions.limit = -1

# Generate congruences for sums of variables (<=> x and y have same/different
# evenness)
cpa.congruence.trackCongruenceSum = false

# Cache formulas produced by path formula manager
cpa.congruence.useCachingPathFormulaManager = true

# Whether to perform caching of constraint satisfiability results
cpa.constraints.cache = true

# Whether to use subset/superset caching
cpa.constraints.cacheSubsets = true

# Type of less-or-equal operator to use
cpa.constraints.lessOrEqualType = SUBSET
  enum:     [SUBSET]

# Type of merge operator to use
cpa.constraints.mergeType = SEP
  enum:     [SEP, JOIN_FITTING_CONSTRAINT]

# Whether to perform SAT checks only for the last added constraint
cpa.constraints.minimalSatCheck = true

# Type of precision to use. Has to be LOCATION if PredicateExtractionRefiner
# is used.
cpa.constraints.refinement.precisionType = CONSTRAINTS
  enum:     [CONSTRAINTS, LOCATION]

# Whether to remove constraints that can't add any more information
# toanalysis during simplification
cpa.constraints.removeOutdated = true

# Whether to remove trivial constraints from constraints states during
# simplification
cpa.constraints.removeTrivial = false

# Resolve definite assignments
cpa.constraints.resolveDefinites = true

# When to check the satisfiability of constraints
cpa.constraints.satCheckStrategy = AT_ASSUME
  enum:     [AT_ASSUME, AT_TARGET]

# Try model of predecessor constraints state before running SMT solver
cpa.constraints.useLastModel = true

# Set number of refinements for the trace abstraction algorithm
cpa.dca.refiner.maxRefinementIterations = 0

# Allows to abort the analysis early in order to only produce the ARG
cpa.dca.refiner.skipAnalysis = false

# Abort the refinement of finite prefixes for the purpose of better debugging
cpa.dca.refiner.skipFiniteRefinement = false

# which merge operator to use for DefUseCPA
cpa.defuse.merge = "sep"
  allowed values: [sep, join]

# Which strategy to use for forced coverings (empty for none)
cpa.forcedCovering = no default value

# When an invalid function pointer is called, do not assume all functions as
# possible targets and instead call no function.
cpa.functionpointer.ignoreInvalidFunctionPointerCalls = false

# When an unknown function pointer is called, do not assume all functions as
# possible targets and instead call no function (this is unsound).
cpa.functionpointer.ignoreUnknownFunctionPointerCalls = false

# whether function pointers with invalid targets (e.g., 0) should be tracked
# in order to find calls to such pointers
cpa.functionpointer.trackInvalidFunctionPointers = false

# which default SecurityClass to use for PolicyEnforcementCPA
cpa.ifcsecurity.defaultsc = "LOW"

# which immediatechecksfile to use for PolicyEnforcementCPA
cpa.ifcsecurity.immediatechecksfile = "immediatechecks.conf"

# which merge operator to use for ControlDependencyTrackerCPA
# which merge operator to use for DependencyTrackerCPA
# which merge operator to use for PolicyEnforcementCPA
cpa.ifcsecurity.merge = "JOIN"
  allowed values: [SEP, JOIN]

# which policy to use for PolicyEnforcementCPA
cpa.ifcsecurity.policy = "HILO"

# which betamapfile to use for PolicyEnforcementCPA
cpa.ifcsecurity.scMappingFile = "betamap.conf"

# which states shall be checked
cpa.ifcsecurity.statestocheck = 0

# which stop operator to use for ControlDependencyTrackerCPA
# which stop operator to use for DependencyTrackerCPA
# which stop operator to use for PolicyEnforcementCPA
cpa.ifcsecurity.stop = "SEP"
  allowed values: [SEP, JOIN]

# which type of merge operator to use for IntervalAnalysisCPA
cpa.interval.merge = "SEP"
  allowed values: [SEP, JOIN]

# decides whether one (false) or two (true) successors should be created when
# an inequality-check is encountered
cpa.interval.splitIntervals = false

# at most that many intervals will be tracked per variable, -1 if number not
# restricted
cpa.interval.threshold = -1

# controls whether to use abstract evaluation always, never, or depending on
# entering edges.
cpa.invariants.abstractionStateFactory = ENTERING_EDGES
  enum:     [ALWAYS, ENTERING_EDGES, NEVER]

# enables the over-approximation of unsupported features instead of failing
# fast; this is imprecise
cpa.invariants.allowOverapproximationOfUnsupportedFeatures = true

# determine variables relevant to the decision whether or not a target path
# assume edge is taken and limit the analyis to those variables.
cpa.invariants.analyzeRelevantVariablesOnly = true

# determine target locations in advance and analyse paths to the target
# locations only.
cpa.invariants.analyzeTargetPathsOnly = true

# controls the condition adjustment logic: STATIC means that condition
# adjustment is a no-op, INTERESTING_VARIABLES increases the interesting
# variable limit, MAXIMUM_FORMULA_DEPTH increases the maximum formula depth,
# ABSTRACTION_STRATEGY tries to choose a more precise abstraction strategy
# and COMPOUND combines the other strategies (minus STATIC).
cpa.invariants.conditionAdjusterFactory = COMPOUND
  enum:     [STATIC, INTERESTING_VARIABLES, MAXIMUM_FORMULA_DEPTH,
             ABSTRACTION_STRATEGY, COMPOUND]

# include type information for variables, such as x >= MIN_INT && x <=
# MAX_INT
cpa.invariants.includeTypeInformation = true

# the maximum number of variables to consider as interesting. -1 one disables
# the limit, but this is not recommended. 0 means that no variables are
# considered to be interesting.
cpa.invariants.interestingVariableLimit = 2

# the maximum number of adjustments of the interestingVariableLimit. -1 one
# disables the limit
cpa.invariants.maxInterestingVariableAdjustments = -1

# the maximum tree depth of a formula recorded in the environment.
cpa.invariants.maximumFormulaDepth = 4

# which merge operator to use for InvariantCPA
cpa.invariants.merge = "PRECISIONDEPENDENT"
  allowed values: [JOIN, SEP, PRECISIONDEPENDENT]

# use modulo-2 template during widening if applicable.
cpa.invariants.useMod2Template = false

# use pointer-alias information in strengthening, if available.
cpa.invariants.usePointerAliasStrengthening = true

# With this option the handling of global variables during the analysis can
# be fine-tuned. For example while doing a function-wise analysis it is
# important to assume that all global variables are live. In contrast to
# that, while doing a global analysis, we do not need to assume global
# variables being live.
cpa.liveVar.assumeGlobalVariablesAreAlwaysLive = true

# functions, which allocate new free memory
cpa.local.allocateFunctionPattern = {}
cpa.local.allocatefunctions = {}

# functions, which do not change sharedness of parameters
cpa.local.conservativefunctions = {}

# variables, which are always local
cpa.local.localvariables = {}

# Use special states with edges
cpa.location.enableStatesWithEdges = false

# Use special states with edges
cpa.location.enableStatesWithEdges = false

# With this option enabled, function calls that occur in the CFA are
# followed. By disabling this option one can traverse a function without
# following function calls (in this case FunctionSummaryEdges are used)
cpa.location.followFunctionCalls = true

# What are we searching for: race or deadlock
cpa.lock.analysisMode = RACE
  enum:     [RACE, DEADLOCK]

#  annotated functions, which are known to works right
cpa.lock.annotate = no default value

# Consider or not lock guards
cpa.lock.considerLockGuards = true

# contains all lock names
cpa.lock.lockinfo = {}

# which merge operator to use for LockCPA
cpa.lock.merge = "SEP"
  allowed values: [SEP, JOIN]

# reduce recursive locks to a single access
cpa.lock.reduceLockCounters = BLOCK
  enum:     [NONE, BLOCK, ALL]

# reduce unused locks
cpa.lock.reduceUselessLocks = false

# Enable refinement procedure
cpa.lock.refinement = false

# stop path exploration if a lock limit is reached
cpa.lock.stopAfterLockLimit = false

# Consider or not special cases with empty lock sets
cpa.lock.stopMode = DEFAULT
  enum:     [DEFAULT, EMPTYLOCKSET]

# Number of loop iterations before the loop counter is abstracted. Zero is
# equivalent to no limit.
cpa.loopbound.loopIterationsBeforeAbstraction = 0

# this option controls how the maxLoopIterations condition is adjusted when a
# condition adjustment is invoked.
cpa.loopbound.maxLoopIterationAdjusterFactory = STATIC
  enum:     [STATIC, INCREMENT, DOUBLE]

# threshold for unrolling loops of the program (0 is infinite)
# works only if assumption storage CPA is enabled, because otherwise it would
# be unsound
cpa.loopbound.maxLoopIterations = 0

# threshold for adjusting the threshold for unrolling loops of the program (0
# is infinite).
# only relevant in combination with a non-static maximum loop iteration
# adjuster.
cpa.loopbound.maxLoopIterationsUpperBound = 0

# enable stack-based tracking of loops
cpa.loopbound.trackStack = false

# Where to perform abstraction
cpa.lpi.abstractionLocations = LOOPHEAD
  enum:     [ALL, LOOPHEAD, MERGE]

# Attach extra invariant from other CPAs during the value determination
# computation
cpa.lpi.attachExtraInvariantDuringValueDetermination = true

# Check whether the policy depends on the initial value
cpa.lpi.checkPolicyInitialCondition = true

# Check target states reachability
cpa.lpi.checkTargetStates = true

# Compute abstraction for larger templates using decomposition
cpa.lpi.computeAbstractionByDecomposition = false

# Do not compute the abstraction until strengthen is called. This speeds up
# the computation, but does not let other CPAs use the output of LPI.
cpa.lpi.delayAbstractionUntilStrengthen = false

# Value to substitute for the epsilon
cpa.lpi.epsilon = Rational.ONE

# Generate new templates using polyhedra convex hull
cpa.lpi.generateTemplatesUsingConvexHull = false

# Remove UFs and ITEs from policies.
cpa.lpi.linearizePolicy = true

# Attempt to weaken interpolants in order to make them more general
cpa.lpi.refinement.generalizeInterpolants = true

# Run naive value determination first, switch to namespaced if it fails.
cpa.lpi.runHopefulValueDetermination = true

# Remove redundant items when abstract values.
cpa.lpi.simplifyDotOutput = false

# Algorithm for converting a formula to a set of lemmas
cpa.lpi.toLemmasAlgorithm = "RCNF"
  allowed values: [CNF, RCNF, NONE]

# Number of refinements after which the unrolling depth is increased.Set to
# -1 to never increase the depth.
cpa.lpi.unrollingRefinementThreshold = 2

# Use caching optimization solver
cpa.lpi.useCachingOptSolver = false

# Cache formulas produced by path formula manager
cpa.lpi.useCachingPathFormulaManager = true

# Syntactically pre-compute dependencies for value determination
cpa.lpi.valDetSyntacticCheck = true

# Number of value determination steps allowed before widening is run. Value
# of '-1' runs value determination until convergence.
cpa.lpi.wideningThreshold = -1

# time limit for a single post computation (use milliseconds or specify a
# unit; 0 for infinite)
cpa.monitor.limit = 0

# time limit for all computations on a path in milliseconds (use milliseconds
# or specify a unit; 0 for infinite)
cpa.monitor.pathcomputationlimit = 0

# keep tracking nondeterministically-assigned variables even if they are used
# in assumptions
cpa.nondeterminism.acceptConstrained = true

# this option determines which initial precision should be used
cpa.octagon.initialPrecisionType = "STATIC_FULL"
  allowed values: [STATIC_FULL, REFINEABLE_EMPTY]

# with this option enabled the states are only merged at loop heads
cpa.octagon.mergeop.onlyMergeAtLoopHeads = false

# of which type should the merge be?
cpa.octagon.mergeop.type = "SEP"
  allowed values: [SEP, JOIN, WIDENING]

# with this option the number representation in the library will be changed
# between floats and ints.
cpa.octagon.octagonLibrary = "INT"
  allowed values: [INT, FLOAT]

# Timelimit for the backup feasibility check with the octagon analysis.(use
# seconds or specify a unit; 0 for infinite)
cpa.octagon.refiner.timeForOctagonFeasibilityCheck = 0ns

# which merge operator to use for PointerCPA
cpa.pointer2.merge = "JOIN"
  allowed values: [JOIN, SEP]

# which merge operator to use for PointerACPA
cpa.pointerA.merge = "JOIN"
  allowed values: [SEP, JOIN]

# which stop operator to use for PointerACPA
cpa.pointerA.stop = "SEP"
  allowed values: [SEP, JOIN, NEVER]

# Whether to give up immediately if a very large array is encountered
# (heuristic, often we would just waste time otherwise)
cpa.predicate.abortOnLargeArrays = true

# Predicate ordering
cpa.predicate.abs.predicateOrdering.method = CHRONOLOGICAL
  enum:     [SIMILARITY, FREQUENCY, IMPLICATION, REV_IMPLICATION, RANDOMLY,
             FRAMEWORK_RANDOM, FRAMEWORK_SIFT, FRAMEWORK_SIFTITE, FRAMEWORK_WIN2,
             FRAMEWORK_WIN2ITE, FRAMEWORK_WIN3, FRAMEWORK_WIN3ITE, CHRONOLOGICAL]

# Use multiple partitions for predicates
cpa.predicate.abs.predicateOrdering.partitions = false

# use caching of abstractions
# use caching of region to formula conversions
cpa.predicate.abs.useCache = true

# DEPRECATED: whether to use Boolean (false) or Cartesian (true) abstraction
cpa.predicate.abstraction.cartesian = false

# whether to use Boolean or Cartesian abstraction or both
cpa.predicate.abstraction.computation = BOOLEAN
  enum:     [CARTESIAN, CARTESIAN_BY_WEAKENING, BOOLEAN, COMBINED, ELIMINATION]

# dump the abstraction formulas if they took to long
cpa.predicate.abstraction.dumpHardQueries = false

# Identify those predicates where the result is trivially known before
# abstraction computation and omit them.
cpa.predicate.abstraction.identifyTrivialPredicates = false

# get an initial map of predicates from a list of files (see source
# doc/examples/predmap.txt for an example)
cpa.predicate.abstraction.initialPredicates = []

# Apply location-specific predicates to all locations in their function
cpa.predicate.abstraction.initialPredicates.applyFunctionWide = false

# Apply location- and function-specific predicates globally (to all locations
# in the program)
cpa.predicate.abstraction.initialPredicates.applyGlobally = false

# when reading predicates from file, convert them from Integer- to BV-theory
# or reverse.
cpa.predicate.abstraction.initialPredicates.encodePredicates = DISABLE
  enum:     [DISABLE, INT2BV, BV2INT]

# initial predicates are added as atomic predicates
cpa.predicate.abstraction.initialPredicates.splitIntoAtoms = false

# An initial set of comptued abstractions that might be reusable
cpa.predicate.abstraction.reuseAbstractionsFrom = no default value

# Simplify the abstraction formula that is stored to represent the state
# space. Helpful when debugging (formulas get smaller).
cpa.predicate.abstraction.simplify = false

# What to use for storing abstractions
cpa.predicate.abstraction.type = "BDD"
  allowed values: [BDD, FORMULA]

# Merge only effects with equal abstractions.
cpa.predicate.abstractionLattice = false

# Export one abstraction formula for each abstraction state into a file?
cpa.predicate.abstractions.export = true

# file that consists of one abstraction formula for each abstraction state
cpa.predicate.abstractions.file = "abstractions.txt"

# Add constraints for the range of the return-value of a nondet-method. For
# example the assignment 'X=nondet_int()' produces the constraint
# 'MIN<=X<=MAX', where MIN and MAX are computed from the type of the method
# (signature, not name!).
cpa.predicate.addRangeConstraintsForNondet = false

# Apply only relevant effects.
cpa.predicate.applyRelevantEffects = false

<<<<<<< HEAD
=======
# Check satisfiability for plain conjunction of edge and assumptions.
cpa.predicate.assumptionStrengtheningSatCheck = false

>>>>>>> 74c27f18
# Enable/disable abstraction reduction at the BAM block entry
cpa.predicate.bam.useAbstractionReduction = true

# Enable/disable precision reduction at the BAM block entry
cpa.predicate.bam.usePrecisionReduction = true

# force abstractions at each branch node after assume edges, regardless of
# threshold
cpa.predicate.blk.alwaysAfterAssume = false

# force abstractions immediately after threshold is reached (no effect if
# threshold = 0)
cpa.predicate.blk.alwaysAfterThreshold = true

# abstraction always and only on explicitly computed abstraction nodes.
cpa.predicate.blk.alwaysAndOnlyAtExplicitNodes = false

# force abstractions at each branch node, regardless of threshold
cpa.predicate.blk.alwaysAtBranch = false

# force abstractions at the head of the analysis-entry function (first node
# in the body), regardless of threshold
cpa.predicate.blk.alwaysAtEntryFunctionHead = false

# abstraction always at explicitly computed abstraction nodes.
cpa.predicate.blk.alwaysAtExplicitNodes = false

# force abstractions at each function call (node before entering the body),
# regardless of threshold
cpa.predicate.blk.alwaysAtFunctionCallNodes = false

# force abstractions at each function head (first node in the body),
# regardless of threshold
cpa.predicate.blk.alwaysAtFunctionHeads = false

# force abstractions at each function calls/returns, regardless of threshold
cpa.predicate.blk.alwaysAtFunctions = true

# force abstractions at each join node, regardless of threshold
cpa.predicate.blk.alwaysAtJoin = false

# force abstractions at loop heads, regardless of threshold
cpa.predicate.blk.alwaysAtLoops = true

# force abstractions at program exit (program end, abort, etc.), regardless
# of threshold
cpa.predicate.blk.alwaysAtProgramExit = false

# abstractions at function calls/returns if threshold has been reached (no
# effect if threshold = 0)
cpa.predicate.blk.functions = false

# abstractions at CFA nodes with more than one incoming edge if threshold has
# been reached (no effect if threshold = 0)
cpa.predicate.blk.join = false

# abstractions at loop heads if threshold has been reached (no effect if
# threshold = 0)
cpa.predicate.blk.loops = false

# maximum blocksize before abstraction is forced
# (non-negative number, special values: 0 = don't check threshold, 1 = SBE)
cpa.predicate.blk.threshold = 0

# use caching of path formulas
cpa.predicate.blk.useCache = true

# always check satisfiability at end of block, even if precision is empty
cpa.predicate.checkBlockFeasibility = false

# The default size in bytes for memory allocations when the value cannot be
# determined.
cpa.predicate.defaultAllocationSize = 4

# The length for arrays we assume for variably-sized arrays.
cpa.predicate.defaultArrayLength = 20

# Use deferred allocation heuristic that tracks void * variables until the
# actual type of the allocation is figured out.
cpa.predicate.deferUntypedAllocations = true

# Direction of the analysis?
cpa.predicate.direction = FORWARD
  enum:     [FORWARD, BACKWARD]

# do not consider abstraction from inference objects
cpa.predicate.emptyAbstraction = false

# Enable the possibility to precompute explicit abstraction locations.
cpa.predicate.enableBlockreducer = false

# Theory to use as backend for bitvectors. If different from BITVECTOR, the
# specified theory is used to approximate bitvectors. This can be used for
# solvers that do not support bitvectors, or for increased performance.
cpa.predicate.encodeBitvectorAs = BITVECTOR
  enum:     [INTEGER, RATIONAL, BITVECTOR, FLOAT]

# Theory to use as backend for floats. If different from FLOAT, the specified
# theory is used to approximate floats. This can be used for solvers that do
# not support floating-point arithmetic, or for increased performance.
cpa.predicate.encodeFloatAs = FLOAT
  enum:     [INTEGER, RATIONAL, BITVECTOR, FLOAT]

# Replace possible overflows with an ITE-structure, which returns either the
# normal value or an UF representing the overflow.
cpa.predicate.encodeOverflowsWithUFs = false

# Name of an external function that will be interpreted as if the function
# call would be replaced by an externally defined expression over the program
# variables. This will only work when all variables referenced by the dimacs
# file are global and declared before this function is called.
cpa.predicate.externModelFunctionName = "__VERIFIER_externModelSatisfied"

# where to dump interpolation and abstraction problems (format string)
cpa.predicate.formulaDumpFilePattern = "%s%04d-%s%03d.smt2"

# Handle field access via extract and concat instead of new variables.
cpa.predicate.handleFieldAccess = false

# If disabled, all implicitly initialized fields and elements are treated as
# non-dets
cpa.predicate.handleImplicitInitialization = true

# Handle aliasing of pointers. This adds disjunctions to the formulas, so be
# careful when using cartesian abstraction.
cpa.predicate.handlePointerAliasing = true

# When a string literal initializer is encountered, initialize the contents
# of the char array with the contents of the string literal instead of just
# assigning a fresh non-det address to it
cpa.predicate.handleStringLiteralInitializers = false

# reset shared variables values
cpa.predicate.havocAbstraction2 = false

# Allows to ignore Concat and Extract Calls when Bitvector theory was
# replaced with Integer or Rational.
cpa.predicate.ignoreExtractConcat = true

# Ignore fields that are not relevant for reachability properties. This is
# unsound in case fields are accessed by pointer arithmetic with hard-coded
# field offsets. Only relvant if ignoreIrrelevantVariables is enabled.
cpa.predicate.ignoreIrrelevantFields = true

# Ignore variables that are not relevant for reachability properties.
cpa.predicate.ignoreIrrelevantVariables = true

# do not include assumptions of states into path formula during strengthening
cpa.predicate.ignoreStateAssumptions = false

# Add computed invariants to the precision. Invariants do not need to be
# generated with the PredicateCPA they can also be given from outside.
cpa.predicate.invariants.addToPrecision = false

# Strengthen the abstraction formula during abstraction with invariants if
# some are generated. Invariants do not need to be generated with the
# PredicateCPA they can also be given from outside.
cpa.predicate.invariants.appendToAbstractionFormula = false

# Strengthen the pathformula during abstraction with invariants if some are
# generated. Invariants do not need to be generated with the PredicateCPA
# they can also be given from outside.
cpa.predicate.invariants.appendToPathFormula = false

# Should the automata used for invariant generation be dumped to files?
cpa.predicate.invariants.dumpInvariantGenerationAutomata = false

# Where to dump the automata that are used to narrow the analysis used for
# invariant generation.
cpa.predicate.invariants.dumpInvariantGenerationAutomataFile = "invgen.%d.spc"

# export final loop invariants
cpa.predicate.invariants.export = true

# export invariants as precision file?
cpa.predicate.invariants.exportAsPrecision = true

# file for exporting final loop invariants
cpa.predicate.invariants.file = "invariants.txt"

# Which strategy should be used for generating invariants, a comma separated
# list can be specified. Usually later specified strategies serve as fallback
# for earlier ones. (default is no invariant generation at all)
cpa.predicate.invariants.generationStrategy = new ArrayList<>()

# How often should generating invariants from sliced prefixes with
# k-induction be tried?
cpa.predicate.invariants.kInductionTries = 3

# file for precision that consists of invariants.
cpa.predicate.invariants.precisionFile = "invariantPrecs.txt"

# Timelimit for invariant generation which may be used during refinement.
# (Use seconds or specify a unit; 0 for infinite)
cpa.predicate.invariants.timeForInvariantGeneration = 10s

# Should the strategies be used all-together or only as fallback. If all
# together, the computation is done until the timeout is hit and the results
# up to this point are taken.
cpa.predicate.invariants.useAllStrategies = false

# Provide invariants generated with other analyses via the
# PredicateCPAInvariantsManager.
cpa.predicate.invariants.useGlobalInvariants = true

# Invariants that are not strong enough to refute the counterexample can be
# ignored with this option. (Weak invariants will lead to repeated
# counterexamples, thus taking time which could be used for the rest of the
# analysis, however, the found invariants may also be better for loops as
# interpolation.)
cpa.predicate.invariants.useStrongInvariantsOnly = true

# Join effects into undefs or just combine assignments.
cpa.predicate.joinEffectsIntoUndefs = true

# Max. number of edge of the abstraction tree to prescan for reuse
cpa.predicate.maxAbstractionReusePrescan = 1

# The maximum length up to which bulk assignments (e.g., initialization) for
# arrays will be handled. With option useArraysForHeap=false, elements beyond
# this bound will be ignored completely. Use -1 to disable the limit.
cpa.predicate.maxArrayLength = -1

# When then builtin strlen is called, approximate it up to length set by this
# option.If the string passed to strlen is longer, the return value will be
# overapproximated via nondet.
cpa.predicate.maxPreciseStrlenSize = 3

# Set of functions that non-deterministically provide new memory on the heap,
# i.e. they can return either a valid pointer or zero.
cpa.predicate.memoryAllocationFunctions = {
      "malloc", "__kmalloc", "kmalloc", "alloca", "__builtin_alloca"
      }

# Memory allocation functions of which all parameters but the first should be
# ignored.
cpa.predicate.memoryAllocationFunctionsWithSuperfluousParameters = {
      "__kmalloc", "kmalloc", "kzalloc"}

# Set of functions that non-deterministically provide new zeroed memory on
# the heap, i.e. they can return either a valid pointer or zero.
cpa.predicate.memoryAllocationFunctionsWithZeroing = {"kzalloc", "calloc"}

# Setting this to true makes memoryAllocationFunctions always return a valid
# pointer.
cpa.predicate.memoryAllocationsAlwaysSucceed = false

# Function that is used to free allocated memory.
cpa.predicate.memoryFreeFunctionName = "free"

# which merge operator to use for predicate cpa (usually ABE should be used)
cpa.predicate.merge = "ABE"
  allowed values: [SEP, ABE]

# Set of functions that should be considered as giving a non-deterministic
# return value. If you specify this option, the default values are not added
# automatically to the list, so you need to specify them explicitly if you
# need them. Mentioning a function in this list has only an effect, if it is
# an 'external function', i.e., no source is given in the code for this
# function.
cpa.predicate.nondetFunctions = {
      "sscanf",
      "random"}

# Regexp pattern for functions that should be considered as giving a
# non-deterministic return value (c.f. cpa.predicate.nondedFunctions)
cpa.predicate.nondetFunctionsRegexp = "^(__VERIFIER_)?nondet_[a-zA-Z0-9_]*"

# Do not ignore variables that could lead to an overflow (only makes sense if
# ignoreIrrelevantVariables is set to true)
cpa.predicate.overflowVariablesAreRelevant = false

# Which path-formula builder to use.Depending on this setting additional
# terms are added to the path formulas,e.g. SYMBOLICLOCATIONS will add track
# the program counter symbolically with a special variable %pc
cpa.predicate.pathFormulaBuilderVariant = DEFAULT
  enum:     [DEFAULT, SYMBOLICLOCATIONS]

# Where to apply the found predicates to?
cpa.predicate.precision.sharing = LOCATION
  enum:     [GLOBAL, SCOPE, FUNCTION, LOCATION, LOCATION_INSTANCE]

# generate statistics about precisions (may be slow)
cpa.predicate.precisionStatistics = true

# export final predicate map
cpa.predicate.predmap.export = true

# file for exporting final predicate map
cpa.predicate.predmap.file = "predmap.txt"

# Format for exporting predicates from precisions.
cpa.predicate.predmap.predicateFormat = SMTLIB2
  enum:     [PLAIN, SMTLIB2]

# Specify whether to overapproximate quantified formula, if one or more
# quantifiers couldn't be eliminated.(Otherwise an exception will be thrown)
cpa.predicate.pseudoExistQE.overapprox = false

# Which solver tactic to use for Quantifier Elimination(Only used if
# useRealQuantifierElimination=true)
cpa.predicate.pseudoExistQE.solverQeTactic = LIGHT
  enum:     [NONE, LIGHT, FULL]

# Use Destructive Equality Resolution as simplification method
cpa.predicate.pseudoExistQE.useDER = true

# Use Unconnected Parameter Drop as simplification method
cpa.predicate.pseudoExistQE.useUPD = true

# If an abstraction is computed during refinement, use only the interpolant
# as input, not the concrete block.
cpa.predicate.refinement.abstractInterpolantOnly = false

# use only the atoms from the interpolantsas predicates, and not the whole
# interpolant
cpa.predicate.refinement.atomicInterpolants = true

# Direction for doing counterexample analysis: from start of trace, from end
# of trace, or alternatingly from start and end of the trace towards the
# middle
cpa.predicate.refinement.cexTraceCheckDirection = FORWARDS
  enum:     [FORWARDS, BACKWARDS, ZIGZAG, LOOP_FREE_FIRST, RANDOM, LOWEST_AVG_SCORE,
             HIGHEST_AVG_SCORE, LOOP_FREE_FIRST_BACKWARDS]

# Path checking takes a lot of time, sometimes we need a quick result
cpa.predicate.refinement.checkPath = true

# Actually compute an abstraction, otherwise just convert the interpolants to
# BDDs as they are.
cpa.predicate.refinement.doAbstractionComputation = false

# use variant described in the Guiding Craig Interpolation Paper leading to a
# different routine
cpa.predicate.refinement.domainSpecificAbstractions = false

# dump all interpolation problems
cpa.predicate.refinement.dumpInterpolationProblems = false

# After each refinement, dump the newly found predicates.
cpa.predicate.refinement.dumpPredicates = false

# File name for the predicates dumped after refinements.
cpa.predicate.refinement.dumpPredicatesFile = "refinement%04d-predicates.prec"

# apply deletion-filter to the abstract counterexample, to get a minimal set
# of blocks, before applying interpolation-based refinement
cpa.predicate.refinement.getUsefulBlocks = false

# Do a complete restart (clearing the reached set) after the refinement
cpa.predicate.refinement.global.restartAfterRefinement = false

# Instead of updating precision and arg we say that the refinement was not
# successful after N times of refining. A real error state is not necessary
# to be found. Use 0 for unlimited refinements (default).
cpa.predicate.refinement.global.stopAfterNRefinements = 0

# BlockFormulaStrategy for graph-like ARGs (e.g. Slicing Abstractions)
cpa.predicate.refinement.graphblockformulastrategy = false

# Enable/Disable adding partial state invariants into the PathFormulas
cpa.predicate.refinement.includePartialInvariants = true

# use incremental search in counterexample analysis, to find the minimal
# infeasible prefix
cpa.predicate.refinement.incrementalCexTraceCheck = false

# additional variation to domainSpecificAbstractions using inequalities
# instead of equalities
cpa.predicate.refinement.inequalityInterpolationAbstractions = false

# Max. number of prefixes to extract
cpa.predicate.refinement.maxPrefixCount = 64

# Max. length of feasible prefixes to extract from if at least one prefix was
# already extracted
cpa.predicate.refinement.maxPrefixLength = 1024

# skip refinement if input formula is larger than this amount of bytes
# (ignored if 0)
cpa.predicate.refinement.maxRefinementSize = 0

# sets the level of the pathformulas to use for abstraction. 
#   EDGE : Based on Pathformulas of every edge in ARGPath
#   BLOCK: Based on Pathformulas at Abstractionstates
cpa.predicate.refinement.newtonrefinement.abstractionLevel = EDGE
  enum:     [BLOCK, EDGE]

# Activate fallback to interpolation. Typically in case of a repeated
# counterexample.
cpa.predicate.refinement.newtonrefinement.fallback = false

# use unsatisfiable Core in order to abstract the predicates produced while
# NewtonRefinement
cpa.predicate.refinement.newtonrefinement.infeasibleCore = true

# use live variables in order to abstract the predicates produced while
# NewtonRefinement
cpa.predicate.refinement.newtonrefinement.liveVariables = true

# use heuristic to extract predicates from the CFA statically on first
# refinement
cpa.predicate.refinement.performInitialStaticRefinement = false

# Which predicates should be used as basis for a new precision.ALL: During
# refinement, collect predicates from the complete ARG.SUBGRAPH: During
# refinement, keep predicates from all removed parts (subgraph) of the
# ARG.CUTPOINT: Only predicates from the cut-point's precision are
# kept.TARGET: Only predicates from the target state's precision are kept.
cpa.predicate.refinement.predicateBasisStrategy = TARGET
  enum:     [ALL, SUBGRAPH, TARGET, CUTPOINT]

# which sliced prefix should be used for interpolation
cpa.predicate.refinement.prefixPreference = PrefixSelector.NO_SELECTION

# recompute block formula from ARG path edges
cpa.predicate.refinement.recomputeBlockFormulas = false

# Do a complete restart (clearing the reached set) after N refinements. 0 to
# disable, 1 for always.
cpa.predicate.refinement.restartAfterRefinements = 0

# Use a single SMT solver environment for several interpolation queries
cpa.predicate.refinement.reuseInterpolationEnvironment = false

# In case we apply sequential interpolation, forward and backward directions
# return valid interpolants. We can either choose one of the directions,
# fallback to the other if one does not succeed, or even combine the
# interpolants.
cpa.predicate.refinement.sequentialStrategy = FWD
  enum:     [FWD, FWD_FALLBACK, BWD, BWD_FALLBACK, CONJUNCTION, WEIGHTED, RANDOM]

# During refinement, add all new predicates to the precisions of all abstract
# states in the reached set.
cpa.predicate.refinement.sharePredicates = false

# slice block formulas, experimental feature!
cpa.predicate.refinement.sliceBlockFormulas = false

# split each arithmetic equality into two inequalities when extracting
# predicates from interpolants
cpa.predicate.refinement.splitItpAtoms = false

# Strategy how to interact with the intepolating prover. The analysis must
# support the strategy, otherwise the result will be useless!
# - SEQ_CPACHECKER: We simply return each interpolant for i={0..n-1} for the
# partitions A=[0 .. i] and B=[i+1 .. n]. The result is similar to
# INDUCTIVE_SEQ, but we do not guarantee the 'inductiveness', i.e. the solver
# has to generate nice interpolants itself. Supported by all solvers!
# - INDUCTIVE_SEQ: Generate an inductive sequence of interpolants the
# partitions [1,...n]. 
# - TREE: use the tree-interpolation-feature of a solver to get interpolants
# - TREE_WELLSCOPED: We return each interpolant for i={0..n-1} for the
# partitions A=[lastFunctionEntryIndex .. i] and B=[0 ..
# lastFunctionEntryIndex-1 , i+1 .. n]. Based on a tree-like scheme.
# - TREE_NESTED: use callstack and previous interpolants for next
# interpolants (see 'Nested Interpolants'),
# - TREE_CPACHECKER: similar to TREE_NESTED, but the algorithm is taken from
# 'Tree Interpolation in Vampire'.
cpa.predicate.refinement.strategy = SEQ_CPACHECKER
  enum:     [SEQ, SEQ_CPACHECKER, TREE, TREE_WELLSCOPED, TREE_NESTED, TREE_CPACHECKER]

# time limit for refinement (use milliseconds or specify a unit; 0 for
# infinite)
cpa.predicate.refinement.timelimit = 0ms

# Use BDDs to simplify interpolants (removing irrelevant predicates)
cpa.predicate.refinement.useBddInterpolantSimplification = false

# use Newton-based Algorithm for the CPA-Refinement, experimental feature!
cpa.predicate.refinement.useNewtonRefinement = false

# Should the path invariants be created and used (potentially additionally to
# the other invariants)
cpa.predicate.refinement.usePathInvariants = false

# use UCB predicates for the CPA-Refinement, experimental feature!
cpa.predicate.refinement.useUCBRefinement = false

# verify if the interpolants fulfill the interpolant properties
cpa.predicate.refinement.verifyInterpolants = false

# Enable the option to allow detecting the allocation type by type of the LHS
# of the assignment, e.g. char *arr = malloc(size) is detected as char[size]
cpa.predicate.revealAllocationTypeFromLhs = true

# maximum blocksize before a satisfiability check is done
# (non-negative number, 0 means never, if positive should be smaller than
# blocksize)
cpa.predicate.satCheck = 0

# Enables sat checks at abstraction location.
# Infeasible paths are already excluded by transfer relation and not later by
# precision adjustment. This property is required in proof checking.
cpa.predicate.satCheckAtAbstraction = false

# Call 'simplify' on generated formulas.
cpa.predicate.simplifyGeneratedPathFormulas = false

# Whether to perform dynamic block encoding as part of each refinement
# iteration
cpa.predicate.slicingabstractions.dynamicBlockEncoding = false

# Only slices the minimal amount of edges to guarantuee progress
cpa.predicate.slicingabstractions.minimalslicing = false

# Reduces the amount of solver calls by directely slicing some edgesthat are
# mathematically proven to be infeasible in any case
cpa.predicate.slicingabstractions.optimizeslicing = true

# Whether to remove parts fo the ARG from which no target state is reachable
cpa.predicate.slicingabstractions.removeSafeRegions = true

# C99 only defines the overflow of unsigned integer type.
cpa.predicate.solver.ufCheckingProver.isSignedOverflowSafe = true

# How often should we try to get a better evaluation?
cpa.predicate.solver.ufCheckingProver.maxIterationNum = 5

# which stop operator to use for predicate cpa (usually SEP should be used in
# analysis)
cpa.predicate.stop = "SEP"
  allowed values: [SEP, SEPPCC]

# Use formula reporting states for strengthening.
cpa.predicate.strengthenWithFormulaReportingStates = false

# try to reuse old abstractions from file during strengthening
cpa.predicate.strengthenWithReusedAbstractions = false

# file that consists of old abstractions, to be used during strengthening
cpa.predicate.strengthenWithReusedAbstractionsFile = "abstractions.txt"

# The function used to model successful heap object allocation. This is only
# used, when pointer analysis with UFs is enabled.
cpa.predicate.successfulAllocFunctionName = "__VERIFIER_successful_alloc"

# The function used to model successful heap object allocation with zeroing.
# This is only used, when pointer analysis with UFs is enabled.
cpa.predicate.successfulZallocFunctionName = "__VERIFIER_successful_zalloc"

# whether to include the symbolic path formula in the coverage checks or do
# only the fast abstract checks
cpa.predicate.symbolicCoverageCheck = false

# check satisfiability when a target state has been found
cpa.predicate.targetStateSatCheck = false

# Whether to track values stored in variables of function-pointer type.
cpa.predicate.trackFunctionPointers = true

# Use SMT arrays for encoding heap memory instead of uninterpreted function.
# This is more precise but may lead to interpolation failures.
cpa.predicate.useArraysForHeap = true

# try to add some useful static-learning-like axioms for bitwise operations
# (which are encoded as UFs): essentially, we simply collect all the numbers
# used in bitwise operations, and add axioms like (0 & n = 0)
cpa.predicate.useBitwiseAxioms = false

# Use an optimisation for constraint generation
cpa.predicate.useConstraintOptimization = true

# For multithreaded programs this is an overapproximation of possible values
# of shared variables.
cpa.predicate.useHavocAbstraction = false

# use a precise path formula manager together with imprecise
cpa.predicate.useImpreciseFormulaManager = false

# Use regions for pointer analysis. So called Burstall&Bornat (BnB) memory
# regions will be used for pointer analysis. BnB regions are based not only
# on type, but also on structure field names. If the field is not accessed by
# an address then it is placed into a separate region.
cpa.predicate.useMemoryRegions = false

# add special information to formulas about non-deterministic functions
cpa.predicate.useNondetFlags = false

# Insert tmp-variables for parameters at function-entries. The variables are
# similar to return-variables at function-exit.
cpa.predicate.useParameterVariables = false

# Insert tmp-parameters for global variables at function-entries. The global
# variables are also encoded with return-variables at function-exit.
cpa.predicate.useParameterVariablesForGlobals = false

# Use quantifiers when encoding heap accesses. This requires an SMT solver
# that is capable of quantifiers (e.g. Z3 or PRINCESS).
cpa.predicate.useQuantifiersOnArrays = false

# Use undefined assignments (havoc abstraction)
cpa.predicate.useUndefFunctions = true

# Do not follow states which can not syntactically lead to a target location
cpa.property_reachability.noFollowBackwardsUnreachable = true

# Qualified name for class which checks that the computed abstraction adheres
# to the desired property.
cpa.propertychecker.className = org.sosy_lab.cpachecker.pcc.propertychecker.DefaultPropertyChecker.class

# List of parameters for constructor of propertychecker.className. Parameter
# values are specified in the order the parameters are defined in the
# respective constructor. Every parameter value is finished with ",". The
# empty string represents an empty parameter list.
cpa.propertychecker.parameters = ""

# Whether to consider constraints on program variables (e.g., x > 10) as
# definitions)
cpa.reachdef.constraintIsDef = false

# which merge operator to use for ReachingDefCPA
cpa.reachdef.merge = "JOIN"
  allowed values: [SEP, JOIN, IGNORECALLSTACK]

# which stop operator to use for ReachingDefCPA
cpa.reachdef.stop = "SEP"
  allowed values: [SEP, JOIN, IGNORECALLSTACK]

# Do not report 'False' result, return UNKNOWN instead.  Useful for
# incomplete analysis with no counterexample checking.
cpa.reportFalseAsUnknown = false

# which merge operator to use for SignCPA
cpa.sign.merge = "JOIN"
  allowed values: [SEP, JOIN]

# which stop operator to use for SignCPA
cpa.sign.stop = "SEP"
  allowed values: [SEP, JOIN]

# max length of a chain of states, -1 for infinity
cpa.singleSuccessorCompactor.maxChainLength = -1

# Apply AND- LBE transformation to loop transition relation.
cpa.slicing.applyLBETransformation = true

# Check target states reachability
cpa.slicing.checkTargetStates = true

# Whether to export the final slice to a file
cpa.slicing.exportSlice = true

# File to export final slice to
cpa.slicing.exportSliceFile = "ProgramSlice.txt"

# Filter lemmas by liveness
cpa.slicing.filterByLiveness = true

# Depth limit for the 'LEAST_REMOVALS' strategy.
cpa.slicing.leastRemovalsDepthLimit = 2

# Pre-run syntactic weakening
cpa.slicing.preRunSyntacticWeakening = true

# Whether to use a refinable slicing precision that starts with an empty
# slice, or a statically computed, fixed slicing precision
cpa.slicing.refinableSlice = false

# Add all assumptions of an infeasible target path to the slice, in addition
# to the original slice
cpa.slicing.refinement.addCexConstraintsToSlice = true

# Allow counterexamples that are valid only on the program slice. If you set
# this to `false`, you may have to set takeEagerSlice=true to avoid failed
# refinements. If this is set to true, the counterexample check won't work
# (in general), so you have to turn it off.
cpa.slicing.refinement.counterexampleCheckOnSlice = false

# What kind of restart to do after a successful refinement
cpa.slicing.refinement.restartStrategy = PIVOT
  enum:     [PIVOT, ROOT]

# Use all assumptions of a target path as slicing criteria, not just the edge
# to the target location.
cpa.slicing.refinement.takeEagerSlice = false

# Strategy for abstracting children during CEX weakening
cpa.slicing.removalSelectionStrategy = ALL
  enum:     [ALL, FIRST, RANDOM, LEAST_REMOVALS]

# Time for loop generation before aborting.
# (Use seconds or specify a unit; 0 for infinite)
cpa.slicing.timeForLoopGeneration = 0s

# Inductive weakening strategy
cpa.slicing.weakeningStrategy = CEX
  enum:     [SYNTACTIC, DESTRUCTIVE, CEX]

# Enable GCC extension 'Arrays of Length Zero'.
cpa.smg.GCCZeroLengthArray = false

# Allocate memory on declaration of external variable
cpa.smg.allocateExternalVariables = true

# Array allocation functions
cpa.smg.arrayAllocationFunctions = {"calloc"}

# with this option enabled, a check for unreachable memory occurs whenever a
# function returns, and not only at the end of the main function
cpa.smg.checkForMemLeaksAtEveryFrameDrop = true

# Deallocation functions
cpa.smg.deallocationFunctions = {"free"}

# with this option enabled, heap abstraction will be enabled.
cpa.smg.enableHeapAbstraction = false

# If this Option is enabled, failure of mallocis simulated
cpa.smg.enableMallocFail = true

# Filename format for SMG graph dumps
cpa.smg.exportSMG.file = "smg/smg-%s.dot"

# Describes when SMG graphs should be dumped.
cpa.smg.exportSMGwhen = NEVER
  enum:     [NEVER, LEAF, INTERESTING, EVERY]

# Functions which indicate on external allocated memory
cpa.smg.externalAllocationFunction = {"ext_allocation"}

# Default size of externally allocated memory
cpa.smg.externalAllocationSize = Integer.MAX_VALUE

# Allocation size of memory that cannot be calculated.
cpa.smg.guessSize = 2

# Size of memory that cannot be calculated will be guessed.
cpa.smg.guessSizeOfUnknownMemorySize = false

# Handle external variables with incomplete type (extern int array[]) as
# external allocation
cpa.smg.handleIncompleteExternalVariableAsExternalAllocation = false

# with this option enabled, memory that is not freed before the end of main
# is reported as memleak even if it is reachable from local variables in main
cpa.smg.handleNonFreedMemoryInMainAsMemLeak = true

# Handle unknown dereference as safe and check error based on error
# predicate, depends on trackPredicates
cpa.smg.handleUnknownDereferenceAsSafe = false

# Sets how unknown functions are handled.
cpa.smg.handleUnknownFunctions = STRICT
  enum:     [STRICT, ASSUME_SAFE, ASSUME_EXTERNAL_ALLOCATED]

# Memory allocation functions
cpa.smg.memoryAllocationFunctions = {"malloc", "__kmalloc", "kmalloc", "realloc"}

# Size parameter of memory allocation functions
cpa.smg.memoryAllocationFunctionsSizeParameter = 0

# Position of element size parameter for array allocation functions
cpa.smg.memoryArrayAllocationFunctionsElemSizeParameter = 1

# Position of number of element parameter for array allocation functions
cpa.smg.memoryArrayAllocationFunctionsNumParameter = 0

# Determines if memory errors are target states
cpa.smg.memoryErrors = true

# which merge operator to use for the SMGCPA
cpa.smg.merge = "SEP"
  allowed values: [SEP, JOIN]

# export interpolant smgs for every path interpolation to this path template
cpa.smg.refinement.exportInterpolantSMGs = "smg/interpolation-%d/%s"

# when to export the interpolation tree
# NEVER:   never export the interpolation tree
# FINAL:   export the interpolation tree once after each refinement
# ALWAYS:  export the interpolation tree once after each interpolation, i.e.
# multiple times per refinement
cpa.smg.refinement.exportInterpolationTree = "NEVER"
  allowed values: [NEVER, FINAL, ALWAYS]

# export interpolant smgs for every path interpolation to this path template
cpa.smg.refinement.exportRefinementSMGs = "smg/refinement-%d/smg-%s"

# export interpolation trees to this file template
cpa.smg.refinement.interpolationTreeExportFile = "interpolationTree.%d-%d.dot"

# Sets the level of runtime checking: NONE, HALF, FULL
cpa.smg.runtimeCheck = NONE
  enum:     [FORCED, NONE, HALF, FULL]

# which stop operator to use for the SMGCPA
cpa.smg.stop = "SEP"
  allowed values: [SEP, NEVER, END_BLOCK]

# Enable track predicates on SMG state
cpa.smg.trackPredicates = false

# Emit messages when we encounter non-target undefined behavior
cpa.smg.unknownOnUndefined = true

# Allow SMG to check predicates
cpa.smg.verifyPredicates = false

# Allocation functions which set memory to zero
cpa.smg.zeroingMemoryAllocation = {"calloc", "kzalloc"}

# set this to true when you only want to do a code analysis. If StatisticsCPA
# is combined with other CPAs to do queries use false.
cpa.statistics.analysis = true

# which merge operator to use for StatisticsCPA? Ignored when analysis is set
# to true
cpa.statistics.mergeSep = "sep"
  allowed values: [sep, join]

# count the number of traversed arithmetic operations.
cpa.statistics.metric.arithmeticOperationCount = true

# count the number of traversed variable definitions with array type.
cpa.statistics.metric.arrayVariablesCount = true

# count the number of traversed assume statements.
cpa.statistics.metric.assumeCount = true

# count the number of traversed bitwise operations.
cpa.statistics.metric.bitwiseOperationCount = true

# count the number of traversed edges with more then one outgoing edge.
cpa.statistics.metric.branchCount = true

# count the number of traversed dereference operations.
cpa.statistics.metric.dereferenceCount = true

# count the number of traversed variable definitions with floating type
# (float or double).
cpa.statistics.metric.floatVariablesCount = true

# count the number of traversed function calls.
cpa.statistics.metric.functionCallCount = true

# count the number of traversed function definitions.
cpa.statistics.metric.functionDefCount = true

# count the number of traversed global variable definitions.
cpa.statistics.metric.globalVariablesCount = true

# count the number of traversed gotos.
cpa.statistics.metric.gotoCount = true

# count the number of traversed variable definitions with integer type.
cpa.statistics.metric.integerVariablesCount = true

# count the number of traversed jumps.
cpa.statistics.metric.jumpCount = true

# count the number of traversed local variable definitions.
cpa.statistics.metric.localVariablesCount = true

# count the number of traversed loops.
cpa.statistics.metric.loopCount = true

# count the number of traversed nodes.
cpa.statistics.metric.nodeCount = true

# count the number of traversed variable definitions with pointer type.
cpa.statistics.metric.pointerVariablesCount = true

# count the number of traversed variable definitions with a complex structure
# type.
cpa.statistics.metric.structVariablesCount = true

# target file to hold the statistics
cpa.statistics.statisticsCPAFile = no default value

# Which refinement algorithm to use? (give class name, required for
# termination algorithm with CEGAR) If the package name starts with
# 'org.sosy_lab.cpachecker.', this prefix can be omitted.
cpa.termination.refiner = no default value

# Simple thread analysis from theory paper
cpa.thread.simpleMode = false

# The case when the same thread is created several times we do not support.We
# may skip or fail in this case.
cpa.thread.skipTheSameThread = false

# The case when the same thread is created several times we do not support.We
# may try to support it with self-parallelizm.
cpa.thread.supportSelfCreation = false

# allow assignments of a new thread to the same left-hand-side as an existing
# thread.
cpa.threading.allowMultipleLHS = false

# the maximal number of parallel threads, -1 for infinite. When combined with
# 'useClonedFunctions=true', we need at least N cloned functions. The option
# 'cfa.cfaCloner.numberOfCopies' should be set to N.
cpa.threading.maxNumberOfThreads = 5

# in case of witness validation we need to check all possible function calls
# of cloned CFAs.
cpa.threading.useAllPossibleClones = false

# atomic locks are used to simulate atomic statements, as described in the
# rules of SV-Comp.
cpa.threading.useAtomicLocks = true

# do not use the original functions from the CFA, but cloned ones. See
# cfa.postprocessing.CFACloner for detail.
cpa.threading.useClonedFunctions = true

# local access locks are used to avoid expensive interleaving, if a thread
# only reads and writes its own variables.
cpa.threading.useLocalAccessLocks = true

# Instead of updating precision and arg we say that the refinement was not
# successful after N times of refining. A real error state is not necessary
# to be found. Use 0 for unlimited refinements (default).
cpa.threadmodular.refinement.stopAfterNRefinements = 0

# which merge operator to use for UninitializedVariablesCPA?
cpa.uninitvars.merge = "sep"
  allowed values: [sep, join]

# print warnings during analysis when uninitialized variables are used
cpa.uninitvars.printWarnings = "true"

# which stop operator to use for UninitializedVariablesCPA?
cpa.uninitvars.stop = "sep"
  allowed values: [sep, join]

# functions, which stops analysis
cpa.usage.abortfunctions = {}

# functions, which are used to bind variables (like list elements are binded
# to list variable)
cpa.usage.binderFunctions = {}

# a list of functions, which do not produce notes
cpa.usage.disableNotesFor = {}

# export counterexample core as text file
cpa.usage.export.witnessTemplate = "witness.%s.graphml"

# path to write results
cpa.usage.falseUnsafesOutput = "FalseUnsafes"

# if a file do not exist, do not include the corresponding edge
cpa.usage.filterMissedFiles = false

# filter unsafes, which are too similar
cpa.usage.filterSimilarUnsafes = false

# filtered unsafes, which can not be removed using precision, may be hidden
cpa.usage.hideFilteredUnsafes = false

# The functions, which cannot be executed in parallel with themselves
cpa.usage.notSelfParallelFunctions = new HashSet<>()

# path to write results
cpa.usage.output = "unsafe_rawdata"

# all variables should be printed to the one file or to the different
cpa.usage.outputType = KLEVER
  enum:     [ETV, KLEVER, KLEVER_OLD]

# The value of marked unsafes, after which the precision should be cleaned
cpa.usage.precisionReset = Integer.MAX_VALUE

# print unsafes with empty lock states
cpa.usage.printEmptyLockStates = true

# print all unsafe cases in report
cpa.usage.printFalseUnsafes = false

# output only true unsafes
cpa.usage.printOnlyTrueUnsafes = false

# print found unsafes in case of unknown verdict
cpa.usage.printUnsafesIfUnknown = true

# Disable all caching into all internal refinement blocks
cpa.usage.refinement.disableAllCaching = false

# Limit for unique iterations of iterators
cpa.usage.refinement.iterationLimit = Integer.MAX_VALUE

# The way how to identify two paths as equal
cpa.usage.refinement.pathEquality = CFANodeId
  enum:     [ARGStateId, CFANodeId]

# The order of refinement blocks
cpa.usage.refinement.refinementChain = no default value

# use single file for output or dump every error trace to its own file
cpa.usage.singleFileOutput = false

# The functions, which are executed in one thread
cpa.usage.singleThreadFunctions = new HashSet<>()

# functions, which we don't analize
cpa.usage.skippedfunctions = {}

# variables, which will be filtered by function location
cpa.usage.skippedvariables.byFunction = {}

# variables, which will be filtered by function prefix
cpa.usage.skippedvariables.byFunctionPrefix = {}

# variables, which will be filtered by its name
cpa.usage.skippedvariables.byName = {}

# variables, which will be filtered by its name prefix
cpa.usage.skippedvariables.byNamePrefix = {}

# variables, which will be filtered by its type
cpa.usage.skippedvariables.byType = {}

# clean all ARG or try to reuse some parts of it (memory consuming)
cpa.usage.totalARGCleaning = true

# ignore unsafes only with empty callstacks
cpa.usage.unsafedetector.ignoreEmptyLockset = true

# A name of interrupt lock for checking deadlock free
cpa.usage.unsafedetector.intLock = no default value

# defines what is unsafe
cpa.usage.unsafedetector.unsafeMode = RACE
  enum:     [RACE, DEADLOCKCIRCULAR, DEADLOCKDISPATCH]

# functions, which are marked as write access
cpa.usage.writeAccessFunctions = {}

# which merge operator to use for ValidVarsCPA
cpa.validVars.merge = "JOIN"
  allowed values: [SEP, JOIN]

# restrict abstraction computations to branching points
cpa.value.abstraction.alwaysAtBranch = false

# restrict abstraction computations to function calls/returns
cpa.value.abstraction.alwaysAtFunction = false

# restrict abstraction computations to join points
cpa.value.abstraction.alwaysAtJoin = false

# restrict abstraction computations to loop heads
cpa.value.abstraction.alwaysAtLoop = false

# threshold for level of determinism, in percent, up-to which abstraction
# computations are performed (and iteration threshold was reached)
cpa.value.abstraction.determinismThreshold = 85

# toggle liveness abstraction
cpa.value.abstraction.doLivenessAbstraction = false

# skip abstraction computations until the given number of iterations are
# reached, after that decision is based on then current level of determinism,
# setting the option to -1 always performs abstraction computations
cpa.value.abstraction.iterationThreshold = -1

# restrict liveness abstractions to nodes with more than one entering and/or
# leaving edge
cpa.value.abstraction.onlyAtNonLinearCFA = false

# Use equality assumptions to assign values (e.g., (x == 0) => x = 0)
cpa.value.assignEqualityAssumptions = true

# Track or not function pointer values
cpa.value.ignoreFunctionValue = true

# if there is an assumption like (x!=0), this option sets unknown
# (uninitialized) variables to 1L, when the true-branch is handled.
cpa.value.initAssumptionVars = false

# get an initial precision from file
cpa.value.initialPrecisionFile = no default value

# apply optimizations based on equality of input interpolant and candidate
# interpolant
cpa.value.interpolation.applyItpEqualityOptimization = true

# apply optimizations based on CFA edges with only variable-renaming
# semantics
cpa.value.interpolation.applyRenamingOptimization = true

# apply optimizations based on infeasibility of suffix
cpa.value.interpolation.applyUnsatSuffixOptimization = true

# whether or not to manage the callstack, which is needed for BAM
cpa.value.interpolation.manageCallstack = true

# which merge operator to use for ValueAnalysisCPA
cpa.value.merge = "SEP"
  allowed values: [SEP, JOIN, TRANSITIONS]

# Assume that variables used only in a boolean context are either zero or
# one.
cpa.value.optimizeBooleanVariables = true

# target file to hold the exported precision
cpa.value.precisionFile = no default value

# whether or not to add assumptions to counterexamples, e.g., for supporting
# counterexample checks
cpa.value.refinement.addAssumptionsToCex = true

# whether or not to use heuristic to avoid similar, repeated refinements
cpa.value.refinement.avoidSimilarRepeatedRefinement = false

# Which base precision should be used for a new precision? ALL: During
# refinement, collect precisions from the complete ARG. SUBGRAPH: During
# refinement, keep precision from all removed parts (subgraph) of the ARG.
# CUTPOINT: Only the cut-point's precision is kept. TARGET: Only the target
# state's precision is kept.
cpa.value.refinement.basisStrategy = SUBGRAPH
  enum:     [ALL, SUBGRAPH, TARGET, CUTPOINT]

# completely disable the tracking of found error paths in the refiner, i.e.,
# disable the detection of repeated counterexamples
cpa.value.refinement.disableErrorPathTracking = false

# whether or not to do lazy-abstraction
cpa.value.refinement.doLazyAbstraction = true

# when to export the interpolation tree
# NEVER:   never export the interpolation tree
# FINAL:   export the interpolation tree once after each refinement
# ALWAYS:  export the interpolation tree once after each interpolation, i.e.
# multiple times per refinement
cpa.value.refinement.exportInterpolationTree = "NEVER"
  allowed values: [NEVER, FINAL, ALWAYS]

# export interpolation trees to this file template
cpa.value.refinement.interpolationTreeExportFile = "interpolationTree.%d-%d.dot"

# heuristic to sort targets based on the quality of interpolants derivable
# from them
cpa.value.refinement.itpSortedTargets = false

# File to which path constraints should be written.
cpa.value.refinement.pathConstraintsFile = "Counterexample.%d.symbolic-trace.txt"

# whether or not to perform path slicing before interpolation
cpa.value.refinement.pathSlicing = true

# whether to perform (more precise) edge-based interpolation or (more
# efficient) path-based interpolation
cpa.value.refinement.performEdgeBasedInterpolation = true

# which prefix of an actual counterexample trace should be used for
# interpolation
cpa.value.refinement.prefixPreference = [PrefixPreference.DOMAIN_MIN, PrefixPreference.LENGTH_MIN]

# whether or not to do lazy-abstraction
cpa.value.refinement.restart = PIVOT
  enum:     [ROOT, PIVOT, COMMON]

# instead of reporting a repeated counter-example, search and refine another
# error-path for the same target-state.
cpa.value.refinement.searchForFurtherErrorPaths = false

# store all refined paths
cpa.value.refinement.storeAllRefinedPaths = false

# if this option is set to false, constraints are never kept
cpa.value.refinement.trackConstraints = true

# whether to use the top-down interpolation strategy or the bottom-up
# interpolation strategy
cpa.value.refinement.useTopDownInterpolationStrategy = true

# Whether to write symbolic trace (including path constraints) for found
# erexamples
cpa.value.refinement.writePathConstraints = true

# which stop operator to use for ValueAnalysisCPA
cpa.value.stop = "SEP"
  allowed values: [SEP, JOIN, NEVER, EQUALS]

# Default size of arrays whose length can't be determined.
cpa.value.symbolic.defaultArraySize = 20

# If this option is set to true, an own symbolic identifier is assigned to
# each array slot when handling non-deterministic arrays of fixed length. If
# the length of the array can't be determined, it won't be handled in either
# cases.
cpa.value.symbolic.handleArrays = false

# Whether to handle non-deterministic pointers in symbolic value analysis.
cpa.value.symbolic.handlePointers = true

# If this option is set to true, an own symbolic identifier is assigned to
# each struct member when handling non-deterministic structs.
cpa.value.symbolic.handleStructs = true

# Whether to try to not use any constraints in refinement
cpa.value.symbolic.refinement.avoidConstraints = true

# The refinement strategy to use
cpa.value.symbolic.refinement.strategy = CONSTRAINTS_FIRST
  enum:     [CONSTRAINTS_FIRST, VALUES_FIRST, ALTERNATING, VALUES_ONLY]

# Whether to simplify symbolic expressions, if possible.
cpa.value.symbolic.simplifySymbolics = true

# Use symbolic values. This allows tracking of non-deterministic values.
# Symbolic values should always be used in conjunction with ConstraintsCPA.
# Otherwise, symbolic values will be created, but not evaluated.
cpa.value.symbolic.useSymbolicValues = false

# Track Java array values in explicit value analysis. This may be costly if
# the verified program uses big or lots of arrays. Arrays in C programs will
# always be tracked, even if this value is false.
cpa.value.trackJavaArrayValues = true

# Specify simple custom instruction by specifying the binary operator op. All
# simple cis are of the form r = x op y. Leave empty (default) if you specify
# a more complex custom instruction within code.
custominstructions.binaryOperatorForSimpleCustomInstruction = PLUS
  enum:     [MULTIPLY, DIVIDE, MODULO, PLUS, MINUS, SHIFT_LEFT, SHIFT_RIGHT, LESS_THAN,
             GREATER_THAN, LESS_EQUAL, GREATER_EQUAL, BINARY_AND, BINARY_XOR, BINARY_OR,
             EQUALS, NOT_EQUALS]

# Signature for custom instruction, describes names and order of input and
# output variables of a custom instruction
custominstructions.ciSignature = "ci_spec.txt"

# File specifying start locations of custom instruction applications
# File to dump start location of identified custom instruction applications
custominstructions.definitionFile = "ci_def.txt"

# Where to dump the requirements on custom instruction extracted from
# analysis
custominstructions.dumpCIRequirements = "ci%d.smt"

# Try to remove parts of requirements that are not related to custom
# instruction and are, thus, irrelevant for custom instruction behavior
custominstructions.enableRequirementsSlicing = false

# Specifies the mode how custom instruction applications in program are
# identified.
custominstructions.mode = OPERATOR
  enum:     [MANUAL, OPERATOR]

# Try to remove requirements that are covered by another requirment and are,
# thus, irrelevant for custom instruction behavior
custominstructions.removeCoveredRequirements = false

# Qualified name of class for abstract state which provides custom
# instruction requirements.
custominstructions.requirementsStateClassName = no default value

# Option to change the behaviour of the loop detection for generating the
# Counterexample-C-Code that will probably be used to generate invariants.
# Note that last loop means the first loop encountered when backwards
# traversing the given ARGPath, thus, the last loop may contain other loops,
# which are in turn also counted to the last loop.
cwriter.withLoops.loopDetectionStrategy = ALL_LOOPS
  enum:     [ALL_LOOPS, ONLY_LAST_LOOP]

# Whether to take an assumption edge 'p' as control dependence if edge 'not
# p' is a control dependence. This creates a larger slice, but may reduce the
# size of the state space for deterministic programs. This behavior is also
# closer to the static program slicing based on control-flow graphs (CFGs),
# where branching is represented by a single assumption (with true- and
# false-edges)
dependencegraph.controldeps.considerInverseAssumption = false

# Whether to consider control dependencies.
dependencegraph.controldeps.use = true

# File to export dependence graph to. If `null`, dependence graph will not be
# exported as dot.
dependencegraph.exportDot = "DependenceGraph.dot"

# Run flow dependence analysis with constant propagation
dependencegraph.flowdep.constantPropagation = false

# Whether to consider constraints on program variables (e.g., x > 10) as
# definitions.
dependencegraph.flowdep.constraintIsDef = false

# Whether to consider (data-)flow dependencies.
dependencegraph.flowdeps.use = true

# ignore declarations when detecting modifications, be careful when variables
# are renamed (could be unsound)
differential.ignoreDeclarations = false

# Program to check against
differential.program = no default value

# Enable to use lazy refinement in current analysis instead of restarting
# from root after each refinement.
enabledanalysis.allowLazyRefinement = false

# Which CPA is used as enabler in the current analysis.
enabledanalysis.enablerCPA = PREDICATE
  enum:     [APRON, INTERVAL, OCTAGON, PREDICATE, VALUE]

# Configuration for programs containing more than @Option adressedRatio
# addressed vars.
heuristicSelection.addressedConfig = no default value

# Ratio of addressed vars. Values bigger than the passed value lead to
# @option addressedConfig.
heuristicSelection.addressedRatio = 0

# Configuration for programs containing arrays.
heuristicSelection.arrayConfig = no default value

# Configuration for programs with loops and complex datastructures.
heuristicSelection.complexLoopConfig = no default value

# Configuration for programs containing composite types.
heuristicSelection.compositeTypeConfig = no default value

# Configuration for programs with loops.
heuristicSelection.loopConfig = no default value

# Configuration for loop-free programs.
heuristicSelection.loopFreeConfig = no default value

# Configuration for programs containing only relevant bool vars.
heuristicSelection.onlyBoolConfig = no default value

# Configuration for preliminary algorithm.
heuristicSelection.preAnalysisAlgorithmConfig = no default value

# Configuration for programs containing recursion.
heuristicSelection.recursionConfig = no default value

# enable the Forced Covering optimization
impact.useForcedCovering = true

# where to store initial condition, when generated
interleavedAlgorithm.condition.file = "AssumptionAutomaton.txt"

# list of files with configurations to use, which are optionally suffixed
# according to one of the followig schemes:either ::MODE or ::MODE_LIMIT,
# where MODE and LIMIT are place holders.MODE may take one of the following
# values continue (i.e., continue analysis with same CPA and reached set),
# reuse-precision (i.e., reuse the aggregation of the precisions from the
# previous analysis run), noreuse (i.e., start from scratch).LIMIT is a
# positive integer number specifying the time limit of the analysis in each
# round.If no (correct) limit is given a default limit is used.
interleavedAlgorithm.configFiles = no default value

# Whether or not to create an initial condition, that excludes no paths,
# before first analysis is run.Required when first analysis uses condition
# from conditional model checking
interleavedAlgorithm.initCondition = false

# print the statistics of each component of the interleaved algorithm
# directly after the component's computation is finished
interleavedAlgorithm.intermediateStatistics = NONE
  enum:     [EXECUTE, NONE, PRINT]

# Enable when interleaved algorithm is used to check a specification
interleavedAlgorithm.propertyChecked = true

# let each analysis part of the interleaved algorithm write output files and
# not only the last one that is executed
interleavedAlgorithm.writeIntermediateOutputFiles = true

# Configuration file for the K-Induction algorithm for checking candidates on
# invariance.
invariantChecker.kInductionConfig = "config/bmc-invgen.properties"

# configuration file for invariant generation
invariantGeneration.config = no default value

# Check candidate invariants in a separate thread asynchronously.
invariantGeneration.kInduction.async = true

# Guess some candidates for the k-induction invariant generator from the CFA.
invariantGeneration.kInduction.guessCandidatesFromCFA = ASSUME_EDGES_PLAIN
  enum:     [NONE, ASSUME_EDGES_PLAIN, ASSUME_EDGE_TEMPLATES, LINEAR_TEMPLATES]

# Provides additional candidate invariants to the k-induction invariant
# generator.
invariantGeneration.kInduction.invariantsAutomatonFile = no default value

# For correctness-witness validation: Shut down if a candidate invariant is
# found to be incorrect.
invariantGeneration.kInduction.terminateOnCounterexample = false

# Specify the class code path to search for java class or interface
# definitions
java.classpath = ""

# use the following encoding for java files
java.encoding = StandardCharsets.UTF_8

# export TypeHierarchy as .dot file
java.exportTypeHierarchy = true

# Specify the source code path to search for java class or interface
# definitions
java.sourcepath = ""

# export TypeHierarchy as .dot file
java.typeHierarchyFile = "typeHierarchy.dot"

# Specifies the java version of source code accepted
java.version = JavaCore.VERSION_1_7

# Programming language of the input program. If not given explicitly,
# auto-detection will occur
# C, Java, or LLVM IR?
language = C
  enum:     [C, JAVA, LLVM]
language = no default value
  enum:     [C, JAVA, LLVM]
language = C
  enum:     [C, JAVA, LLVM]

# Limit for cpu time used by CPAchecker (use seconds or specify a unit; -1
# for infinite)
limits.time.cpu = -1ns

# Limit for thread cpu time used by CPAchecker. This option will in general
# not work when multi-threading is used in more than one place, use only with
# great caution! (use seconds or specify a unit; -1 for infinite)
limits.time.cpu.thread = -1ns

# Enforce that the given CPU time limit is set as the value of
# limits.time.cpu.
limits.time.cpu::required = -1ns

# Limit for wall time used by CPAchecker (use seconds or specify a unit; -1
# for infinite)
limits.time.wall = -1ns

# By changing this option one can adjust the way how live variables are
# created. Function-wise means that each function is handled separately,
# global means that the whole cfa is used for the computation.
liveVar.evaluationStrategy = FUNCTION_WISE
  enum:     [FUNCTION_WISE, GLOBAL]

# Overall timelimit for collecting the liveness information.(use seconds or
# specify a unit; 0 for infinite)
liveVar.overallLivenessCheckTime = 0ns

# Timelimit for collecting the liveness information with one approach, (p.e.
# if global analysis is selected and fails in the specified timelimit the
# function wise approach will have the same time-limit afterwards to compute
# the live variables).(use seconds or specify a unit; 0 for infinite)
liveVar.partwiseLivenessCheckTime = 20s

# Write the tokenized version of the input program to this file.
locmapper.dumpTokenizedProgramToFile = no default value

# all used options are printed
log.usedOptions.export = false

# When checking for memory cleanup properties, use this configuration file
# instead of the current one.
memorycleanup.config = no default value

# When checking for memory safety properties, use this configuration file
# instead of the current one.
memorysafety.config = no default value

# which merge operator to use for LiveVariablesCPA
merge = "JOIN"
  allowed values: [SEP, JOIN]

# Find all violations of each checked property.
mpv.findAllViolations = false

# Ignore exceptions, which may be caused by checking of some properties, to
# successfully check the others.
mpv.ignoreInnerExceptions = false

# Adjust resource limitations during the analysis.
# - NONE: do not adjust resource limitations (default).
# - DISTRIBUTE_REMAINING: distribute resources, which were allocated for some
# already checked property, but were not fully spent, between other
# properties, which are still checking.
# - DISTRIBUTE_BY_PROPERTY: scale resources for each property in accordance
# with the given ratio in the property distribution file.
mpv.limits.adjustmentStrategy = NONE
  enum:     [NONE, DISTRIBUTE_REMAINING, DISTRIBUTE_BY_PROPERTY]

# Set CPU time limit per each property in multi-property verification (use
# seconds or specify a unit; -1 to disable)
mpv.limits.cpuTimePerProperty = -1ns

# Change resource limitations for the first partition by the given ratio.
# This option will be ignored if NONE limits adjustment strategy is used.
mpv.limits.firstPartitionRatio = 1.0

# The ratio of CPU time limit in the first phase of Joint partitioning
# operator to CPU time limit per each property.
mpv.limits.joint.firstPhaseRatio = 1.3

# Get a resource limitation distribution per property from file. This option
# should be used only together with DISTRIBUTE_BY_PROPERTY limits adjustment
# strategy. The following format should be used in the file:
# '<property name>':<ratio>
mpv.limits.propertyDistributionFile = no default value

# The ratio of CPU time limit in the first phase of Relevance partitioning
# operator to CPU time limit per each property.
mpv.limits.relevance.firstPhaseRatio = 0.2

# The ratio of CPU time limit in the second phase of Relevance partitioning
# operator to CPU time limit per each property.
mpv.limits.relevance.secondPhaseRatio = 1.3

# Partitioning operator for multi-property verification.
mpv.partitionOperator = no default value

# Specifies how to separate a single property.
# - FILE: each .spc file represent a single property (i.e., property is
# represented by several automata).
# - AUTOMATON: each automaton represent a single property.
mpv.propertySeparator = FILE
  enum:     [FILE, AUTOMATON]

# When checking for the overflow property, use this configuration file
# instead of the current one.
overflow.config = no default value

# Simplify overflow assumptions.
overflow.simplifyExpressions = true

# Track overflows in additive(+/-) operations.
overflow.trackAdditiveOperations = true

# Track overflows in division(/ or %) operations.
overflow.trackDivisions = true

# Track overflows in left-shift operations.
overflow.trackLeftShifts = true

# Track overflows in multiplication operations.
overflow.trackMultiplications = true

# Track overflows in binary expressions involving pointers.
overflow.trackPointers = false

# Only check live variables for overflow, as compiler can remove dead
# variables.
overflow.useLiveness = true

# List of files with configurations to use. Files can be suffixed with
# ::supply-reached this signalizes that the (finished) reached set of an
# analysis can be used in other analyses (e.g. for invariants computation).
# If you use the suffix ::supply-reached-refinable instead this means that
# the reached set supplier is additionally continously refined (so one of the
# analysis has to be instanceof ReachedSetAdjustingCPA) to make this work
# properly.
parallelAlgorithm.configFiles = no default value

# C dialect for parser
parser.dialect = GNUC
  enum:     [C99, GNUC]

# The command line for calling the preprocessor. May contain binary name and
# arguments, but won't be expanded by a shell. The source file name will be
# appended to this string. The preprocessor needs to print the output to
# stdout.
parser.preprocessor = "cpp"

# Directory where to dump the results of the preprocessor.
parser.preprocessor.dumpDirectory = "preprocessed"

# Whether to dump the results of the preprocessor to disk for debugging.
parser.preprocessor.dumpResults = false

# For C files, read #line preprocessor directives and use their information
# for outputting line numbers. (Always enabled when pre-processing is used.)
parser.readLineDirectives = false

# Preprocess the given C files before parsing: Put every single token onto a
# new line. Then the line number corresponds to the token number.
parser.transformTokensToLines = false

# For C files, run the preprocessor on them before parsing. Note that all
# file numbers printed by CPAchecker will refer to the pre-processed file,
# not the original input file.
parser.usePreprocessor = false

# Specifies the mode how HW requirements are detected in the proof.
pcc.HWrequirements.extraction.mode = OPERATOR
  enum:     [MANUAL, OPERATOR]

# Enable if used property checker implements satisfiesProperty(AbstractState)
# and checked property is violated for a set iff an element in this set
# exists for which violates the property
pcc.arg.checkPropertyPerElement = false

# Enable to store ARG states instead of abstract states wrapped by ARG state
pcc.backwardtargets.certificateStatesAsARGStates = false

# List of files with configurations to use. 
pcc.cmc.configFiles = no default value

# write collected assumptions to file
pcc.cmc.file = "AssumptionAutomaton.txt"

# collects information about value analysis states in proof
pcc.collectValueAnalysisStateInfo = false

# The number of cores used exclusively for proof reading. Must be less than
# pcc.useCores and may not be negative. Value 0 means that the cores used for
# reading and checking are shared
pcc.interleaved.useReadCores = 0

# enables parallel checking of partial certificate
pcc.parallel.io.enableParallelCheck = false

# Selects the strategy used for partial certificate construction
pcc.partial.certificateType = HEURISTIC
  enum:     [ALL, HEURISTIC, ARG, MONOTONESTOPARG]

# If enabled, distributes checking of partial elements depending on actual
# checking costs, else uses the number of elements
pcc.partial.enableLoadDistribution = false

# Enables proper PCC but may not work correctly for heuristics. Stops adding
# newly computed elements to reached set if size saved in proof is reached.
# If another element must be added, stops certificate checking and returns
# false.
pcc.partial.stopAddingAtReachedSetSize = false

# [Best-first] Balance criterion for pairwise optimization of partitions
pcc.partitioning.bestfirst.balancePrecision = 1.0d

# Evaluation function to determine exploration order of best-first-search
pcc.partitioning.bestfirst.chosenFunction = BEST_IMPROVEMENT_FIRST
  enum:     [BREADTH_FIRST, DEPTH_FIRST, BEST_IMPROVEMENT_FIRST]

# Balance criterion for pairwise optimization of partitions
pcc.partitioning.fm.balanceCriterion = 1.5d

# Heuristic for computing an initial partitioning of proof
pcc.partitioning.fm.initialPartitioningStrategy = RANDOM
  enum:     [RANDOM]

# [FM-k-way] Balance criterion for pairwise optimization of partitions
pcc.partitioning.kwayfm.balancePrecision = 1.3d

# [FM-k-way] Partitioning method to compute initial partitioning.
pcc.partitioning.kwayfm.globalHeuristic = BEST_IMPROVEMENT_FIRST
  enum:     [RANDOM, DFS, BFS, BEST_IMPROVEMENT_FIRST]

# [FM-k-way] Local optimization criterion to be minimized druing
# Fiduccia/Mattheyses refinment
pcc.partitioning.kwayfm.optimizationCriterion = NODECUT
  enum:     [EDGECUT, NODECUT]

# Specifies the maximum size of the partition. This size is used to compute
# the number of partitions if a proof (reached set) should be written.
# Default value 0 means always a single partition.
pcc.partitioning.maxNumElemsPerPartition = 0

# Partitioning method applied in multilevel heuristic to compute initial
# partitioning.
pcc.partitioning.multilevel.globalHeuristic = BEST_IMPROVEMENT_FIRST
  enum:     [RANDOM, DFS, BFS, BEST_IMPROVEMENT_FIRST]

# Matching method applied to coarsen graph down in multilevel heuristic.
pcc.partitioning.multilevel.matchingGenerator = HEAVY_EDGE
  enum:     [RANDOM, HEAVY_EDGE]

# Refinement method applied in multilevel heuristic's uncoarsening phase.
pcc.partitioning.multilevel.refinementHeuristic = FM_NODECUT
  enum:     [FM_NODECUT, FM_EDGECUT]

# Heuristic for computing partitioning of proof (partial reached set).
pcc.partitioning.partitioningStrategy = RANDOM
  enum:     [RANDOM, DFS, BFS, OPTIMAL, BEST_FIRST, FM, FM_K_WAY, MULTILEVEL]

# If enabled uses the number of nodes saved in certificate to compute
# partition number otherwise the number of states explored during analysis
pcc.partitioning.useGraphSizeToComputePartitionNumber = false

# file in which proof representation needed for proof checking is stored
pcc.proof = "arg.obj"

# file in which proof representation will be stored
pcc.proofFile = "arg.obj"

# Generate and dump a proof
pcc.proofgen.doPCC = false

# Configuration for proof checking if differs from analysis configuration
pcc.resultcheck.checkerConfig = no default value

# Enable to write proof and read it again for validation instead of using the
# in memory solution
pcc.resultcheck.writeProof = false

# Make proof more abstract, remove some of the information not needed to
# prove the property.
pcc.sliceProof = false

# writes the validation configuration required for checking to proof
pcc.storeConfig = false

# Qualified name for class which implements certification strategy, hence
# proof writing, to be used.
pcc.strategy = no default value

# number of cpus/cores which should be used in parallel for proof checking
pcc.useCores = 1

# Which strategy to use to perform abstraction of successful proof results or
# when lifting with the lifting strategy ABSTRACTION_BASED_LIFTING.
pdr.abstractionStrategy = NO_ABSTRACTION
  enum:     [NO_ABSTRACTION, ALLSAT_BASED_PREDICATE_ABSTRACTION]

# Whether to adjust conditions (i.e. increment k) after frontier extension.
pdr.conditionAdjustmentCriterion = NEVER
  enum:     [NEVER, ALWAYS]

# Which strategy to use to perform invariant refinement on successful proof
# results.
pdr.invariantRefinementStrategy = NO_STRENGTHENING
  enum:     [NO_STRENGTHENING, UNSAT_CORE_BASED_STRENGTHENING]

# Maximum number of ignored lifting abstraction failures within a
# proof-obligation trace.
pdr.liftingAbstractionFailureThreshold = 0

# Which strategy to use to abstract counterexamples to inductivity.
pdr.liftingStrategy = NO_LIFTING
  enum:     [NO_LIFTING, UNSAT_CORE_BASED_LIFTING, ABSTRACTION_BASED_LIFTING]

# Maximum number of accepted spurious transitions within a proof-obligation
# trace before a consecution abstraction failure triggers a refinement.
pdr.spuriousTransitionCountThreshold = 0

# Format to use for image output
pixelgraphic.export.format = "svg"

# Height of the bitmap in pixels. If set to -1, height is  computed in
# relation to the width. If both are set to -1, the optimal bitmap size to
# represent the graph is used. The final height is height*scaling
pixelgraphic.export.height = -1

# Scaling of the bitmap. If set to 1, 1 pixel represents one graph node. If
# set to 2, 2 * 2 pixels represent one graph node, and so on.
pixelgraphic.export.scaling = 2

# Highlight not only corresponding graph nodes, but background of
# corresponding line, too. This may give an better overview, but also
# introduces more clutter
pixelgraphic.export.strongHighlight = true

# Width of the bitmap in pixels. If set to -1, width is computed in relation
# to the height. If both are set to -1, the optimal bitmap size to represent
# the graph is used. The final width is width*scaling
pixelgraphic.export.width = -1

# Padding of the bitmap on the left and right (each) in pixels
pixelgraphic.export.xPadding = 2

# Padding of the bitmap on the top and bottom (each) in pixels
pixelgraphic.export.yPadding = 2

# A path to a precision output
# A path to precision
precision.path = "localsave"

# whether to track relevant variables only at the exact program location
# (sharing=location), or within their respective (function-/global-) scope
# (sharing=scoped).
precision.sharing = SCOPE
  enum:     [SCOPE, LOCATION]

# Allowed coefficients in a template.
precision.template.allowedCoefficients = {
      Rational.NEG_ONE, Rational.ONE
  }

# Generate difference constraints.This option is redundant for
# `maxExpressionSize` >= 2.
precision.template.generateDifferences = false

# Generate templates from assert statements
precision.template.generateFromAsserts = true

# Generate templates from all program statements
precision.template.generateFromStatements = false

# Force the inclusion of function parameters into the generated templates.
# Required for summaries computation.
precision.template.includeFunctionParameters = false

# Maximum size for the generated template
precision.template.maxExpressionSize = 1

# Perform refinement using enumerative template synthesis.
precision.template.performEnumerativeRefinement = true

# Do not generate templates with threshold larger than specified. Set to '-1'
# for no limit.
precision.template.templateConstantThreshold = 100

# Strategy for filtering variables out of templates using liveness
precision.template.varFiltering = ALL_LIVE
  enum:     [INTERPOLATION_BASED, ALL_LIVE, ONE_LIVE, ALL]

# If this option is used, variables that are addressed may get tracked
# depending on the rest of the precision. When this option is disabled, a
# variable that is addressed is definitely not tracked.
precision.trackAddressedVariables = true

# If this option is used, booleans from the cfa are tracked.
precision.trackBooleanVariables = true

# If this option is used, variables that have type double or float are
# tracked.
precision.trackFloatVariables = true

# If this option is used, variables, that are only used in simple
# calculations (add, sub, lt, gt, eq) are tracked.
precision.trackIntAddVariables = true

# If this option is used, variables that are only compared for equality are
# tracked.
precision.trackIntEqualVariables = true

# If this option is used, variables that are irrelevantare also tracked.
precision.trackIrrelevantVariables = true

# If this option is used, all variables that are of a different
# classification than IntAdd, IntEq and Boolean get tracked by the precision.
precision.trackVariablesBesidesEqAddBool = true

# blacklist regex for variables that won't be tracked by the CPA using this
# precision
precision.variableBlacklist = ""

# whitelist regex for variables that will always be tracked by the CPA using
# this precision
precision.variableWhitelist = ""

# where to export conditions
program.splitter.conditionFile = "Condition.%d.txt"

# export program splitting as conditions (assumption automata)
program.splitter.exportAsCondition = true

# Which program split heuristic to use
program.splitter.heuristic = no default value

# maximal number
program.splitter.max = 2

# Whether to create slices that are behaviorally equivalent not only to the
# target location, but also on the paths to that target location.
programSlice.preserveTargetPaths = false

# Quantifier elimination strategy
rcnf.boundVarsHandling = QE_LIGHT_THEN_DROP
  enum:     [QE_LIGHT_THEN_DROP, QE, DROP]

# Expand equality atoms. E.g. 'x=a' gets expanded into 'x >= a AND x <= a'.
# Can lead to stronger weakenings.
rcnf.expandEquality = false

# Limit on the size of the resulting number of lemmas from the explicit
# expansion
rcnf.expansionResultSizeLimit = 100

# print reached set to graph file
reachedSet.dot = "reached.dot"

# print reached set to text file
reachedSet.export = false
reachedSet.file = "reached.txt"

# Generate HTML report with analysis result.
report.export = true

# File name for analysis report in case no counterexample was found.
report.file = "Report.html"

# set path to file which contains the condition
residualprogram.assumptionFile = no default value

# set specification file to automaton which guides analysis along assumption
# produced by incomplete analysis,e.g.,
# config/specification/AssumptionGuidingAutomaton.spc, to enable residual
# program from combination of program and assumption condition
residualprogram.assumptionGuider = no default value

# Export CFA of residual program as pixel graphic to the given file name. The
# suffix is added corresponding to the value of option
# pixelgraphic.export.formatIf set to 'null', no pixel graphic is exported.
residualprogram.cfa.pixelGraphicFile = "residProgPixel"

# Export residual program as pixel graphic
residualprogram.export.pixel = false

# write residual program to file
residualprogram.file = "residualProgram.c"

# Define kind of folder to use when combining condition with folding approach
# in residual program generation
residualprogram.folderType = CFA
  enum:     [CFA, FOLD_EXCEPT_LOOPS, LOOP_ALWAYS, LOOP_BOUND, LOOP_BOUND_SAME_CONTEXT,
             LOOP_SAME_CONTEXT]

# Collect statistical data about size of residual program
residualprogram.statistics.size = false

# which strategy to use to generate the residual program
residualprogram.strategy = CONDITION
  enum:     [SLICING, CONDITION, CONDITION_PLUS_FOLD, COMBINATION]

# How often may a loop be unrolled before it must be folded
residualprogram.unrollBound = 2

# wether to start next algorithm independently from the previous result
restartAlgorithm.alwaysRestart = false

# combine (partial) ARGs obtained by restarts of the analysis after an
# unknown result with a different configuration
restartAlgorithm.combineARGsAfterRestart = false

# List of files with configurations to use. A filename can be suffixed with
# :if-interrupted, :if-failed, and :if-terminated which means that this
# configuration will only be used if the previous configuration ended with a
# matching condition. What also can be added is :use-reached then the reached
# set of the preceding analysis is taken and provided to the next analysis.
restartAlgorithm.configFiles = no default value

# print the statistics of each component of the restart algorithm directly
# after the components computation is finished
restartAlgorithm.printIntermediateStatistics = true

# Evil hack for printing coverage with BAM
restartAlgorithm.subcoverageFile = "subcoverage.info"

# let each component of the restart algorithm write output files and not only
# the last one that is excuted
restartAlgorithm.writeIntermediateOutputFiles = false

# path to condition file
slicing.conditionFile = "output/AssumptionAutomaton.txt"

# path to condition files plus additional assumption guiding automaton when
# condition itself is in propriertary format and not in witness format
slicing.conditionFiles = [
          Paths.get("output/AssumptionAutomaton.txt"),
          Paths.get("config/specification/AssumptionGuiding.spc")]

# which type of extractor for slicing criteria to use
slicing.extractor = ALL
  enum:     [ALL, REDUCER, SYNTAX]

# Extract and cache unsat cores for satisfiability checking
solver.cacheUnsatCores = true

# improve sat-checks with additional constraints for UFs
solver.checkUFs = false

# Which solver to use specifically for interpolation (default is to use the
# main one).
solver.interpolationSolver = no default value
  enum:     [MATHSAT5, SMTINTERPOL, Z3, PRINCESS]

# Which SMT solver to use.
solver.solver = MATHSAT5
  enum:     [MATHSAT5, SMTINTERPOL, Z3, PRINCESS]

# comma-separated list of files with specifications that should be checked
# (see config/specification/ for examples)
specification = []

# export abstract states as formula, e.g. for re-using them as
# PredicatePrecision.
statesToFormulas.exportFile = no default value

# export formulas for all program locations or just the important
# locations,which include loop-heads, funtion-calls and function-exits.
statesToFormulas.exportOnlyImporantLocations = false

# instead of writing the exact state-representation as a single formula,
# write its atoms as a list of formulas. Therefore we ignore operators for
# conjunction and disjunction.
statesToFormulas.splitFormulas = LOCATION
  enum:     [LOCATION, STATE, ATOM]

# Add all assumptions from the control flow automaton to the precision.
staticRefiner.addAllControlFlowAssumes = false

# Add all assumptions along a error trace to the precision.
staticRefiner.addAllErrorTraceAssumes = false

# Add all assumptions along the error trace to the precision.
staticRefiner.addAssumesByBoundedBackscan = true

# Apply mined predicates on the corresponding scope. false = add them to the
# global precision.
staticRefiner.applyScoped = true

# Dump CFA assume edges as SMTLIB2 formulas to a file.
staticRefiner.assumePredicatesFile = no default value

# split generated heuristic predicates into atoms
staticRefiner.atomicPredicates = true

# collect at most this number of assumes along a path, backwards from each
# target (= error) location
staticRefiner.maxBackscanPathAssumes = 1

# write some statistics to disk
statistics.export = true
statistics.file = "Statistics.txt"

# track memory usage of JVM during runtime
statistics.memory = true

# print statistics to console
statistics.print = false

# which stop operator to use for LiveVariablesCPA
stop = "SEP"
  allowed values: [SEP, JOIN, NEVER]

# compress the produced violation-witness automata using GZIP compression.
termination.compressWitness = true

# When checking for the termination property, use this configuration file
# instead of the current one.
termination.config = no default value

# enable to also analyze whether recursive calls terminate
termination.considerRecursion = false

# Number of generalized eigenvectors in the geometric nontermination
# argument.
termination.lassoAnalysis.eigenvectors = 3

# Shell command used to call the external SMT solver.
termination.lassoAnalysis.externalSolverCommand = "./lib/native/x86_64-linux/z3 -smt2 -in SMTLIB2_COMPLIANT=true "

# Analysis type used for synthesis of linear termination arguments.
termination.lassoAnalysis.linear.analysisType = LINEAR_WITH_GUESSES
  enum:     [DISABLED, LINEAR, LINEAR_WITH_GUESSES, NONLINEAR]

# If true, an external tool is used as SMT solver instead of SMTInterpol.
# This affects only synthesis of linear termination arguments.
termination.lassoAnalysis.linear.externalSolver = false

# Maximal number of functions used in a ranking function template.
termination.lassoAnalysis.maxTemplateFunctions = 3

# Number of non-strict supporting invariants for each Motzkin transformation
# during synthesis of termination arguments.
termination.lassoAnalysis.nonStrictInvariants = 3

# Analysis type used for synthesis of non-linear termination arguments.
termination.lassoAnalysis.nonlinear.analysisType = LINEAR_WITH_GUESSES
  enum:     [DISABLED, LINEAR, LINEAR_WITH_GUESSES, NONLINEAR]

# If true, an external tool is used as SMT solver instead of SMTInterpol.
# This affects only synthesis of non-linear termination arguments and
# non-termination arguments.
termination.lassoAnalysis.nonlinear.externalSolver = false

# Number of strict supporting invariants for each Motzkin transformation
# during synthesis of termination arguments.
termination.lassoAnalysis.strictInvariants = 2

# Simplifies loop and stem formulas.
termination.lassoBuilder.simplify = false

# maximal number of repeated ranking functions per loop before stopping
# analysis
termination.maxRepeatedRankingFunctionsPerLoop = 10

# Strategy used to prepare reched set and ARG for next iteration after
# successful refinement of the termination argument.
termination.resetReachedSetStrategy = REMOVE_LOOP
  enum:     [REMOVE_TARGET_STATE, REMOVE_LOOP, RESET]

# A human readable representation of the synthesized (non-)termination
# arguments is exported to this file.
termination.resultFile = "terminationAnalysisResult.txt"

# consider counterexamples for loops for which only pointer variables are
# relevant or which check that pointer is unequal to null pointer to be
# imprecise
termination.useCexImpreciseHeuristic = false

# Export termination counterexample to file as GraphML automaton 
termination.violation.witness = "nontermination_witness.graphml"

# Use the counterexample model to provide test-vector values
testHarnessExport.useModel = true

# zip all exported test cases into a single file
testcase.compress = false

# export test harness to file as code
testcase.file = no default value

# set to true if run multiple test case generation instances in parallel
testcase.generate.parallel = false

# display all test targets and non-covered test targets in statistics
testcase.inStats = false

# when generating tests covering error call stop as soon as generated one
# test case and report false (only possible in combination with error call
# property specification
testcase.reportCoveredErrorCallAsError = false

# Which strategy to use to optimize set of test target edges
testcase.targets.optimization.strategy = NONE
  enum:     [NONE, COVERED_NEXT_EDGE, TESTCOMP]

# Which CFA edges to use as test targets
testcase.targets.type = ASSUME
  enum:     [ASSUME, ERROR_CALL, STATEMENT]

# export test values to file (line separated)
testcase.values = no default value

# export test cases to xm file (Test-Comp format)
testcase.xml = no default value

# Zip file into which all test case files are bundled
testcase.zip.file = no default value

# Ignore functions that are defined by C11
undefinedFunctionsCollector.allowC11Functions = true

# Ignore functions that are defined by GNU C and not by C11/POSIX
undefinedFunctionsCollector.allowGnuCFunctions = true

# Ignore functions that are defined by POSIX
undefinedFunctionsCollector.allowPosixFunctions = true

# Set of functions that should be ignored
undefinedFunctionsCollector.allowedFunctions = ImmutableSet.of(

# Regexp matching function names that are allowed to be undefined
undefinedFunctionsCollector.allowedFunctionsRegexp = "^(__VERIFIER|pthread)_[a-zA-Z0-9_]*"

# Regexp matching function names that need not be declared
undefinedFunctionsCollector.allowedUndeclaredFunctionsRegexp = "^__builtin_[a-zA-Z0-9_]*"

# Memory-allocation function that will be used in stubs
undefinedFunctionsCollector.externAllocFunction = "external_alloc"

# export undefined functions as C file
undefinedFunctionsCollector.stubsFile = "stubs.c"

# Should we process the same blocks with covered sets of locks
usage.processCoveredUsages = true

# File for exporting the witness automaton in DOT format.
witness.automatonDumpFile = no default value

# Check that the value of the programhash field of the witness matches the
# SHA-256 hash value computed for the source code.
witness.checkProgramHash = true

# Consider assumptions that are provided with the path automaton?
witness.considerAssumptions = true

# Validate correctness witness by specifying an invariants specification
# automaton
witness.invariantsSpecificationAutomaton = NO_ISA
  enum:     [NO_ISA, WITNESSBASED_ISA, TWOSTATES_ISA, CFABASED_ISA]

# Match the branching information at a branching location.
witness.matchAssumeCase = true

# Match the character offset within the file.
witness.matchOffset = true

# Match the line numbers within the origin (mapping done by preprocessor line
# markers).
witness.matchOriginLine = true

# Represent sink states by bottom state instead of break state
witness.stopNotBreakAtSinkStates = true

# Enforce strict validity checks regarding the witness format, such as
# checking for the presence of required fields.
witness.strictChecking = true

# When validating a correctness witness, use this configuration file instead
# of the current one.
witness.validation.correctness.config = no default value

# The witness to validate.
witness.validation.file = no default value

# Use this configuration when checking that when reach recurrent set,
# execution can be extended to an infinite one
witness.validation.termination.inspectCycle.config = no default value

# Use this configuration when checking that recurrent set (at cycle head) is
# reachable. Configuration must be precise, i.e., may only report real
# counterexamples
witness.validation.termination.reachCycle.config = no default value

# Report a successful validation of the witness, i.e., a confirmation of the
# nontermination, as termination violation.
witness.validation.termination.successAsViolation = true

# Path to automaton specification describing which statements let the program
# terminate.
witness.validation.termination.terminatingStatements = "config/specification/TerminatingStatements.spc"

# When validating a violation witness, use this configuration file instead of
# the current one.
witness.validation.violation.config = no default value<|MERGE_RESOLUTION|>--- conflicted
+++ resolved
@@ -1555,9 +1555,6 @@
 # Use special states with edges
 cpa.location.enableStatesWithEdges = false
 
-# Use special states with edges
-cpa.location.enableStatesWithEdges = false
-
 # With this option enabled, function calls that occur in the CFA are
 # followed. By disabling this option one can traverse a function without
 # following function calls (in this case FunctionSummaryEdges are used)
@@ -1803,12 +1800,9 @@
 # Apply only relevant effects.
 cpa.predicate.applyRelevantEffects = false
 
-<<<<<<< HEAD
-=======
 # Check satisfiability for plain conjunction of edge and assumptions.
 cpa.predicate.assumptionStrengtheningSatCheck = false
 
->>>>>>> 74c27f18
 # Enable/disable abstraction reduction at the BAM block entry
 cpa.predicate.bam.useAbstractionReduction = true
 
@@ -3526,6 +3520,10 @@
 pdr.conditionAdjustmentCriterion = NEVER
   enum:     [NEVER, ALWAYS]
 
+# Try to shorten the lifted state further by checking if the lifting query is
+# still valid after dropping each literal in turn.
+pdr.dropLiteralsBeyondUnsatCoreAfterLifting = false
+
 # Which strategy to use to perform invariant refinement on successful proof
 # results.
 pdr.invariantRefinementStrategy = NO_STRENGTHENING
@@ -3538,6 +3536,14 @@
 # Which strategy to use to abstract counterexamples to inductivity.
 pdr.liftingStrategy = NO_LIFTING
   enum:     [NO_LIFTING, UNSAT_CORE_BASED_LIFTING, ABSTRACTION_BASED_LIFTING]
+
+# The maximum number of attempts at dropping literals during the inductive
+# generalization of states.
+pdr.maxAttemptsToDropLiteralsDuringGeneralization = 10
+
+# The maximum number of literals that should be dropped during the inductive
+# generalization of states.
+pdr.maxLiteralsToDropDuringGeneralization = 5
 
 # Maximum number of accepted spurious transitions within a proof-obligation
 # trace before a consecution abstraction failure triggers a refinement.
