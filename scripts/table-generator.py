--- conflicted
+++ resolved
@@ -38,10 +38,7 @@
 import shutil
 import optparse
 import time
-<<<<<<< HEAD
-=======
 import tempita
->>>>>>> 59c81275
 
 from datetime import date
 from decimal import *
