<?xml version="1.0" encoding="UTF-8"?>
<!-- vim: set tabstop=8 shiftwidth=4 expandtab : -->
<project basedir="." default="build" name="CPAchecker" xmlns:ivy="antlib:org.apache.ivy.ant">
    <property name="version" value="1.1-svn"/> <!-- change here for a release -->

    <property environment="env"/>
    <property name="debuglevel" value="source,lines,vars"/>
    <property name="source.format" value="1.6"/>
    <property name="source.dir" value="src"/>
    <property name="class.format" value="1.6"/>
    <property name="class.dir" value="bin"/>

    <antversion property="ant.version.exact"/> <!-- Define property that contains the Ant version. -->
    <property name="ivy.lib.dir" value="${basedir}/lib/java"/>

    <path id="CPAchecker.classpath">
        <pathelement location="${class.dir}"/>
        <fileset dir="lib" includes="*.jar"/>
        <fileset dir="${ivy.lib.dir}" includes="runtime/*.jar test/*.jar"/>
    </path>
    <condition property="architecture" value="x86_64" else="x86">
        <os arch="amd64"/>
    </condition>
    <condition property="os" value="linux">
        <os name="Linux"/>
    </condition>
    <condition property="os" value="win32">
        <os family="windows"/>
    </condition>
    <target name="init">
        <echo message="Building ${ant.project.name} ${version}"/>
        <mkdir dir="${class.dir}/org/sosy_lab/cpachecker"/>
        <echo message="${version}" file="${class.dir}/org/sosy_lab/cpachecker/VERSION.txt"/>
    </target>
    <target name="clean">
        <delete includeEmptyDirs="true">
            <fileset dir="." includes="${class.dir}/** cpachecker.jar CPAchecker-*.zip CPAchecker-*.tar.*"/>
            <fileset dir="src/org/sosy_lab/cpachecker/util/predicates/smtInterpol" includes="Parser.java Lexer.java LexerSymbols.java"/>
        </delete>

        <!-- Clean subprojects -->
        <ant antfile="src/org/sosy_lab/cpachecker/cpa/automaton/AutomatonBuild.xml" target="clean" inheritAll="false"/>
    </target>
    <target depends="clean" name="cleanall"/>

<<<<<<< HEAD
    <property name="ivy.version" value="2.2.0"/> <!-- Change version number here to use a newer version of Ivy. -->
    <property name="ivy.repo.url" value="http://www.sosy-lab.org/ivy"/>
=======
    <property name="ivy.useVersion" value="2.3.0"/> <!-- Change version number here to use a newer version of Ivy. -->
>>>>>>> 30d65383
    <property name="ivy.jar.dir" value="${ivy.lib.dir}/build"/>
    <property name="ivy.jar.file" value="ivy.jar"/>
    <available file="${ivy.jar.dir}/${ivy.jar.file}" property="ivy.jar.present"/>
    <available file="${ivy.lib.dir}-contrib" property="ivy.contrib.present"/>

    <!-- If necessary, download Ivy from web site so that it does not need to be installed. -->
    <target name="bootstrap-ivy" unless="ivy.jar.present">
        <mkdir dir="${ivy.jar.dir}"/>
        <echo message="Downloading ivy..."/>
    <get src="${ivy.repo.url}/org.apache.ivy/ivy/ivy-${ivy.version}.jar" dest="${ivy.jar.dir}/${ivy.jar.file}" usetimestamp="true"/>
    </target>

    <!-- Load the Ivy plugin for Ant so the Ivy tasks are available. -->
    <target name="load-ivy" depends="bootstrap-ivy">
        <path id="ivy.lib.path">
            <fileset dir="${ivy.jar.dir}" includes="${ivy.jar.file}"/>
        </path>
        <taskdef resource="org/apache/ivy/ant/antlib.xml" uri="antlib:org.apache.ivy.ant" classpathref="ivy.lib.path"/>
        <ivy:settings file="lib/ivysettings.xml"/>
    </target>

    <!-- Ask Ivy to get all the dependencies for us -->
    <target name="resolve-dependencies" depends="load-ivy, update-contrib">
        <echo message="Downloading and installing dependencies with Ivy..."/>
        <ivy:resolve conf="build, runtime, test"/>
        <ivy:retrieve sync="true" overwriteMode="different" pattern="${ivy.lib.dir}/[conf]/[artifact](-[classifier]).[ext]"/>
    </target>

    <target name="report-dependencies" depends="resolve-dependencies" description="Generate dependencies report">
        <ivy:report graph="false" dot="true" conf="runtime, build, test, contrib"/>
    </target>

    <!-- Update additional resources if they were downloaded previously. -->
    <target name="update-contrib" if="ivy.contrib.present">
        <antcall target="install-contrib"/>
    </target>

    <target name="install-contrib" depends="load-ivy" description="retrieve sources and docs for external libraries">
        <ivy:resolve conf="contrib"/>
        <ivy:retrieve sync="true" pattern="${ivy.lib.dir}-contrib/[artifact](-[classifier]).[ext]"/>
    </target>

    <target name="build-subprojects">
            <echo message="Generate automaton parser if necessary" level="info"/>
            <ant antfile="src/org/sosy_lab/cpachecker/cpa/automaton/AutomatonBuild.xml" inheritAll="false"/>
    </target>


    <target depends="init,resolve-dependencies,build-subprojects" name="build-dependencies"/>

    <target depends="build-project,build-documentation" name="build"/>

    <target depends="build-dependencies" name="build-project">
        <depend srcdir="${source.dir}" destdir="${class.dir}"/>
        <javac debug="true"
               debuglevel="${debuglevel}"
               includeAntRuntime="false"
               destdir="${class.dir}"
               source="${source.format}"
               target="${class.format}"
               encoding="UTF-8">
            <src path="${source.dir}"/>
            <classpath refid="CPAchecker.classpath"/>
        </javac>
    </target>

    <property name="outputfile" value="doc/ConfigurationOptions.txt"/>
    <uptodate property="documentation.uptodate" targetfile="${outputfile}">
        <srcfiles dir="${source.dir}" includes="**/*.java"/>
    </uptodate>

    <target name="build-documentation" depends="build-project" unless="documentation.uptodate">
        <echo message="running OptionCollector..." level="info"/>

        <echo file="${outputfile}" append="false" message="# This is an auto-generated file, DO NOT EDIT!${line.separator}# Run ant to generate it.${line.separator}"/>
        <!-- the output of OptionCollector is written into "doc/ConfigurationOptions.txt" -->
        <java classname="org.sosy_lab.common.configuration.OptionCollector"
            fork="true"
            output="${outputfile}" append="true"
            logError="true">

            <classpath refid="CPAchecker.classpath"/>
            <jvmarg value="-Djava.library.path=lib/native/${architecture}-${os}/"/>

            <!-- "-v" is a optional param for verbose output of OptionCollector -->
            <!-- <arg value="-v"/> -->
        </java>
        <echo message="Options collected." level="info"/>
    </target>

    <target description="Make a distributable release" depends="build,jar,zip,tar" name="dist"/>

    <target name="jar" depends="build">
        <jar basedir="${class.dir}/" includes="**" destfile="cpachecker.jar"
                whenmanifestonly="fail">
            <manifest>
                    <attribute name="Implementation-Title" value="CPAchecker"/>
                    <attribute name="Implementation-Version" value="${version}"/>
                    <attribute name="Implementation-URL" value="http://cpachecker.sosy-lab.org"/>
                <attribute name="Main-Class" value="org.sosy_lab.cpachecker.cmdline.CPAMain"/>
             </manifest>
        </jar>
    </target>

    <target name="zip" depends="jar">
        <property name="namez" value="CPAchecker-${version}-windows"/>
        <zip destfile="${namez}.zip" whenempty="fail">
            <zipfileset dir="." includes="config/** doc/** scripts/*.bat scripts/*.txt cpachecker.jar *.txt" prefix="${namez}/"/>
            <zipfileset dir="." includes="lib/*.* lib/java/runtime/*" excludes="lib/ivy*" prefix="${namez}/"/>
            <zipfileset dir="." includes="lib/native/*win*/**" prefix="${namez}/"/>
        </zip>
    </target>

    <target name="tar" depends="jar">
        <property name="namet" value="CPAchecker-${version}-unix"/>
        <tar destfile="${namet}.tar.bz2" compression="bzip2">
            <tarfileset dir="."
                includes="config/** doc/** cpachecker.jar *.txt lib/*.* lib/java/runtime/*"
                excludes="lib/ivy*"
                prefix="${namet}/"/>
            <tarfileset dir="scripts"
                includes="*.* tempita"
                excludes="*.bat *.sh *.py"
                prefix="${namet}/scripts/"/>
            <tarfileset dir="." filemode="755"
                includes="scripts/*.sh scripts/*.py lib/native/**"
                excludes="lib/native/source/** lib/native/*win*/**"
                prefix="${namet}/"/>
        </tar>
    </target>

    <!-- Load the JUnit plugin for Ant if it's not installed. -->
    <condition property="ant.junit.available">
        <typefound name="junit"/>
    </condition>
    <target name="load-junit" depends="resolve-dependencies" unless="ant.junit.available">
        <taskdef name="junit"
                 classname="org.apache.tools.ant.taskdefs.optional.junit.JUnitTask"
                 classpath="${ivy.jar.dir}/ant-junit.jar"/>
    </target>

    <target description="Run all JUnit tests" depends="build, load-junit" name="unit-tests">
        <property name="test.report.dir" value="output"/>
        <mkdir dir="${test.report.dir}"/>
        <junit fork="true" printSummary="true" showOutput="false" haltonfailure="true">
            <assertions>
            <enable />
            </assertions>
            <formatter type="plain"/>
            <classpath refid="CPAchecker.classpath"/>
            <batchtest fork="true" todir="${test.report.dir}">
                <fileset dir="${class.dir}">
                    <include name="**/*Test.*"/>
                    <exclude name="**/*$*Test.*"/>
                    <exclude name="org/sosy_lab/cpachecker/util/octagon/OctLibraryTest.class"/>
                </fileset>
            </batchtest>
        </junit>
    </target>

    <target description="Run CPAchecker on some simple test cases in various configurations" depends="build" name="benchmark-tests">
        <!-- TODO run benchmark.py with some benchmark definitions and check results like in BuildBot -->
    </target>

    <target description="Run all tests" depends="unit-tests, benchmark-tests" name="tests"/>

</project><|MERGE_RESOLUTION|>--- conflicted
+++ resolved
@@ -1,13 +1,24 @@
 <?xml version="1.0" encoding="UTF-8"?>
 <!-- vim: set tabstop=8 shiftwidth=4 expandtab : -->
 <project basedir="." default="build" name="CPAchecker" xmlns:ivy="antlib:org.apache.ivy.ant">
-    <property name="version" value="1.1-svn"/> <!-- change here for a release -->
+    <!-- Include a file in which all properties can be overridden.
+         This file won't get checked in and can be used to change properties
+         locally for one machine if necessary. -->
+    <property file="build.properties"/>
+
+    <property name="version" value="1.2-svn"/> <!-- change here for a release -->
+
+    <!-- The following properties may be set via file build.properties or command line to change the build behavior. -->
+    <!-- <property name="ivy.disable" value=""/> --> <!-- Disable ivy completely. -->
+    <property name="ivy.repo.url" value="http://www.sosy-lab.org/ivy"/> <!-- URL to ivy repository. -->
+    <property name="verifiercloud.version" value="0.+"/> <!-- Version of VerifierCloud to use ("+" is wildcard). -->
+    <property name="verifiercloud.refresh" value="true"/> <!-- Lookup newest version of VerifierCloud on server each time. -->
 
     <property environment="env"/>
     <property name="debuglevel" value="source,lines,vars"/>
-    <property name="source.format" value="1.6"/>
+    <property name="source.format" value="1.7"/>
     <property name="source.dir" value="src"/>
-    <property name="class.format" value="1.6"/>
+    <property name="class.format" value="1.7"/>
     <property name="class.dir" value="bin"/>
 
     <antversion property="ant.version.exact"/> <!-- Define property that contains the Ant version. -->
@@ -16,6 +27,7 @@
     <path id="CPAchecker.classpath">
         <pathelement location="${class.dir}"/>
         <fileset dir="lib" includes="*.jar"/>
+        <fileset dir="lib/JavaParser" includes="*.jar"/>
         <fileset dir="${ivy.lib.dir}" includes="runtime/*.jar test/*.jar"/>
     </path>
     <condition property="architecture" value="x86_64" else="x86">
@@ -43,12 +55,7 @@
     </target>
     <target depends="clean" name="cleanall"/>
 
-<<<<<<< HEAD
-    <property name="ivy.version" value="2.2.0"/> <!-- Change version number here to use a newer version of Ivy. -->
-    <property name="ivy.repo.url" value="http://www.sosy-lab.org/ivy"/>
-=======
     <property name="ivy.useVersion" value="2.3.0"/> <!-- Change version number here to use a newer version of Ivy. -->
->>>>>>> 30d65383
     <property name="ivy.jar.dir" value="${ivy.lib.dir}/build"/>
     <property name="ivy.jar.file" value="ivy.jar"/>
     <available file="${ivy.jar.dir}/${ivy.jar.file}" property="ivy.jar.present"/>
@@ -58,7 +65,7 @@
     <target name="bootstrap-ivy" unless="ivy.jar.present">
         <mkdir dir="${ivy.jar.dir}"/>
         <echo message="Downloading ivy..."/>
-    <get src="${ivy.repo.url}/org.apache.ivy/ivy/ivy-${ivy.version}.jar" dest="${ivy.jar.dir}/${ivy.jar.file}" usetimestamp="true"/>
+    <get src="${ivy.repo.url}/org.apache.ivy/ivy/ivy-${ivy.useVersion}.jar" dest="${ivy.jar.dir}/${ivy.jar.file}" usetimestamp="true"/>
     </target>
 
     <!-- Load the Ivy plugin for Ant so the Ivy tasks are available. -->
@@ -71,9 +78,9 @@
     </target>
 
     <!-- Ask Ivy to get all the dependencies for us -->
-    <target name="resolve-dependencies" depends="load-ivy, update-contrib">
+    <target name="resolve-dependencies" depends="load-ivy, update-contrib" unless="ivy.disable">
         <echo message="Downloading and installing dependencies with Ivy..."/>
-        <ivy:resolve conf="build, runtime, test"/>
+        <ivy:resolve conf="build, runtime, test" log="download-only"/>
         <ivy:retrieve sync="true" overwriteMode="different" pattern="${ivy.lib.dir}/[conf]/[artifact](-[classifier]).[ext]"/>
     </target>
 
@@ -86,9 +93,15 @@
         <antcall target="install-contrib"/>
     </target>
 
-    <target name="install-contrib" depends="load-ivy" description="retrieve sources and docs for external libraries">
-        <ivy:resolve conf="contrib"/>
+    <target name="install-contrib" depends="load-ivy" description="retrieve sources and docs for external libraries" unless="ivy.disable">
+        <ivy:resolve conf="contrib" log="download-only"/>
         <ivy:retrieve sync="true" pattern="${ivy.lib.dir}-contrib/[artifact](-[classifier]).[ext]"/>
+    </target>
+
+    <target name="resolve-benchmark-dependencies" depends="load-ivy" description="retrieve dependencies for benchmark configuration" unless="ivy.disable">
+        <condition property="ivy.useCacheOnly" value="true" else="false"><not><istrue value="${verifiercloud.refresh}"/></not></condition>
+        <ivy:resolve conf="benchmark" log="download-only" resolveMode="dynamic" useCacheOnly="${ivy.useCacheOnly}" refresh="${verifiercloud.refresh}"/>
+        <ivy:retrieve sync="true" pattern="${ivy.lib.dir}-benchmark/[artifact](-[classifier]).[ext]"/>
     </target>
 
     <target name="build-subprojects">
@@ -103,6 +116,7 @@
 
     <target depends="build-dependencies" name="build-project">
         <depend srcdir="${source.dir}" destdir="${class.dir}"/>
+        <echo message="Compiling CPAchecker"/>
         <javac debug="true"
                debuglevel="${debuglevel}"
                includeAntRuntime="false"
@@ -170,7 +184,7 @@
                 excludes="lib/ivy*"
                 prefix="${namet}/"/>
             <tarfileset dir="scripts"
-                includes="*.* tempita"
+                includes="*.* tempita/** benchmark/* benchmark/tools/cpachecker.py benchmark/tools/template.py benchmark/tools/__init__.py"
                 excludes="*.bat *.sh *.py"
                 prefix="${namet}/scripts/"/>
             <tarfileset dir="." filemode="755"
